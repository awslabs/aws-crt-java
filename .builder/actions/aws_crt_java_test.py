--- conflicted
+++ resolved
@@ -2,48 +2,30 @@
 import sys
 import os
 import os.path
-<<<<<<< HEAD
-import tempfile
 from builder.core.host import current_host
-
 
 class AWSCrtJavaTest(Builder.Action):
 
-    def _write_secret_to_temp_file(self, secret_name):
-        secret_value = self.env.shell.get_secret(secret_name)
-
-        temp_file = tempfile.NamedTemporaryFile()
-        temp_file.write(str.encode(secret_value))
-        temp_file.flush()
-
-        return temp_file
-
     def _run_java_tests(self, *extra_args):
-=======
-
-class AWSCrtJavaTest(Builder.Action):
-
-    def _run_java_tests(self, *cmd_args):
->>>>>>> d9aa8e12
         if os.path.exists('log.txt'):
             os.remove('log.txt')
 
-        profiles = 'continuous-integration'
-        if current_host() == 'alpine':
-            profiles += ',alpine'
+         profiles = 'continuous-integration'
+                if current_host() == 'alpine':
+                    profiles += ',alpine'
 
-        cmd_args = [
-            "mvn", "-B",
-            "-P", profiles,
-            "-DredirectTestOutputToFile=true",
-            "-DreuseForks=false",
-            "-Daws.crt.memory.tracing=2",
-            "-Daws.crt.debugnative=true",
-            "-Daws.crt.aws_trace_log_per_test",
-            "-Daws.crt.ci=true",
-        ]
-        cmd_args.extend(extra_args)
-        cmd_args.append("test")
+                cmd_args = [
+                    "mvn", "-B",
+                    "-P", profiles,
+                    "-DredirectTestOutputToFile=true",
+                    "-DreuseForks=false",
+                    "-Daws.crt.memory.tracing=2",
+                    "-Daws.crt.debugnative=true",
+                    "-Daws.crt.aws_trace_log_per_test",
+                    "-Daws.crt.ci=true",
+                ]
+                cmd_args.extend(extra_args)
+                cmd_args.append("test")
 
         result = self.env.shell.exec(*cmd_args, check=False)
         if result.returncode:
@@ -58,41 +40,15 @@
         # tests must run with leak detection turned on
         env.shell.setenv('AWS_CRT_MEMORY_TRACING', '2')
 
-<<<<<<< HEAD
-        endpoint = env.shell.get_secret("unit-test/endpoint")
-
-        with self._write_secret_to_temp_file("unit-test/rootca") as root_ca_file, \
-                self._write_secret_to_temp_file("unit-test/certificate") as cert_file, \
-                self._write_secret_to_temp_file("unit-test/privatekey") as key_file, \
-                self._write_secret_to_temp_file("ecc-test/certificate") as ecc_cert_file, \
-                self._write_secret_to_temp_file("ecc-test/privatekey") as ecc_key_file:
-
-            self._run_java_tests(
-                "-DrerunFailingTestsCount=5",
-                f"-Dendpoint={endpoint}",
-                f"-Drootca={root_ca_file.name}",
-                f"-Dcertificate={cert_file.name}",
-                f"-Dprivatekey={key_file.name}",
-                f"-Decc_certificate={ecc_cert_file.name}",
-                f"-Decc_privatekey={ecc_key_file.name}",
-            )
-=======
         self._run_java_tests(
-            "mvn", "-P", "continuous-integration", "-B", "test",
-            "-DredirectTestOutputToFile=true",
-            "-DreuseForks=false",
             "-DrerunFailingTestsCount=5",
-            "-Daws.crt.memory.tracing=2",
-            "-Daws.crt.debugnative=true",
-            "-Daws.crt.aws_trace_log_per_test",
-            "-Daws.crt.ci=true",
         )
->>>>>>> d9aa8e12
 
         # run the ShutdownTest by itself
         env.shell.setenv('AWS_CRT_SHUTDOWN_TESTING', '1')
-
-        self._run_java_tests("-Dtest=ShutdownTest")
+        self._run_java_tests(
+            "-Dtest=ShutdownTest",
+        )
 
         # run the elasticurl integration tests
         python = sys.executable
