
import Builder
import sys
import os


class AWSCrtJavaTest(Builder.Action):

    def run(self, env):
        # tests must run with leak detection turned on
        env.shell.setenv('AWS_CRT_MEMORY_TRACING', '2')
        actions = []

<<<<<<< HEAD
        if os.system("mvn -B test -DredirectTestOutputToFile=true -DforkCount=0 \
            -DrerunFailingTestsCount=5 -DskipAfterFailureCount=1 \
            -Daws.crt.memory.tracing=2 -Daws.crt.debugnative=true -Daws.crt.log.level=Trace"):
            # Failed
            actions.append("exit 1")
        os.system("cat log.txt")
        os.system("cat trace.txt")
=======
        all_test_result = os.system("mvn -P continuous-integration -B test -DredirectTestOutputToFile=true -DreuseForks=false \
            -DrerunFailingTestsCount=5 -Daws.crt.memory.tracing=2 -Daws.crt.debugnative=true")

        env.shell.setenv('AWS_CRT_SHUTDOWN_TESTING', '1')
        shutdown_test_result = os.system("mvn -P continuous-integration -B test -DredirectTestOutputToFile=true -DreuseForks=false \
            -Daws.crt.memory.tracing=2 -Daws.crt.debugnative=true -Dtest=ShutdownTest")

        if shutdown_test_result or all_test_result:
            # Failed
            actions.append("exit 1")
        os.system("cat log.txt")
        python = sys.executable
        actions.append(
            [python, 'crt/aws-c-http/integration-testing/http_client_test.py',
                python, 'integration-testing/java_elasticurl_runner.py'])
>>>>>>> ac664459

        return Builder.Script(actions, name='aws-crt-java-test')<|MERGE_RESOLUTION|>--- conflicted
+++ resolved
@@ -11,17 +11,8 @@
         env.shell.setenv('AWS_CRT_MEMORY_TRACING', '2')
         actions = []
 
-<<<<<<< HEAD
-        if os.system("mvn -B test -DredirectTestOutputToFile=true -DforkCount=0 \
-            -DrerunFailingTestsCount=5 -DskipAfterFailureCount=1 \
-            -Daws.crt.memory.tracing=2 -Daws.crt.debugnative=true -Daws.crt.log.level=Trace"):
-            # Failed
-            actions.append("exit 1")
-        os.system("cat log.txt")
-        os.system("cat trace.txt")
-=======
         all_test_result = os.system("mvn -P continuous-integration -B test -DredirectTestOutputToFile=true -DreuseForks=false \
-            -DrerunFailingTestsCount=5 -Daws.crt.memory.tracing=2 -Daws.crt.debugnative=true")
+            -DrerunFailingTestsCount=5 -Daws.crt.memory.tracing=2 -Daws.crt.debugnative=true -Daws.crt.aws_trace_log_per_test")
 
         env.shell.setenv('AWS_CRT_SHUTDOWN_TESTING', '1')
         shutdown_test_result = os.system("mvn -P continuous-integration -B test -DredirectTestOutputToFile=true -DreuseForks=false \
@@ -31,10 +22,10 @@
             # Failed
             actions.append("exit 1")
         os.system("cat log.txt")
+        os.system("cat trace.txt")
         python = sys.executable
         actions.append(
             [python, 'crt/aws-c-http/integration-testing/http_client_test.py',
                 python, 'integration-testing/java_elasticurl_runner.py'])
->>>>>>> ac664459
 
         return Builder.Script(actions, name='aws-crt-java-test')