--- conflicted
+++ resolved
@@ -10,7 +10,6 @@
         # tests must run with leak detection turned on
         env.shell.setenv('AWS_CRT_MEMORY_TRACING', '2')
         actions = []
-<<<<<<< HEAD
 
         all_test_result = os.system("mvn -P continuous-integration -B test -DredirectTestOutputToFile=true -DreuseForks=false \
             -DrerunFailingTestsCount=5 -Daws.crt.memory.tracing=2 -Daws.crt.debugnative=true")
@@ -20,11 +19,6 @@
             -Daws.crt.memory.tracing=2 -Daws.crt.debugnative=true -Dtest=ShutdownTest")
 
         if shutdown_test_result or all_test_result:
-=======
-        if os.system("mvn -B test -DredirectTestOutputToFile=true -DforkCount=0 \
-            -DrerunFailingTestsCount=5 -DskipAfterFailureCount=1 \
-            -Daws.crt.memory.tracing=2 -Daws.crt.debugnative=true"):
->>>>>>> eb24906e
             # Failed
             actions.append("exit 1")
         os.system("cat log.txt")
