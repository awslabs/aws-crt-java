--- conflicted
+++ resolved
@@ -40,29 +40,18 @@
 
         endpoint = env.shell.get_secret("unit-test/endpoint")
 
-<<<<<<< HEAD
-        # We need to force the alpine profile during test so that the right surefire version gets downloaded
-        additional_profiles = ''
-        if current_host() == 'alpine':
-            additional_profiles = '-P alpine '
-
-        with self._write_secret_to_temp_file(env, "unit-test/rootca") as root_ca_file, self._write_secret_to_temp_file(env, "unit-test/certificate") as cert_file, \
-        self._write_secret_to_temp_file(env, "unit-test/privatekey") as key_file, self._write_secret_to_temp_file(env, "ecc-test/certificate") as ecc_cert_file, \
-        self._write_secret_to_temp_file(env, "ecc-test/privatekey") as ecc_key_file:
-
-            test_command = f"mvn -P continuous-integration {additional_profiles} -B test -DredirectTestOutputToFile=true -DreuseForks=false " \
-                f"-DrerunFailingTestsCount=5 -Daws.crt.memory.tracing=2 -Daws.crt.debugnative=true -Daws.crt.ci=true " \
-                f"-Dendpoint={endpoint} -Dcertificate={cert_file.name} -Dprivatekey={key_file.name} -Drootca={root_ca_file.name} -Decc_certificate={ecc_cert_file.name} -Decc_privatekey={ecc_key_file.name}"
-=======
         with self._write_secret_to_temp_file("unit-test/rootca") as root_ca_file, \
                 self._write_secret_to_temp_file("unit-test/certificate") as cert_file, \
                 self._write_secret_to_temp_file("unit-test/privatekey") as key_file, \
                 self._write_secret_to_temp_file("ecc-test/certificate") as ecc_cert_file, \
                 self._write_secret_to_temp_file("ecc-test/privatekey") as ecc_key_file:
->>>>>>> a633a98e
 
-            self._run_java_tests(
-                "mvn", "-P", "continuous-integration", "-B", "test",
+            let commands = [ "mvn", "-P", "continuous-integration" ]
+            if current_host() == 'alpine':
+                commands += ['-P', 'alpine']
+
+            commands += [
+                "-B", "test",
                 "-DredirectTestOutputToFile=true",
                 "-DreuseForks=false",
                 "-DrerunFailingTestsCount=5",
@@ -76,16 +65,19 @@
                 f"-Dprivatekey={key_file.name}",
                 f"-Decc_certificate={ecc_cert_file.name}",
                 f"-Decc_privatekey={ecc_key_file.name}",
-            )
+            ]
+
+            self._run_java_tests( commands )
 
         # run the ShutdownTest by itself
         env.shell.setenv('AWS_CRT_SHUTDOWN_TESTING', '1')
-<<<<<<< HEAD
-        shutdown_test_result = os.system(f"mvn -P continuous-integration {additional_profiles} -B test -DredirectTestOutputToFile=true -DreuseForks=false \
-            -Daws.crt.memory.tracing=2 -Daws.crt.debugnative=true -Dtest=ShutdownTest")
-=======
-        self._run_java_tests(
-            "mvn", "-P", "continuous-integration", "-B", "test",
+
+        let shutdown_commands = ["mvn", "-P", "continuous-integration"]
+        if current_host() == 'alpine':
+            shutdown_commands += ['-P', 'alpine']
+
+        shutdown_commands += [
+            "-B", "test",
             "-DredirectTestOutputToFile=true",
             "-DreuseForks=false",
             "-Daws.crt.memory.tracing=2",
@@ -93,8 +85,9 @@
             "-Daws.crt.aws_trace_log_per_test",
             "-Daws.crt.ci=true",
             "-Dtest=ShutdownTest",
-        )
->>>>>>> a633a98e
+        ]
+
+        self._run_java_tests(shutdown_commands)
 
         # run the elasticurl integration tests
         python = sys.executable
