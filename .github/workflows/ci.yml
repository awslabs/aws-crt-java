--- conflicted
+++ resolved
@@ -7,13 +7,8 @@
       - 'docs'
 
 env:
-<<<<<<< HEAD
   BUILDER_VERSION: setup_crt_ci_from_action
   BUILDER_SOURCE: channels
-=======
-  BUILDER_VERSION: v0.9.43
-  BUILDER_SOURCE: releases
->>>>>>> cbda6d30
   BUILDER_HOST: https://d19elf31gohf1l.cloudfront.net
   PACKAGE_NAME: aws-crt-java
   LINUX_BASE_IMAGE: ubuntu-18-x64
