name: CI

on:
  push:
    branches-ignore:
      - 'main'
      - 'docs'

# cancel in-progress builds after a new commit
concurrency:
  group: ${{ github.workflow }}-${{ github.ref }}
  cancel-in-progress: true

env:
  BUILDER_VERSION: v0.9.73
  BUILDER_SOURCE: releases
  BUILDER_HOST: https://d19elf31gohf1l.cloudfront.net
  PACKAGE_NAME: aws-crt-java
  LINUX_BASE_IMAGE: ubuntu-18-x64
  RUN: ${{ github.run_id }}-${{ github.run_number }}
  CRT_CI_ROLE: ${{ secrets.CRT_CI_ROLE_ARN }}
  AWS_DEFAULT_REGION: us-east-1
  AWS_REGION: us-east-1
  AWS_DEVICE_FARM_REGION: us-west-2 # Device Farm only available in us-west-2 region

permissions:
  id-token: write # This is required for requesting the JWT

jobs:
  linux-compat:
    runs-on: ubuntu-24.04 # latest
    strategy:
      matrix:
        image:
          - manylinux2014-x64
          - manylinux2014-x86
          - al2-x64
          - fedora-34-x64
          - opensuse-leap
          - rhel8-x64
          #- manylinux2014-x86 until we find 32-bit linux binaries we can use
    steps:
    - uses: aws-actions/configure-aws-credentials@v4
      with:
        role-to-assume: ${{ env.CRT_CI_ROLE }}
        aws-region: ${{ env.AWS_DEFAULT_REGION }}
    - name: Checkout Sources
      uses: actions/checkout@v4
      with:
        submodules: true
    - name: Build ${{ env.PACKAGE_NAME }}
      run: |
        aws s3 cp s3://aws-crt-test-stuff/ci/${{ env.BUILDER_VERSION }}/linux-container-ci.sh ./linux-container-ci.sh && chmod a+x ./linux-container-ci.sh
        ./linux-container-ci.sh ${{ env.BUILDER_VERSION }} aws-crt-${{ matrix.image }} build -p ${{ env.PACKAGE_NAME }}

  linux-compiler-compat:
    runs-on: ubuntu-24.04 # latest
    strategy:
      matrix:
        compiler:
          - clang-6
          - clang-8
          - clang-9
          - clang-10
          - clang-11
          - clang-15
          - clang-17
          - gcc-4.8
          - gcc-5
          - gcc-6
          - gcc-7
          - gcc-8
          - gcc-11
    steps:
    - uses: aws-actions/configure-aws-credentials@v4
      with:
        role-to-assume: ${{ env.CRT_CI_ROLE }}
        aws-region: ${{ env.AWS_DEFAULT_REGION }}
    - name: Checkout Sources
      uses: actions/checkout@v4
      with:
        submodules: true
    - name: Build ${{ env.PACKAGE_NAME }}
      run: |
        aws s3 cp s3://aws-crt-test-stuff/ci/${{ env.BUILDER_VERSION }}/linux-container-ci.sh ./linux-container-ci.sh && chmod a+x ./linux-container-ci.sh
        ./linux-container-ci.sh ${{ env.BUILDER_VERSION }} aws-crt-${{ env.LINUX_BASE_IMAGE }} build -p ${{ env.PACKAGE_NAME }} --compiler=${{ matrix.compiler }}

  linux-arm:
    name: ARM (${{ matrix.arch }})
    runs-on: ubuntu-24.04 # latest
    strategy:
      fail-fast: false
      matrix:
        arch: [armv6, armv7, arm64]
    steps:
    - uses: aws-actions/configure-aws-credentials@v4
      with:
        role-to-assume: ${{ env.CRT_CI_ROLE }}
        aws-region: ${{ env.AWS_DEFAULT_REGION }}
    - name: Build ${{ env.PACKAGE_NAME }}
      run: |
        python3 -c "from urllib.request import urlretrieve; urlretrieve('${{ env.BUILDER_HOST }}/${{ env.BUILDER_SOURCE }}/${{ env.BUILDER_VERSION }}/builder.pyz?run=${{ env.RUN }}', 'builder')"
        chmod a+x builder
        ./builder build -p ${{ env.PACKAGE_NAME }} --target=linux-${{ matrix.arch }} --spec=downstream

  linux-fips-x64:
    runs-on: ubuntu-24.04 # latest
    steps:
    - uses: aws-actions/configure-aws-credentials@v4
      with:
        role-to-assume: ${{ env.CRT_CI_ROLE }}
        aws-region: ${{ env.AWS_DEFAULT_REGION }}
    - name: Checkout Sources
      uses: actions/checkout@v4
      with:
        submodules: true
        fetch-depth: 0
    - name: Build ${{ env.PACKAGE_NAME }}
      run: |
        bash codebuild/cd/test-fips-branch.sh
        export CRT_FIPS=ON
        python3 -c "from urllib.request import urlretrieve; urlretrieve('${{ env.BUILDER_HOST }}/${{ env.BUILDER_SOURCE }}/${{ env.BUILDER_VERSION }}/builder.pyz?run=${{ env.RUN }}', 'builder')"
        chmod a+x builder
        ./builder build -p ${{ env.PACKAGE_NAME }}

  linux-fips-armv8:
    runs-on: ubuntu-24.04 # latest
    steps:
    - uses: aws-actions/configure-aws-credentials@v4
      with:
        role-to-assume: ${{ env.CRT_CI_ROLE }}
        aws-region: ${{ env.AWS_DEFAULT_REGION }}
    - name: Checkout Sources
      uses: actions/checkout@v4
      with:
        submodules: true
        fetch-depth: 0
    - name: Build ${{ env.PACKAGE_NAME }}
      run: |
        bash codebuild/cd/test-fips-branch.sh
        export CRT_FIPS=ON
        python3 -c "from urllib.request import urlretrieve; urlretrieve('${{ env.BUILDER_HOST }}/${{ env.BUILDER_SOURCE }}/${{ env.BUILDER_VERSION }}/builder.pyz?run=${{ env.RUN }}', 'builder')"
        chmod a+x builder
        ./builder build -p ${{ env.PACKAGE_NAME }} --target=linux-arm64 --spec=downstream --cmake-extra=-DCRT_FIPS=ON

  linux-musl-x64:
    runs-on: ubuntu-24.04 # latest
    strategy:
      matrix:
        image:
          - alpine-3.16-x64
          - openwrt-x64-openjdk8
    steps:
    - uses: aws-actions/configure-aws-credentials@v4
      with:
        role-to-assume: ${{ env.CRT_CI_ROLE }}
        aws-region: ${{ env.AWS_DEFAULT_REGION }}
    - name: Build ${{ env.PACKAGE_NAME }}
      run: |
        aws s3 cp s3://aws-crt-test-stuff/ci/${{ env.BUILDER_VERSION }}/linux-container-ci.sh ./linux-container-ci.sh && chmod a+x ./linux-container-ci.sh
        ./linux-container-ci.sh ${{ env.BUILDER_VERSION }} aws-crt-${{ matrix.image }} build -p ${{ env.PACKAGE_NAME }}

  linux-musl-arm:
    runs-on: ubuntu-24.04
    strategy:
      matrix:
        image:
          - alpine-3.16-armv7
          - alpine-3.16-arm64
    steps:
    - uses: aws-actions/configure-aws-credentials@v4
      with:
        role-to-assume: ${{ env.CRT_CI_ROLE }}
        aws-region: ${{ env.AWS_DEFAULT_REGION }}
        role-duration-seconds: 14400 # these tests run slow and easily reach default cred expiry, hence change expiry to 4hrs
    - name: Install qemu/docker
      run: docker run --privileged --rm tonistiigi/binfmt --install all
    - name: Build ${{ env.PACKAGE_NAME }}
      run: |
        aws s3 cp s3://aws-crt-test-stuff/ci/${{ env.BUILDER_VERSION }}/linux-container-ci.sh ./linux-container-ci.sh && chmod a+x ./linux-container-ci.sh
        ./linux-container-ci.sh ${{ env.BUILDER_VERSION }} aws-crt-${{ matrix.image }} build -p ${{ env.PACKAGE_NAME }}

  raspberry:
    runs-on: ubuntu-24.04 # latest
    strategy:
      matrix:
        image:
          - raspbian-bullseye
    steps:
    - uses: aws-actions/configure-aws-credentials@v4
      with:
        role-to-assume: ${{ env.CRT_CI_ROLE }}
        aws-region: ${{ env.AWS_DEFAULT_REGION }}
    - name: Install qemu/docker
      run: docker run --privileged --rm tonistiigi/binfmt --install linux/arm/v7
    - name: Build ${{ env.PACKAGE_NAME }}
      run: |
        aws s3 cp s3://aws-crt-test-stuff/ci/${{ env.BUILDER_VERSION }}/linux-container-ci.sh ./linux-container-ci.sh && chmod a+x ./linux-container-ci.sh
        ./linux-container-ci.sh ${{ env.BUILDER_VERSION }} aws-crt-${{ matrix.image }} build -p ${{ env.PACKAGE_NAME }}

  windows:
    runs-on: windows-2025 # latest
    steps:
    - uses: aws-actions/configure-aws-credentials@v4
      with:
        role-to-assume: ${{ env.CRT_CI_ROLE }}
        aws-region: ${{ env.AWS_DEFAULT_REGION }}
    - name: Checkout Sources
      uses: actions/checkout@v4
      with:
        submodules: true
    - name: Build ${{ env.PACKAGE_NAME }} + consumers
      run: |
        python -c "from urllib.request import urlretrieve; urlretrieve('${{ env.BUILDER_HOST }}/${{ env.BUILDER_SOURCE }}/${{ env.BUILDER_VERSION }}/builder.pyz?run=${{ env.RUN }}', 'builder.pyz')"
        python builder.pyz build -p ${{ env.PACKAGE_NAME }} --spec=downstream

<<<<<<< HEAD
  # TODO: Github is going to remove runner image for windows 2019. This removes our ability to test against Visual Studio 2015 (v14) . 
  # Comment out the CI for now (see https://github.com/actions/runner-images/issues/12045)
  # windows-vc14:
  #   runs-on: windows-2019 # windows-2019 is last env with Visual Studio 2015 (v14.0)
  #   strategy:
  #     matrix:
  #       arch: [x86, x64]
  #   steps:
  #   - uses: aws-actions/configure-aws-credentials@v4
  #     with:
  #       role-to-assume: ${{ env.CRT_CI_ROLE }}
  #       aws-region: ${{ env.AWS_DEFAULT_REGION }}
  #   - name: Checkout Sources
  #     uses: actions/checkout@v4
  #     with:
  #       submodules: true
  #   - name: Build ${{ env.PACKAGE_NAME }} + consumers
  #     env:
  #       AWS_CMAKE_TOOLSET: v140
  #     run: |
  #       python -c "from urllib.request import urlretrieve; urlretrieve('${{ env.BUILDER_HOST }}/${{ env.BUILDER_SOURCE }}/${{ env.BUILDER_VERSION }}/builder.pyz?run=${{ env.RUN }}', 'builder.pyz')"
  #       python builder.pyz build -p ${{ env.PACKAGE_NAME }} downstream
=======
  windows-vc17:
    runs-on: windows-2025 # latest
    strategy:
      matrix:
        arch: [x86, x64]
    steps:
    - uses: aws-actions/configure-aws-credentials@v4
      with:
        role-to-assume: ${{ env.CRT_CI_ROLE }}
        aws-region: ${{ env.AWS_DEFAULT_REGION }}
    - name: Checkout Sources
      uses: actions/checkout@v4
      with:
        submodules: true
    - name: Build ${{ env.PACKAGE_NAME }} + consumers
      env:
        AWS_CMAKE_TOOLSET: v143 #Visual Studio C++ v143 is Visual Studio 2022 and msvc 17
      run: |
        python -c "from urllib.request import urlretrieve; urlretrieve('${{ env.BUILDER_HOST }}/${{ env.BUILDER_SOURCE }}/${{ env.BUILDER_VERSION }}/builder.pyz?run=${{ env.RUN }}', 'builder.pyz')"
        python builder.pyz build -p ${{ env.PACKAGE_NAME }} downstream
>>>>>>> 6af77cbc

  macos:
    runs-on: macos-14 #latest
    steps:
    - uses: aws-actions/configure-aws-credentials@v4
      with:
        role-to-assume: ${{ env.CRT_CI_ROLE }}
        aws-region: ${{ env.AWS_DEFAULT_REGION }}
    - name: Checkout Sources
      uses: actions/checkout@v4
      with:
        submodules: true
    - name: Build ${{ env.PACKAGE_NAME }} + consumers
      run: |
        python3 -c "from urllib.request import urlretrieve; urlretrieve('${{ env.BUILDER_HOST }}/${{ env.BUILDER_SOURCE }}/${{ env.BUILDER_VERSION }}/builder.pyz?run=${{ env.RUN }}', 'builder')"
        chmod a+x builder
        ./builder build -p ${{ env.PACKAGE_NAME }} --spec=downstream
        python3 codebuild/macos_compatibility_check.py

  macos-x64:
    runs-on: macos-14-large #latest
    steps:
    - uses: aws-actions/configure-aws-credentials@v4
      with:
        role-to-assume: ${{ env.CRT_CI_ROLE }}
        aws-region: ${{ env.AWS_DEFAULT_REGION }}
    - name: Checkout Sources
      uses: actions/checkout@v4
      with:
        submodules: true
    - name: Build ${{ env.PACKAGE_NAME }} + consumers
      run: |
        python3 -c "from urllib.request import urlretrieve; urlretrieve('${{ env.BUILDER_HOST }}/${{ env.BUILDER_SOURCE }}/${{ env.BUILDER_VERSION }}/builder.pyz?run=${{ env.RUN }}', 'builder')"
        chmod a+x builder
        ./builder build -p ${{ env.PACKAGE_NAME }} --spec=downstream
        python3 codebuild/macos_compatibility_check.py

  android:
      # ubuntu-24.04 comes with Android tooling
    name: Android
    runs-on: ubuntu-24.04 # latest
    steps:
    - uses: aws-actions/configure-aws-credentials@v4
      with:
        role-to-assume: ${{ env.CRT_CI_ROLE }}
        aws-region: ${{ env.AWS_DEFAULT_REGION }}
    - name: Checkout Sources
      uses: actions/checkout@v4
      with:
          submodules: true
    # Setup JDK 11
    - name: set up JDK 11
      uses: actions/setup-java@v4
      with:
        java-version: '11'
        distribution: 'temurin'
    # Build and publish locally for the test app to find the SNAPSHOT version
    - name: Build ${{ env.PACKAGE_NAME }}
      run: |
        # Manually set -Xmx (max heap size) to something huge (tested 2g and that works, but why not go bigger).
        # Only in CI, gradle daemon runs out of memory during "lintAnalyzeDebug" task, unless you specify it this way.
        # You'd think Java's default of 25% RAM (ubuntu24 runner has 12g, so max 4g) would be sufficient, but no.
        # You'd think setting -Xmx via gradle.properties would help, but no.
        ./gradlew :android:crt:build -Dorg.gradle.jvmargs="-Xmx8g"
        ./gradlew -PnewVersion="1.0.0-SNAPSHOT" :android:crt:publishToMavenLocal
    # Setup files required by test app for Device Farm testing
    - name: Setup Android Test Files
      run: |
        cd src/test/android/testapp/src/main/assets
        python3 -m pip install boto3
        python3 ./android_file_creation.py
    - name: Build Test App
      run: |
        cd src/test/android/testapp
        ../../../../gradlew assembledebug
        ../../../../gradlew assembleAndroidTest
    - name: Device Farm Tests Highly Available
      run: |
        echo "Running Device Farm Python Script"
        python3 ./.github/workflows/run_android_ci.py \
        --run_id ${{ github.run_id }} \
        --run_attempt ${{ github.run_attempt }} \
        --project_arn $(aws secretsmanager get-secret-value --region us-east-1 --secret-id "ci/DeviceFarm/ProjectArn" --query "SecretString" | cut -f5 -d\" | cut -f1 -d'\') \
        --device_pool_arn $(aws secretsmanager get-secret-value --region us-east-1 --secret-id "ci/DeviceFarm/DevicePoolArn" --query "SecretString" | cut -f5 -d\" | cut -f1 -d'\') \
        --device_pool highly_available
    - name: Device Farm Tests Android 8.0.0
      run: |
        echo "Running Device Farm Python Script"
        python3 ./.github/workflows/run_android_ci.py \
        --run_id ${{ github.run_id }} \
        --run_attempt ${{ github.run_attempt }} \
        --project_arn $(aws secretsmanager get-secret-value --region us-east-1 --secret-id "ci/DeviceFarm/ProjectArn" --query "SecretString" | cut -f5 -d\" | cut -f1 -d'\') \
        --device_pool_arn $(aws secretsmanager get-secret-value --region us-east-1 --secret-id "ci/DeviceFarm/DevicePoolArnAndroid8" --query "SecretString" | cut -f5 -d\" | cut -f1 -d'\') \
        --device_pool android_8

  # check that docs can still build
  check-docs:
    runs-on: ubuntu-22.04 # use same version as docs.yml
    steps:
    - uses: aws-actions/configure-aws-credentials@v4
      with:
        role-to-assume: ${{ env.CRT_CI_ROLE }}
        aws-region: ${{ env.AWS_DEFAULT_REGION }}
    - uses: actions/checkout@v4
      with:
        submodules: true
    - name: Check docs
      run: |
        ./make-docs.sh

  check-submodules:
    runs-on: ubuntu-24.04 # latest
    steps:
    - uses: aws-actions/configure-aws-credentials@v4
      with:
        role-to-assume: ${{ env.CRT_CI_ROLE }}
        aws-region: ${{ env.AWS_DEFAULT_REGION }}
    - name: Checkout Source
      uses: actions/checkout@v4
      with:
        submodules: true
        fetch-depth: 0
    - name: Check Submodules
      # note: using "@main" because "@${{env.BUILDER_VERSION}}" doesn't work
      # https://github.com/actions/runner/issues/480
      uses: awslabs/aws-crt-builder/.github/actions/check-submodules@main

  localhost-test-linux:
    runs-on: ubuntu-24.04 # latest
    steps:
    - uses: aws-actions/configure-aws-credentials@v4
      with:
        role-to-assume: ${{ env.CRT_CI_ROLE }}
        aws-region: ${{ env.AWS_DEFAULT_REGION }}
    - name: Checkout
      uses: actions/checkout@v4
      with:
        submodules: true
    - name: Configure local host
      run: |
        python3 -m pip install h2
        cd crt/aws-c-http/tests/py_localhost/
        python3 server.py &
        python3 non_tls_server.py &
    - name: Build and test
      run: |
        python3 -c "from urllib.request import urlretrieve; urlretrieve('${{ env.BUILDER_HOST }}/${{ env.BUILDER_SOURCE }}/${{ env.BUILDER_VERSION }}/builder.pyz?run=${{ env.RUN }}', 'builder.pyz')"
        python builder.pyz localhost-test -p ${{ env.PACKAGE_NAME }} --spec=downstream

  localhost-test-macos:
    runs-on: macos-14 # latest
    steps:
    - uses: aws-actions/configure-aws-credentials@v4
      with:
        role-to-assume: ${{ env.CRT_CI_ROLE }}
        aws-region: ${{ env.AWS_DEFAULT_REGION }}
    - name: Checkout
      uses: actions/checkout@v4
      with:
        submodules: true
    - name: Configure local host
      run: |
        python3 -m venv .venv
        source .venv/bin/activate
        python3 -m pip install h2
        cd crt/aws-c-http/tests/py_localhost/
        python3 server.py &
        python3 non_tls_server.py &
    - name: Build and test
      run: |
        python3 -c "from urllib.request import urlretrieve; urlretrieve('${{ env.BUILDER_HOST }}/${{ env.BUILDER_SOURCE }}/${{ env.BUILDER_VERSION }}/builder.pyz?run=${{ env.RUN }}', 'builder')"
        chmod a+x builder
        ./builder localhost-test -p ${{ env.PACKAGE_NAME }} --spec=downstream

  localhost-test-win:
    runs-on: windows-2025 # latest
    steps:
    - uses: aws-actions/configure-aws-credentials@v4
      with:
        role-to-assume: ${{ env.CRT_CI_ROLE }}
        aws-region: ${{ env.AWS_DEFAULT_REGION }}
    - name: Checkout
      uses: actions/checkout@v4
      with:
        submodules: true
    - name: Configure local host
      run: |
        python -m pip install h2
    - name: Build and test
      run: |
        cd crt/aws-c-http/tests/py_localhost/
        Start-Process -NoNewWindow python .\server.py
        Start-Process -NoNewWindow python .\non_tls_server.py
        cd ../../../../
        python -c "from urllib.request import urlretrieve; urlretrieve('${{ env.BUILDER_HOST }}/${{ env.BUILDER_SOURCE }}/${{ env.BUILDER_VERSION }}/builder.pyz?run=${{ env.RUN }}', 'builder.pyz')"
        python builder.pyz localhost-test -p ${{ env.PACKAGE_NAME }} downstream

  GraalVM:
    runs-on: ${{ matrix.os }}
    strategy:
      fail-fast: false
      matrix:
        os: [macos-latest, windows-latest, ubuntu-latest]
        java-version: ['22', '21', '17']
    steps:
    - uses: aws-actions/configure-aws-credentials@v4
      with:
        role-to-assume: ${{ env.CRT_CI_ROLE }}
        aws-region: ${{ env.AWS_DEFAULT_REGION }}
    - name: Checkout Sources
      uses: actions/checkout@v4
      with:
        submodules: true
    - name: Setup GraalVM
      uses: graalvm/setup-graalvm@v1
      with:
        java-version: ${{ matrix.java-version }}
        distribution: 'graalvm'
        github-token: ${{ secrets.GITHUB_TOKEN }}
    - name: Build ${{ env.PACKAGE_NAME }} + consumers
      run: |
        python -c "from urllib.request import urlretrieve; urlretrieve('${{ env.BUILDER_HOST }}/${{ env.BUILDER_SOURCE }}/${{ env.BUILDER_VERSION }}/builder.pyz?run=${{ env.RUN }}', 'builder.pyz')"
        python builder.pyz build -p ${{ env.PACKAGE_NAME }} --variant=graalvm downstream<|MERGE_RESOLUTION|>--- conflicted
+++ resolved
@@ -214,30 +214,6 @@
         python -c "from urllib.request import urlretrieve; urlretrieve('${{ env.BUILDER_HOST }}/${{ env.BUILDER_SOURCE }}/${{ env.BUILDER_VERSION }}/builder.pyz?run=${{ env.RUN }}', 'builder.pyz')"
         python builder.pyz build -p ${{ env.PACKAGE_NAME }} --spec=downstream
 
-<<<<<<< HEAD
-  # TODO: Github is going to remove runner image for windows 2019. This removes our ability to test against Visual Studio 2015 (v14) . 
-  # Comment out the CI for now (see https://github.com/actions/runner-images/issues/12045)
-  # windows-vc14:
-  #   runs-on: windows-2019 # windows-2019 is last env with Visual Studio 2015 (v14.0)
-  #   strategy:
-  #     matrix:
-  #       arch: [x86, x64]
-  #   steps:
-  #   - uses: aws-actions/configure-aws-credentials@v4
-  #     with:
-  #       role-to-assume: ${{ env.CRT_CI_ROLE }}
-  #       aws-region: ${{ env.AWS_DEFAULT_REGION }}
-  #   - name: Checkout Sources
-  #     uses: actions/checkout@v4
-  #     with:
-  #       submodules: true
-  #   - name: Build ${{ env.PACKAGE_NAME }} + consumers
-  #     env:
-  #       AWS_CMAKE_TOOLSET: v140
-  #     run: |
-  #       python -c "from urllib.request import urlretrieve; urlretrieve('${{ env.BUILDER_HOST }}/${{ env.BUILDER_SOURCE }}/${{ env.BUILDER_VERSION }}/builder.pyz?run=${{ env.RUN }}', 'builder.pyz')"
-  #       python builder.pyz build -p ${{ env.PACKAGE_NAME }} downstream
-=======
   windows-vc17:
     runs-on: windows-2025 # latest
     strategy:
@@ -258,7 +234,6 @@
       run: |
         python -c "from urllib.request import urlretrieve; urlretrieve('${{ env.BUILDER_HOST }}/${{ env.BUILDER_SOURCE }}/${{ env.BUILDER_VERSION }}/builder.pyz?run=${{ env.RUN }}', 'builder.pyz')"
         python builder.pyz build -p ${{ env.PACKAGE_NAME }} downstream
->>>>>>> 6af77cbc
 
   macos:
     runs-on: macos-14 #latest
