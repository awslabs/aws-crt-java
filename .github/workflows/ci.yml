--- conflicted
+++ resolved
@@ -7,11 +7,7 @@
       - 'docs'
 
 env:
-<<<<<<< HEAD
-  BUILDER_VERSION: v0.9.33
-=======
-  BUILDER_VERSION: v0.9.45
->>>>>>> d9aa8e12
+  BUILDER_VERSION: v0.9.46
   BUILDER_SOURCE: releases
   BUILDER_HOST: https://d19elf31gohf1l.cloudfront.net
   PACKAGE_NAME: aws-crt-java
@@ -71,14 +67,8 @@
           aws s3 cp s3://aws-crt-test-stuff/ci/${{ env.BUILDER_VERSION }}/linux-container-ci.sh ./linux-container-ci.sh && chmod a+x ./linux-container-ci.sh
           ./linux-container-ci.sh ${{ env.BUILDER_VERSION }} aws-crt-${{ env.LINUX_BASE_IMAGE }} build -p ${{ env.PACKAGE_NAME }} --compiler=${{ matrix.compiler }}
 
-<<<<<<< HEAD
   linux-musl:
-    runs-on: ubuntu-20.04 # latest
-=======
-  linux-arm:
-    name: ARM (${{ matrix.arch }})
-    runs-on: ubuntu-22.04 # latest
->>>>>>> d9aa8e12
+    runs-on: ubuntu-22.04 # latest
     strategy:
       matrix:
         image:
