--- conflicted
+++ resolved
@@ -3,8 +3,8 @@
 on:
   push:
     branches:
-      - '*'
-      - '!main'
+      - "*"
+      - "!main"
 
 env:
   BUILDER_VERSION: v0.8.11
@@ -15,10 +15,7 @@
   RUN: ${{ github.run_id }}-${{ github.run_number }}
   AWS_ACCESS_KEY_ID: ${{ secrets.AWS_ACCESS_KEY_ID }}
   AWS_SECRET_ACCESS_KEY: ${{ secrets.AWS_SECRET_ACCESS_KEY }}
-<<<<<<< HEAD
   # AWS_DEFAULT_REGION: ${{ secrets.AWS_DEFAULT_REGION }}
-=======
->>>>>>> a81c5208
 
 jobs:
   linux-compat:
@@ -29,50 +26,50 @@
           - manylinux2014-x64
           #- manylinux2014-x86 until we find 32-bit linux binaries we can use
     steps:
-        # We can't use the `uses: docker://image` version yet, GitHub lacks authentication for actions -> packages
-    - name: Checkout Sources
-      uses: actions/checkout@v2
-      with:
-        submodules: true
-    - name: Build ${{ env.PACKAGE_NAME }}
-      run: |
-        echo "${{ secrets.GITHUB_TOKEN }}" | docker login docker.pkg.github.com -u awslabs --password-stdin
-        export DOCKER_IMAGE=docker.pkg.github.com/awslabs/aws-crt-builder/aws-crt-${{ matrix.image }}:${{ env.BUILDER_VERSION }}
-        docker pull $DOCKER_IMAGE
-        docker run --mount type=bind,source=$(pwd),target=/root/${{ env.PACKAGE_NAME }} \
-          --env GITHUB_REF --env AWS_ACCESS_KEY_ID --env AWS_SECRET_ACCESS_KEY \
-          $DOCKER_IMAGE build -p ${{ env.PACKAGE_NAME }} --build-dir=/root/${{ env.PACKAGE_NAME }} --spec=downstream
-    - uses: actions/upload-artifact@v2
-      if: failure()
-      with:
-        name: logs
-        path: |
-          hs_err_pid*
-          target/surefire-reports/*stream
+      # We can't use the `uses: docker://image` version yet, GitHub lacks authentication for actions -> packages
+      - name: Checkout Sources
+        uses: actions/checkout@v2
+        with:
+          submodules: true
+      - name: Build ${{ env.PACKAGE_NAME }}
+        run: |
+          echo "${{ secrets.GITHUB_TOKEN }}" | docker login docker.pkg.github.com -u awslabs --password-stdin
+          export DOCKER_IMAGE=docker.pkg.github.com/awslabs/aws-crt-builder/aws-crt-${{ matrix.image }}:${{ env.BUILDER_VERSION }}
+          docker pull $DOCKER_IMAGE
+          docker run --mount type=bind,source=$(pwd),target=/root/${{ env.PACKAGE_NAME }} \
+            --env GITHUB_REF --env AWS_ACCESS_KEY_ID --env AWS_SECRET_ACCESS_KEY \
+            $DOCKER_IMAGE build -p ${{ env.PACKAGE_NAME }} --build-dir=/root/${{ env.PACKAGE_NAME }} --spec=downstream
+      - uses: actions/upload-artifact@v2
+        if: failure()
+        with:
+          name: logs
+          path: |
+            hs_err_pid*
+            target/surefire-reports/*stream
 
   al2:
     runs-on: ubuntu-latest
     steps:
-        # We can't use the `uses: docker://image` version yet, GitHub lacks authentication for actions -> packages
-    - name: Checkout Sources
-      uses: actions/checkout@v2
-      with:
-        submodules: true
-    - name: Build ${{ env.PACKAGE_NAME }} + consumers
-      run: |
-        echo "${{ secrets.GITHUB_TOKEN }}" | docker login docker.pkg.github.com -u awslabs --password-stdin
-        export DOCKER_IMAGE=docker.pkg.github.com/awslabs/aws-crt-builder/aws-crt-al2-x64:${{ env.BUILDER_VERSION }}
-        docker pull $DOCKER_IMAGE
-        docker run --mount type=bind,source=$(pwd),target=/root/${{ env.PACKAGE_NAME }} \
-          --env GITHUB_REF --env AWS_ACCESS_KEY_ID --env AWS_SECRET_ACCESS_KEY \
-          $DOCKER_IMAGE build -p ${{ env.PACKAGE_NAME }} --build-dir=/root/${{ env.PACKAGE_NAME }} --spec=downstream
-    - uses: actions/upload-artifact@v2
-      if: failure()
-      with:
-        name: logs
-        path: |
-          hs_err_pid*
-          target/surefire-reports/*stream
+      # We can't use the `uses: docker://image` version yet, GitHub lacks authentication for actions -> packages
+      - name: Checkout Sources
+        uses: actions/checkout@v2
+        with:
+          submodules: true
+      - name: Build ${{ env.PACKAGE_NAME }} + consumers
+        run: |
+          echo "${{ secrets.GITHUB_TOKEN }}" | docker login docker.pkg.github.com -u awslabs --password-stdin
+          export DOCKER_IMAGE=docker.pkg.github.com/awslabs/aws-crt-builder/aws-crt-al2-x64:${{ env.BUILDER_VERSION }}
+          docker pull $DOCKER_IMAGE
+          docker run --mount type=bind,source=$(pwd),target=/root/${{ env.PACKAGE_NAME }} \
+            --env GITHUB_REF --env AWS_ACCESS_KEY_ID --env AWS_SECRET_ACCESS_KEY \
+            $DOCKER_IMAGE build -p ${{ env.PACKAGE_NAME }} --build-dir=/root/${{ env.PACKAGE_NAME }} --spec=downstream
+      - uses: actions/upload-artifact@v2
+        if: failure()
+        with:
+          name: logs
+          path: |
+            hs_err_pid*
+            target/surefire-reports/*stream
 
   clang-compat:
     runs-on: ubuntu-latest
@@ -80,26 +77,26 @@
       matrix:
         version: [3, 6, 8, 9, 10, 11]
     steps:
-        # We can't use the `uses: docker://image` version yet, GitHub lacks authentication for actions -> packages
-    - name: Checkout Sources
-      uses: actions/checkout@v2
-      with:
-        submodules: true
-    - name: Build ${{ env.PACKAGE_NAME }}
-      run: |
-        echo "${{ secrets.GITHUB_TOKEN }}" | docker login docker.pkg.github.com -u awslabs --password-stdin
-        export DOCKER_IMAGE=docker.pkg.github.com/awslabs/aws-crt-builder/aws-crt-${{ env.LINUX_BASE_IMAGE }}:${{ env.BUILDER_VERSION }}
-        docker pull $DOCKER_IMAGE
-        docker run --mount type=bind,source=$(pwd),target=/root/${{ env.PACKAGE_NAME }} \
-          --env GITHUB_REF --env AWS_ACCESS_KEY_ID --env AWS_SECRET_ACCESS_KEY \
-          $DOCKER_IMAGE build -p ${{ env.PACKAGE_NAME }} --build-dir=/root/${{ env.PACKAGE_NAME }} --spec=downstream --compiler=clang-${{ matrix.version }}
-    - uses: actions/upload-artifact@v2
-      if: failure()
-      with:
-        name: logs
-        path: |
-          hs_err_pid*
-          target/surefire-reports/*stream
+      # We can't use the `uses: docker://image` version yet, GitHub lacks authentication for actions -> packages
+      - name: Checkout Sources
+        uses: actions/checkout@v2
+        with:
+          submodules: true
+      - name: Build ${{ env.PACKAGE_NAME }}
+        run: |
+          echo "${{ secrets.GITHUB_TOKEN }}" | docker login docker.pkg.github.com -u awslabs --password-stdin
+          export DOCKER_IMAGE=docker.pkg.github.com/awslabs/aws-crt-builder/aws-crt-${{ env.LINUX_BASE_IMAGE }}:${{ env.BUILDER_VERSION }}
+          docker pull $DOCKER_IMAGE
+          docker run --mount type=bind,source=$(pwd),target=/root/${{ env.PACKAGE_NAME }} \
+            --env GITHUB_REF --env AWS_ACCESS_KEY_ID --env AWS_SECRET_ACCESS_KEY \
+            $DOCKER_IMAGE build -p ${{ env.PACKAGE_NAME }} --build-dir=/root/${{ env.PACKAGE_NAME }} --spec=downstream --compiler=clang-${{ matrix.version }}
+      - uses: actions/upload-artifact@v2
+        if: failure()
+        with:
+          name: logs
+          path: |
+            hs_err_pid*
+            target/surefire-reports/*stream
 
   gcc-compat:
     runs-on: ubuntu-latest
@@ -107,26 +104,26 @@
       matrix:
         version: [4.8, 5, 6, 7, 8]
     steps:
-        # We can't use the `uses: docker://image` version yet, GitHub lacks authentication for actions -> packages
-    - name: Checkout Sources
-      uses: actions/checkout@v2
-      with:
-        submodules: true
-    - name: Build ${{ env.PACKAGE_NAME }}
-      run: |
-        echo "${{ secrets.GITHUB_TOKEN }}" | docker login docker.pkg.github.com -u awslabs --password-stdin
-        export DOCKER_IMAGE=docker.pkg.github.com/awslabs/aws-crt-builder/aws-crt-${{ env.LINUX_BASE_IMAGE }}:${{ env.BUILDER_VERSION }}
-        docker pull $DOCKER_IMAGE
-        docker run --mount type=bind,source=$(pwd),target=/root/${{ env.PACKAGE_NAME }} \
-          --env GITHUB_REF --env AWS_ACCESS_KEY_ID --env AWS_SECRET_ACCESS_KEY \
-          $DOCKER_IMAGE build -p ${{ env.PACKAGE_NAME }} --build-dir=/root/${{ env.PACKAGE_NAME }} --spec=downstream --compiler=gcc-${{ matrix.version }}
-    - uses: actions/upload-artifact@v2
-      if: failure()
-      with:
-        name: logs
-        path: |
-          hs_err_pid*
-          target/surefire-reports/*stream
+      # We can't use the `uses: docker://image` version yet, GitHub lacks authentication for actions -> packages
+      - name: Checkout Sources
+        uses: actions/checkout@v2
+        with:
+          submodules: true
+      - name: Build ${{ env.PACKAGE_NAME }}
+        run: |
+          echo "${{ secrets.GITHUB_TOKEN }}" | docker login docker.pkg.github.com -u awslabs --password-stdin
+          export DOCKER_IMAGE=docker.pkg.github.com/awslabs/aws-crt-builder/aws-crt-${{ env.LINUX_BASE_IMAGE }}:${{ env.BUILDER_VERSION }}
+          docker pull $DOCKER_IMAGE
+          docker run --mount type=bind,source=$(pwd),target=/root/${{ env.PACKAGE_NAME }} \
+            --env GITHUB_REF --env AWS_ACCESS_KEY_ID --env AWS_SECRET_ACCESS_KEY \
+            $DOCKER_IMAGE build -p ${{ env.PACKAGE_NAME }} --build-dir=/root/${{ env.PACKAGE_NAME }} --spec=downstream --compiler=gcc-${{ matrix.version }}
+      - uses: actions/upload-artifact@v2
+        if: failure()
+        with:
+          name: logs
+          path: |
+            hs_err_pid*
+            target/surefire-reports/*stream
 
   linux-arm:
     name: ARM (${{ matrix.arch }})
@@ -135,23 +132,23 @@
       matrix:
         arch: [armv6, armv7, arm64]
     steps:
-    - name: Build ${{ env.PACKAGE_NAME }}
-      run: |
-        python3 -c "from urllib.request import urlretrieve; urlretrieve('${{ env.BUILDER_HOST }}/${{ env.BUILDER_SOURCE }}/${{ env.BUILDER_VERSION }}/builder.pyz?run=${{ env.RUN }}', 'builder')"
-        chmod a+x builder
-        ./builder build -p ${{ env.PACKAGE_NAME }} --target=linux-${{ matrix.arch }} --spec=downstream
+      - name: Build ${{ env.PACKAGE_NAME }}
+        run: |
+          python3 -c "from urllib.request import urlretrieve; urlretrieve('${{ env.BUILDER_HOST }}/${{ env.BUILDER_SOURCE }}/${{ env.BUILDER_VERSION }}/builder.pyz?run=${{ env.RUN }}', 'builder')"
+          chmod a+x builder
+          ./builder build -p ${{ env.PACKAGE_NAME }} --target=linux-${{ matrix.arch }} --spec=downstream
 
   windows:
     runs-on: windows-latest
     steps:
-    - name: Checkout Sources
-      uses: actions/checkout@v2
-      with:
-        submodules: true
-    - name: Build ${{ env.PACKAGE_NAME }} + consumers
-      run: |
-        python -c "from urllib.request import urlretrieve; urlretrieve('${{ env.BUILDER_HOST }}/${{ env.BUILDER_SOURCE }}/${{ env.BUILDER_VERSION }}/builder.pyz?run=${{ env.RUN }}', 'builder.pyz')"
-        python builder.pyz build -p ${{ env.PACKAGE_NAME }} --spec=downstream
+      - name: Checkout Sources
+        uses: actions/checkout@v2
+        with:
+          submodules: true
+      - name: Build ${{ env.PACKAGE_NAME }} + consumers
+        run: |
+          python -c "from urllib.request import urlretrieve; urlretrieve('${{ env.BUILDER_HOST }}/${{ env.BUILDER_SOURCE }}/${{ env.BUILDER_VERSION }}/builder.pyz?run=${{ env.RUN }}', 'builder.pyz')"
+          python builder.pyz build -p ${{ env.PACKAGE_NAME }} --spec=downstream
 
   windows-vc14:
     runs-on: windows-latest
@@ -159,39 +156,39 @@
       matrix:
         arch: [x86, x64]
     steps:
-    - name: Checkout Sources
-      uses: actions/checkout@v2
-      with:
-        submodules: true
-    - name: Build ${{ env.PACKAGE_NAME }} + consumers
-      env:
-        AWS_CMAKE_TOOLSET: v140
-      run: |
-        python -c "from urllib.request import urlretrieve; urlretrieve('${{ env.BUILDER_HOST }}/${{ env.BUILDER_SOURCE }}/${{ env.BUILDER_VERSION }}/builder.pyz?run=${{ env.RUN }}', 'builder.pyz')"
-        python builder.pyz build -p ${{ env.PACKAGE_NAME }} downstream
+      - name: Checkout Sources
+        uses: actions/checkout@v2
+        with:
+          submodules: true
+      - name: Build ${{ env.PACKAGE_NAME }} + consumers
+        env:
+          AWS_CMAKE_TOOLSET: v140
+        run: |
+          python -c "from urllib.request import urlretrieve; urlretrieve('${{ env.BUILDER_HOST }}/${{ env.BUILDER_SOURCE }}/${{ env.BUILDER_VERSION }}/builder.pyz?run=${{ env.RUN }}', 'builder.pyz')"
+          python builder.pyz build -p ${{ env.PACKAGE_NAME }} downstream
 
   osx:
     runs-on: macos-latest
     steps:
-    - name: Checkout Sources
-      uses: actions/checkout@v2
-      with:
-        submodules: true
-    - name: Build ${{ env.PACKAGE_NAME }} + consumers
-      run: |
-        python3 -c "from urllib.request import urlretrieve; urlretrieve('${{ env.BUILDER_HOST }}/${{ env.BUILDER_SOURCE }}/${{ env.BUILDER_VERSION }}/builder.pyz?run=${{ env.RUN }}', 'builder')"
-        chmod a+x builder
-        ./builder build -p ${{ env.PACKAGE_NAME }} --spec=downstream
+      - name: Checkout Sources
+        uses: actions/checkout@v2
+        with:
+          submodules: true
+      - name: Build ${{ env.PACKAGE_NAME }} + consumers
+        run: |
+          python3 -c "from urllib.request import urlretrieve; urlretrieve('${{ env.BUILDER_HOST }}/${{ env.BUILDER_SOURCE }}/${{ env.BUILDER_VERSION }}/builder.pyz?run=${{ env.RUN }}', 'builder')"
+          chmod a+x builder
+          ./builder build -p ${{ env.PACKAGE_NAME }} --spec=downstream
 
   check-submodules:
     runs-on: ubuntu-latest
     steps:
-    - name: Checkout Source
-      uses: actions/checkout@v2
-      with:
-        submodules: true
-        fetch-depth: 0
-    - name: Check Submodules
-      # note: using "@main" because "@${{env.BUILDER_VERSION}}" doesn't work
-      # https://github.com/actions/runner/issues/480
-      uses: awslabs/aws-crt-builder/.github/actions/check-submodules@main+      - name: Checkout Source
+        uses: actions/checkout@v2
+        with:
+          submodules: true
+          fetch-depth: 0
+      - name: Check Submodules
+        # note: using "@main" because "@${{env.BUILDER_VERSION}}" doesn't work
+        # https://github.com/actions/runner/issues/480
+        uses: awslabs/aws-crt-builder/.github/actions/check-submodules@main