{
    "name": "aws-crt-java",
    "packages": [
        "maven"
    ],
    "build_steps": [
        "mvn -P continuous-integration -B compile"
    ],
    "test_steps": [
       "aws-crt-java-test"
    ],
    "+imports": [
        "JDK8"
    ],
    "build_dir": "target/cmake-build",
    "build_env": {
        "JAVA_HOME": "{java_home}",
<<<<<<< HEAD
        "CMAKE_JAVA_HOME": "{java_home}"
    },
    "test_env": {
        "JAVA_HOME": "{java_home}",
        "CMAKE_JAVA_HOME": "{java_home}"
=======
        "OVERRIDE_JAVA_HOME": "{java_home}"
    },
    "test_env": {
        "JAVA_HOME": "{java_home}",
        "OVERRIDE_JAVA_HOME": "{java_home}"
>>>>>>> 0e9c3db8
    },
    "hosts": {
        "ubuntu": {
            "packages": [
                "openjdk-8-jdk-headless"
            ]
        },
        "debian": {
            "packages": [
                "openjdk-8-jdk-headless"
            ]
        }
    },
    "targets": {
        "linux": {
            "_comment": "set up SoftHSM2 for PKCS#11 tests (see: ./builder/actions/pkcs11_test_setup.py)",
            "+pre_build_steps": ["pkcs11-test-setup"],
            "!build_steps": [
                "{source_dir}/gradlew :s3-native-client:build -x test",
                "mvn -P continuous-integration -B compile"
            ],
            "!test_steps": [
                "aws-crt-java-test"
            ],
            "architectures": {
                "armv6": {
                    "!packages": [],
                    "!build_steps": [
                        "build"
                    ],
                    "!test_steps": [],
                    "!cmake_args": [
                        "-DCMAKE_BUILD_TYPE=Release",
                        "-DBUILD_DEPS=ON",
                        "-DBUILD_TESTING=OFF"
                    ]
                },
                "armv7": {
                    "!packages": [],
                    "!build_steps": [
                        "build"
                    ],
                    "!test_steps": [],
                    "!cmake_args": [
                        "-DCMAKE_BUILD_TYPE=Release",
                        "-DBUILD_DEPS=ON",
                        "-DBUILD_TESTING=OFF"
                    ]
                },
                "arm64": {
                    "!packages": [],
                    "!build_steps": [
                        "build"
                    ],
                    "!test_steps": [],
                    "!cmake_args": [
                        "-DCMAKE_BUILD_TYPE=Release",
                        "-DBUILD_DEPS=ON",
                        "-DBUILD_TESTING=OFF"
                    ]
                }
            }
        },
        "android": {
            "imports": [
                "android-sdk"
            ],
            "build_env": {
                "ANDROID_SDK_ROOT": "{android_sdk_path}"
            },
            "!build_steps": [
                "{source_dir}/gradlew assemble"
            ],
            "architectures": {
                "armv7": {
                    "!packages": [],
                    "!build_steps": [
                        "build"
                    ],
                    "!test_steps": [],
                    "!cmake_args": [
                        "-DCMAKE_BUILD_TYPE=Release",
                        "-DBUILD_DEPS=ON",
                        "-DBUILD_TESTING=OFF"
                    ]
                },
                "arm64": {
                    "!packages": [],
                    "!build_steps": [
                        "build"
                    ],
                    "!test_steps": [],
                    "!cmake_args": [
                        "-DCMAKE_BUILD_TYPE=Release",
                        "-DBUILD_DEPS=ON",
                        "-DBUILD_TESTING=OFF"
                    ]
                }
            }
        },
        "freebsd": {
            "packages": [
                "openjdk8"
            ],
            "!build_env": {
                "JAVA_HOME": "/usr/local/openjdk8"
            },
            "!build_steps": [
                "mvn -P continuous-integration -B compile"
            ],
            "!test_steps": [
                "mvn -B test -DrerunFailingTestsCount=5"
            ]
        }
    }
}<|MERGE_RESOLUTION|>--- conflicted
+++ resolved
@@ -15,19 +15,11 @@
     "build_dir": "target/cmake-build",
     "build_env": {
         "JAVA_HOME": "{java_home}",
-<<<<<<< HEAD
-        "CMAKE_JAVA_HOME": "{java_home}"
-    },
-    "test_env": {
-        "JAVA_HOME": "{java_home}",
-        "CMAKE_JAVA_HOME": "{java_home}"
-=======
         "OVERRIDE_JAVA_HOME": "{java_home}"
     },
     "test_env": {
         "JAVA_HOME": "{java_home}",
         "OVERRIDE_JAVA_HOME": "{java_home}"
->>>>>>> 0e9c3db8
     },
     "hosts": {
         "ubuntu": {
