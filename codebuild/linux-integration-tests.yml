version: 0.2

env:
  shell: bash
  variables:
    BUILDER_HOST: https://d19elf31gohf1l.cloudfront.net
    PACKAGE_NAME: aws-crt-java

phases:
  install:
    commands:
      - sudo add-apt-repository ppa:openjdk-r/ppa
      - sudo add-apt-repository ppa:ubuntu-toolchain-r/test
      - sudo apt-get update -y
      - sudo apt-get install cmake -y
  build:
    commands:
      - echo Build started on `date`
      # Update the submodules
      - git submodule update --init
      - export BUILDER_VERSION=$(cat .github/workflows/ci.yml | grep 'BUILDER_VERSION:' | sed 's/\s*BUILDER_VERSION:\s*\(.*\)/\1/')
      - export BUILDER_SOURCE=$(cat .github/workflows/ci.yml | grep 'BUILDER_SOURCE:' | sed 's/\s*BUILDER_SOURCE:\s*\(.*\)/\1/')
      - echo "Using builder version='${BUILDER_VERSION}' source='${BUILDER_SOURCE}'"
      # Build library and test
      - python3 -c "from urllib.request import urlretrieve; urlretrieve('$BUILDER_HOST/$BUILDER_SOURCE/$BUILDER_VERSION/builder.pyz?run=$CODEBUILD_BUILD_ID', 'builder.pyz')"
      - python3 builder.pyz build --project aws-crt-java downstream
  post_build:
    commands:
<<<<<<< HEAD
      - echo Build completed on `date`
      # Print any error reports, should they exist
      - sudo find /codebuild/output/** -name "hs_err*.log" -type f -exec cat {} +
=======
      - echo Build completed on `date`
>>>>>>> b023ab47
<|MERGE_RESOLUTION|>--- conflicted
+++ resolved
@@ -26,10 +26,4 @@
       - python3 builder.pyz build --project aws-crt-java downstream
   post_build:
     commands:
-<<<<<<< HEAD
-      - echo Build completed on `date`
-      # Print any error reports, should they exist
-      - sudo find /codebuild/output/** -name "hs_err*.log" -type f -exec cat {} +
-=======
-      - echo Build completed on `date`
->>>>>>> b023ab47
+      - echo Build completed on `date`