--- conflicted
+++ resolved
@@ -59,14 +59,7 @@
         {
             public void run()
             {
-<<<<<<< HEAD
                 CRT.releaseShutdownRef();
-=======
-                CRT.onJvmShutdown();
-                ClientBootstrap.closeStaticDefault();
-                EventLoopGroup.closeStaticDefault();
-                HostResolver.closeStaticDefault();
->>>>>>> 3eea28d5
             }
         });
 
@@ -490,6 +483,9 @@
 
         if (invoke_native_shutdown) {
             onJvmShutdown();
+            ClientBootstrap.closeStaticDefault();
+            EventLoopGroup.closeStaticDefault();
+            HostResolver.closeStaticDefault();
         }
     }
 
