/*
 * Copyright 2010-2018 Amazon.com, Inc. or its affiliates. All Rights Reserved.
 *
 * Licensed under the Apache License, Version 2.0 (the "License").
 * You may not use this file except in compliance with the License.
 * A copy of the License is located at
 *
 *  http://aws.amazon.com/apache2.0
 *
 * or in the "license" file accompanying this file. This file is distributed
 * on an "AS IS" BASIS, WITHOUT WARRANTIES OR CONDITIONS OF ANY KIND, either
 * express or implied. See the License for the specific language governing
 * permissions and limitations under the License.
 */
package software.amazon.awssdk.crt;

import java.util.concurrent.atomic.AtomicInteger;
import java.util.concurrent.TimeUnit;
import java.util.ArrayList;
import java.util.Map;
import java.util.concurrent.ConcurrentHashMap;
import java.util.concurrent.locks.Condition;
import java.util.concurrent.locks.Lock;
import java.util.concurrent.locks.ReentrantLock;
import java.util.function.Consumer;

import software.amazon.awssdk.crt.Log;

/**
 * This wraps a native pointer to an AWS Common Runtime resource. It also ensures
 * that the first time a resource is referenced, the CRT will be loaded and bound.
 */
public abstract class CrtResource implements AutoCloseable {
    private static final String NATIVE_DEBUG_PROPERTY_NAME = "aws.crt.debugnative";
    private static final long DEBUG_CLEANUP_WAIT_TIME_IN_SECONDS = 30;
    private static final long NULL = 0;

    public class ResourceInstance {
        public final long nativeHandle;
        public final String canonicalName;
        private Throwable instantiation;

        public ResourceInstance(long handle, String name) {
            nativeHandle = handle;
            canonicalName = name;
            try {
                throw new RuntimeException();
            } catch (RuntimeException ex) {
                instantiation = ex;
            }
        }

        public String location() {
            String str = "";
            StackTraceElement[] stack = instantiation.getStackTrace();
            // skip ctor and acquireNativeHandle()
            for (int frameIdx = 2; frameIdx < stack.length; ++frameIdx) {
                StackTraceElement frame = stack[frameIdx];
                str += frame.toString() + "\n";
            }
            return str;
        }

        @Override
        public String toString() {
            String str = canonicalName + " allocated at:\n";
            str += location();
            return str;
        }
    }

    private static final ConcurrentHashMap<Long, ResourceInstance> NATIVE_RESOURCES = new ConcurrentHashMap<>();

    /*
     * Primarily intended for testing only.  Tracks the number of non-closed resources and signals
     * whenever a zero count is reached.
     */
    private static boolean debugNativeObjects = System.getProperty(NATIVE_DEBUG_PROPERTY_NAME) != null;
    private static int resourceCount = 0;
    private static final Lock lock = new ReentrantLock();
    private static final Condition emptyResources  = lock.newCondition();

    private final ArrayList<CrtResource> referencedResources = new ArrayList<>();
    private long nativeHandle;
    private AtomicInteger refCount = new AtomicInteger(1);

    static {
        /* This will cause the JNI lib to be loaded the first time a CRT is created */
        new CRT();
    }

    public CrtResource() {
    }

    /**
     * Marks a resource as referenced by this resource.
     * @param resource The resource to add a reference to
     */
    protected void addReferenceTo(CrtResource resource) {
        resource.addRef();
        synchronized(this) {
            referencedResources.add(resource);
        }

        if (debugNativeObjects) {
            Log.log(Log.LogLevel.Trace, Log.LogSubject.JavaCrtResource, String.format("Instance of class %s is adding a reference to instance of class %s", this.getClass().getCanonicalName(), resource.getClass().getCanonicalName()));
        }
    }

    /**
     * Removes a reference from this resource to another.
     * @param resource The resource to remove a reference to
     */
    protected void removeReferenceTo(CrtResource resource) {
        boolean removed = false;
        synchronized(this) {
            removed = referencedResources.remove(resource);
        }
<<<<<<< HEAD

        if (debugNativeObjects) {
            if (removed) {
                Log.log(Log.LogLevel.Trace, Log.LogSubject.JavaCrtResource, String.format("Instance of class %s is removing a reference to instance of class %s", this.getClass().getCanonicalName(), resource.getClass().getCanonicalName()));
            } else {
                Log.log(Log.LogLevel.Debug, Log.LogSubject.JavaCrtResource, String.format("Instance of class %s erroneously tried to remove a reference to instance of class %s that it was not referencing", this.getClass().getCanonicalName(), resource.getClass().getCanonicalName()));
            }
        }

        if (!removed) {
            return;
        }

=======

        if (debugNativeObjects) {
            if (removed) {
                Log.log(Log.LogLevel.Trace, Log.LogSubject.JavaCrtResource, String.format("Instance of class %s is removing a reference to instance of class %s", this.getClass().getCanonicalName(), resource.getClass().getCanonicalName()));
            } else {
                Log.log(Log.LogLevel.Debug, Log.LogSubject.JavaCrtResource, String.format("Instance of class %s erroneously tried to remove a reference to instance of class %s that it was not referencing", this.getClass().getCanonicalName(), resource.getClass().getCanonicalName()));
            }
        }

        if (!removed) {
            return;
        }

>>>>>>> c5723575
        resource.decRef();
    }

    /**
     * Takes ownership of a native object where the native pointer is tracked as a long.
     * @param handle pointer to the native object being acquired
     */
    protected void acquireNativeHandle(long handle) {
        if (!isNull()) {
            throw new IllegalStateException("Can't acquire >1 Native Pointer");
        }

        if (!isNativeResource()) {
            throw new IllegalStateException("Non-native resources cannot acquire a native pointer");
        }

        String canonicalName = this.getClass().getCanonicalName();

        if (handle == NULL) {
            throw new IllegalStateException("Can't acquire NULL Pointer: " + canonicalName);
        }

        ResourceInstance lastValue = NATIVE_RESOURCES.put(handle, new ResourceInstance(handle, canonicalName));

        if (lastValue != null) {
            throw new IllegalStateException("Acquired two CrtResources to the same Native Resource! Class: " + lastValue);
        }

        if (debugNativeObjects) {
            Log.log(Log.LogLevel.Trace, Log.LogSubject.JavaCrtResource, String.format("acquireNativeHandle - %s acquired native pointer %d", canonicalName, handle));
        }

        nativeHandle = handle;
        incrementNativeObjectCount();
    }

    /**
     * Begins the cleanup process associated with this native object and performs various debug-level bookkeeping operations.
     */
    private void release() {
        if (debugNativeObjects) {
            Log.log(Log.LogLevel.Trace, Log.LogSubject.JavaCrtResource, String.format("Releasing class %s", this.getClass().getCanonicalName()));
        }

        if (isNativeResource()) {
            if (isNull()) {
                throw new IllegalStateException("Already Released Resource!");
            }

            /*
             * Recyclable resources (like http connections) may be given to another Java object during the call to releaseNativeHandle.
             * By removing from the map first, we prevent a double-acquire exception from getting thrown when the second Java object
             * calls acquire on the native handle.
             */
            NATIVE_RESOURCES.remove(nativeHandle);
        }

        releaseNativeHandle();

        if (isNativeResource()) {
            decrementNativeObjectCount();

            nativeHandle = 0;
        }
    }

    /**
     * returns the native handle associated with this CRTResource.
     */
    public long getNativeHandle() {
        return nativeHandle;
    }

    /**
     * Increments the reference count to this resource.
     */
    void addRef() {
        refCount.incrementAndGet();
    }

    /**
     * Required override method that must begin the release process of the acquired native handle
     */
    protected abstract void releaseNativeHandle();

    /**
     * Override that determines whether a resource releases its dependencies at the same time the native handle is released or if it waits.
     * Resources with asynchronous shutdown processes should override this with false, and establish a callback from native code that
     * invokes releaseReferences() when the asynchronous shutdown process has completed.  See HttpClientConnectionManager for an example.
     */
    protected abstract boolean canReleaseReferencesImmediately();

    /**
     * Checks if this resource's native handle is NULL.  For always-null resources this is always true.  For all other
     * resources it means it has already been cleaned up or was not properly constructed.
     */
    public boolean isNull() {
        return (nativeHandle == NULL);
    }

    /*
     * An ugly and unfortunate necessity.  The CRTResource currently entangles two loosely-coupled concepts:
     *  (1) management of a native resource
     *  (2) referencing of other resources and the resulting implied cleanup process
     *
     * Some classes don't represent an actual native resource.  Instead, they just want to use
     * the reference and cleanup framework.  See CrtBufferPool for an example.
     *
     * A solution that avoids this complication while not changing the buffer/buffer pool properties dramatically would
     * be welcomed.
     */

    /**
     * Is this an actual native resource (true) or does it just track native resources and use the close/shutdown/referencing
     * aspects (false)?
     */
    protected boolean isNativeResource() { return true; }

    @Override
    public void close() {
        decRef();
    }

    /**
     * Decrements the reference count to this resource.  If zero is reached, begins (and possibly completes) the resource's
     * cleanup process.
     */
    protected void decRef() {
        int remainingRefs = refCount.decrementAndGet();

        if (debugNativeObjects) {
            Log.log(Log.LogLevel.Trace, Log.LogSubject.JavaCrtResource, String.format("Closing instance of class %s with %d remaining refs", this.getClass().getCanonicalName(), remainingRefs));
        }

        if (remainingRefs > 0) {
            return;
        }

        release();

        if (canReleaseReferencesImmediately()) {
            releaseReferences();
        }
    }

    /**
     * Decrements the ref counts for all resources referenced by this resource.  Most resources will have this called
     * from their close() function, but resources with asynchronous shutdown processes must have it called from a
     * shutdown completion callback.
     */
    protected void releaseReferences() {
        if (debugNativeObjects) {
            Log.log(Log.LogLevel.Trace, Log.LogSubject.JavaCrtResource, String.format("Instance of class %s closing referenced objects", this.getClass().getCanonicalName()));
        }

        synchronized(this) {
            for (CrtResource resource : referencedResources) {
                resource.decRef();
            }

            referencedResources.clear();
        }
    }

    public static void collectNativeResources(Consumer<String> fn) {
        collectNativeResource((ResourceInstance resource) -> {
            String str = String.format(" * Address: %d: %s", resource.nativeHandle,
                    resource.toString());
            fn.accept(str);
        });
    }
    
    public static void collectNativeResource(Consumer<ResourceInstance> fn) {
        for (Map.Entry<Long, ResourceInstance> entry : NATIVE_RESOURCES.entrySet()) {
            fn.accept(entry.getValue());
        }
    }

    /**
     * Debug method to log all of the currently un-closed CRTResource objects.
     */
    public static void logNativeResources() {
        Log.log(Log.LogLevel.Trace, Log.LogSubject.JavaCrtResource, "Dumping native object set:");
        collectNativeResources((resource) -> {
            Log.log(Log.LogLevel.Trace, Log.LogSubject.JavaCrtResource, resource);
        });
    }

    /**
     * Debug method to increment the current native object count.
     */
    private static void incrementNativeObjectCount() {
        if (!debugNativeObjects) {
            return;
        }

        lock.lock();
        try {
            ++resourceCount;
            Log.log(Log.LogLevel.Trace, Log.LogSubject.JavaCrtResource, String.format("incrementNativeObjectCount - count = %d", resourceCount));
        } finally {
            lock.unlock();
        }
    }

    /**
     * Debug method to decrement the current native object count.
     */
    private static void decrementNativeObjectCount() {
        if (!debugNativeObjects) {
            return;
        }

        lock.lock();
        try {
            --resourceCount;
            Log.log(Log.LogLevel.Trace, Log.LogSubject.JavaCrtResource, String.format("decrementNativeObjectCount - count = %d", resourceCount));
            if (resourceCount == 0) {
                emptyResources.signal();
            }
        } finally {
            lock.unlock();
        }
    }

    /**
     * Debug/test method to wait for the CRTResource count to drop to zero.  Times out with an exception after
     * a period of waiting.
     */
    public static void waitForNoResources() {
        if (!debugNativeObjects) {
            return;
        }

        lock.lock();

        try {
            long timeout = System.currentTimeMillis() + DEBUG_CLEANUP_WAIT_TIME_IN_SECONDS*1000;
            while (resourceCount != 0 && System.currentTimeMillis() < timeout) {
                emptyResources.await(1, TimeUnit.SECONDS);
            }

            if (resourceCount != 0) {
                Log.log(Log.LogLevel.Error, Log.LogSubject.JavaCrtResource, "waitForNoResources - timeOut");
                logNativeResources();
                throw new InterruptedException();
            }
        } catch (InterruptedException e) {
            /* Cause tests to fail without having to go add checked exceptions to every instance */
            throw new RuntimeException("Timeout waiting for resource count to drop to zero");
        } finally {
            lock.unlock();
        }
    }
}<|MERGE_RESOLUTION|>--- conflicted
+++ resolved
@@ -116,7 +116,6 @@
         synchronized(this) {
             removed = referencedResources.remove(resource);
         }
-<<<<<<< HEAD
 
         if (debugNativeObjects) {
             if (removed) {
@@ -130,21 +129,6 @@
             return;
         }
 
-=======
-
-        if (debugNativeObjects) {
-            if (removed) {
-                Log.log(Log.LogLevel.Trace, Log.LogSubject.JavaCrtResource, String.format("Instance of class %s is removing a reference to instance of class %s", this.getClass().getCanonicalName(), resource.getClass().getCanonicalName()));
-            } else {
-                Log.log(Log.LogLevel.Debug, Log.LogSubject.JavaCrtResource, String.format("Instance of class %s erroneously tried to remove a reference to instance of class %s that it was not referencing", this.getClass().getCanonicalName(), resource.getClass().getCanonicalName()));
-            }
-        }
-
-        if (!removed) {
-            return;
-        }
-
->>>>>>> c5723575
         resource.decRef();
     }
 
