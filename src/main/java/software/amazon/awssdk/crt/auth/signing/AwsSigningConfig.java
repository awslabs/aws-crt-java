/*
 * Copyright 2010-2019 Amazon.com, Inc. or its affiliates. All Rights Reserved.
 *
 * Licensed under the Apache License, Version 2.0 (the "License").
 * You may not use this file except in compliance with the License.
 * A copy of the License is located at
 *
 *  http://aws.amazon.com/apache2.0
 *
 * or in the "license" file accompanying this file. This file is distributed
 * on an "AS IS" BASIS, WITHOUT WARRANTIES OR CONDITIONS OF ANY KIND, either
 * express or implied. See the License for the specific language governing
 * permissions and limitations under the License.
 */
package software.amazon.awssdk.crt.auth.signing;

import java.util.function.Predicate;
import java.util.HashMap;
import java.util.Map;

import software.amazon.awssdk.crt.auth.credentials.Credentials;
import software.amazon.awssdk.crt.auth.credentials.CredentialsProvider;
import software.amazon.awssdk.crt.cal.EccKeyPair;
import software.amazon.awssdk.crt.CrtResource;

/**
 * A class representing
 */
public class AwsSigningConfig extends CrtResource {

    public enum AwsSigningAlgorithm {
<<<<<<< HEAD
        SIGV4(0),
        SIGV4_ASYMMETRIC(1);
=======
        SIGV4(0);
>>>>>>> d481ad0f

        AwsSigningAlgorithm(int nativeValue) {
            this.nativeValue = nativeValue;
        }

        public int getNativeValue() { return nativeValue; }

        public static AwsSigningAlgorithm getEnumValueFromInteger(int value) {
            AwsSigningAlgorithm enumValue = enumMapping.get(value);
            if (enumValue != null) {
                return enumValue;
            }

            throw new RuntimeException("Illegal signing algorithm value in signing configuration");
        }

        private static Map<Integer, AwsSigningAlgorithm> buildEnumMapping() {
            Map<Integer, AwsSigningAlgorithm> enumMapping = new HashMap<Integer, AwsSigningAlgorithm>();
            enumMapping.put(SIGV4.getNativeValue(), SIGV4);
<<<<<<< HEAD
            enumMapping.put(SIGV4_ASYMMETRIC.getNativeValue(), SIGV4_ASYMMETRIC);
=======
>>>>>>> d481ad0f

            return enumMapping;
        }

        private int nativeValue;

        private static Map<Integer, AwsSigningAlgorithm> enumMapping = buildEnumMapping();
    }

<<<<<<< HEAD
    public enum AwsRequestSigningTransform {
        HEADER(0),
        QUERY_PARAM(1);

        AwsRequestSigningTransform(int nativeValue) {
            this.nativeValue = nativeValue;
        }

        public int getNativeValue() { return nativeValue; }

        public static AwsRequestSigningTransform getEnumValueFromInteger(int value) {
            AwsRequestSigningTransform enumValue = enumMapping.get(value);
            if (enumValue != null) {
                return enumValue;
            }

            throw new RuntimeException("Illegal request signing transform value in signing configuration");
        }

        private static Map<Integer, AwsRequestSigningTransform> buildEnumMapping() {
            Map<Integer, AwsRequestSigningTransform> enumMapping = new HashMap<Integer, AwsRequestSigningTransform>();
            enumMapping.put(HEADER.getNativeValue(), HEADER);
            enumMapping.put(QUERY_PARAM.getNativeValue(), QUERY_PARAM);

            return enumMapping;
        }

        private int nativeValue;

        private static Map<Integer, AwsRequestSigningTransform> enumMapping = buildEnumMapping();
    }

    public enum AwsBodySigningConfigType {
        AWS_BODY_SIGNING_OFF(0),
        AWS_BODY_SIGNING_ON(1),
        AWS_BODY_SIGNING_UNSIGNED_PAYLOAD(2);
=======
    public enum AwsSignatureType {
        HTTP_REQUEST_VIA_HEADERS(0),
        HTTP_REQUEST_VIA_QUERY_PARAMS(1),
        HTTP_REQUEST_CHUNK(2),
        HTTP_REQUEST_EVENT(3);
>>>>>>> d481ad0f

        AwsSignatureType(int nativeValue) {
            this.nativeValue = nativeValue;
        }

        public int getNativeValue() { return nativeValue; }

        public static AwsSignatureType getEnumValueFromInteger(int value) {
            AwsSignatureType enumValue = enumMapping.get(value);
            if (enumValue != null) {
                return enumValue;
            }

            throw new RuntimeException("Illegal signature type value in signing configuration");
        }

        private static Map<Integer, AwsSignatureType> buildEnumMapping() {
            Map<Integer, AwsSignatureType> enumMapping = new HashMap<Integer, AwsSignatureType>();
            enumMapping.put(HTTP_REQUEST_VIA_HEADERS.getNativeValue(), HTTP_REQUEST_VIA_HEADERS);
            enumMapping.put(HTTP_REQUEST_VIA_QUERY_PARAMS.getNativeValue(), HTTP_REQUEST_VIA_QUERY_PARAMS);
            enumMapping.put(HTTP_REQUEST_CHUNK.getNativeValue(), HTTP_REQUEST_CHUNK);
            enumMapping.put(HTTP_REQUEST_EVENT.getNativeValue(), HTTP_REQUEST_EVENT);

            return enumMapping;
        }

        private int nativeValue;

        private static Map<Integer, AwsSignatureType> enumMapping = buildEnumMapping();
    }

<<<<<<< HEAD
    private int algorithm = AwsSigningAlgorithm.SIGV4.getNativeValue();
    private int transform = AwsRequestSigningTransform.HEADER.getNativeValue();
=======
    public enum AwsSignedBodyValueType {
        EMPTY(0),
        PAYLOAD(1),
        UNSIGNED_PAYLOAD(2),
        STREAMING_AWS4_HMAC_SHA256_PAYLOAD(3),
        STREAMING_AWS4_HMAC_SHA256_EVENTS(4);

        AwsSignedBodyValueType(int nativeValue) {
            this.nativeValue = nativeValue;
        }

        public int getNativeValue() { return nativeValue; }

        public static AwsSignedBodyValueType getEnumValueFromInteger(int value) {
            AwsSignedBodyValueType enumValue = enumMapping.get(value);
            if (enumValue != null) {
                return enumValue;
            }

            throw new RuntimeException("Illegal signed body value type value in signing configuration");
        }

        private static Map<Integer, AwsSignedBodyValueType> buildEnumMapping() {
            Map<Integer, AwsSignedBodyValueType> enumMapping = new HashMap<Integer, AwsSignedBodyValueType>();
            enumMapping.put(EMPTY.getNativeValue(), EMPTY);
            enumMapping.put(PAYLOAD.getNativeValue(), PAYLOAD);
            enumMapping.put(UNSIGNED_PAYLOAD.getNativeValue(), UNSIGNED_PAYLOAD);
            enumMapping.put(STREAMING_AWS4_HMAC_SHA256_PAYLOAD.getNativeValue(), STREAMING_AWS4_HMAC_SHA256_PAYLOAD);
            enumMapping.put(STREAMING_AWS4_HMAC_SHA256_EVENTS.getNativeValue(), STREAMING_AWS4_HMAC_SHA256_EVENTS);

            return enumMapping;
        }

        private int nativeValue;

        private static Map<Integer, AwsSignedBodyValueType> enumMapping = buildEnumMapping();
    }

    public enum AwsSignedBodyHeaderType {
        NONE(0),
        X_AMZ_CONTENT_SHA256(1);

        AwsSignedBodyHeaderType(int nativeValue) {
            this.nativeValue = nativeValue;
        }

        public int getNativeValue() { return nativeValue; }

        public static AwsSignedBodyHeaderType getEnumValueFromInteger(int value) {
            AwsSignedBodyHeaderType enumValue = enumMapping.get(value);
            if (enumValue != null) {
                return enumValue;
            }

            throw new RuntimeException("Illegal signed body header value in signing configuration");
        }

        private static Map<Integer, AwsSignedBodyHeaderType> buildEnumMapping() {
            Map<Integer, AwsSignedBodyHeaderType> enumMapping = new HashMap<Integer, AwsSignedBodyHeaderType>();
            enumMapping.put(NONE.getNativeValue(), NONE);
            enumMapping.put(X_AMZ_CONTENT_SHA256.getNativeValue(), X_AMZ_CONTENT_SHA256);

            return enumMapping;
        }

        private int nativeValue;

        private static Map<Integer, AwsSignedBodyHeaderType> enumMapping = buildEnumMapping();
    }

    private int algorithm = AwsSigningAlgorithm.SIGV4.getNativeValue();
    private int signatureType = AwsSignatureType.HTTP_REQUEST_VIA_HEADERS.getNativeValue();
>>>>>>> d481ad0f
    private String region;
    private String service;
    private long time = System.currentTimeMillis();
    private CredentialsProvider credentialsProvider;
    private Credentials credentials;
<<<<<<< HEAD
    private EccKeyPair eccKeyPair;
    private Predicate<String> shouldSignParameter;
    private boolean useDoubleUriEncode = true;
    private boolean shouldNormalizeUriPath = true;
    private int signBody = AwsBodySigningConfigType.AWS_BODY_SIGNING_OFF.getNativeValue();
=======
    private Predicate<String> shouldSignParameter;
    private boolean useDoubleUriEncode = true;
    private boolean shouldNormalizeUriPath = true;
    private int signedBodyValue = AwsSignedBodyValueType.EMPTY.getNativeValue();
    private int signedBodyHeader = AwsSignedBodyHeaderType.NONE.getNativeValue();
>>>>>>> d481ad0f
    private long expirationInSeconds = 0;

    public AwsSigningConfig() {}

    public AwsSigningConfig clone() {
        try (AwsSigningConfig clone = new AwsSigningConfig()) {

            clone.setAlgorithm(getAlgorithm());
<<<<<<< HEAD
            clone.setTransform(getTransform());
=======
            clone.setSignatureType(getSignatureType());
>>>>>>> d481ad0f
            clone.setRegion(getRegion());
            clone.setService(getService());
            clone.setTime(getTime());
            clone.setCredentialsProvider(getCredentialsProvider());
            clone.setCredentials(getCredentials());
            clone.setShouldSignParameter(getShouldSignParameter());
            clone.setUseDoubleUriEncode(getUseDoubleUriEncode());
            clone.setShouldNormalizeUriPath(getShouldNormalizeUriPath());
<<<<<<< HEAD
            clone.setSignBody(getSignBody());
            clone.setExpirationInSeconds(getExpirationInSeconds());
            clone.setEccKeyPair(getEccKeyPair());
=======
            clone.setSignedBodyValue(getSignedBodyValue());
            clone.setSignedBodyHeader(getSignedBodyHeader());
            clone.setExpirationInSeconds(getExpirationInSeconds());
>>>>>>> d481ad0f

            // success, bump up the ref count so we can escape the try-with-resources block
            clone.addRef();
            return clone;
        }
    }

    /**
     * Required override method that must begin the release process of the acquired native handle
     */
    @Override
    protected void releaseNativeHandle() {}

    /**
     * Override that determines whether a resource releases its dependencies at the same time the native handle is released or if it waits.
     * Resources with asynchronous shutdown processes should override this with false, and establish a callback from native code that
     * invokes releaseReferences() when the asynchronous shutdown process has completed.  See HttpClientConnectionManager for an example.
     */
    @Override
    protected boolean canReleaseReferencesImmediately() { return true; }

    public void setAlgorithm(AwsSigningAlgorithm algorithm) { this.algorithm = algorithm.getNativeValue(); }
    public AwsSigningAlgorithm getAlgorithm() {
        return AwsSigningAlgorithm.getEnumValueFromInteger(algorithm);
    }

<<<<<<< HEAD
    public void setTransform(AwsRequestSigningTransform transform) { this.transform = transform.getNativeValue(); }
    public AwsRequestSigningTransform getTransform() {
        return AwsRequestSigningTransform.getEnumValueFromInteger(transform);
=======
    public void setSignatureType(AwsSignatureType signatureType) { this.signatureType = signatureType.getNativeValue(); }
    public AwsSignatureType getSignatureType() {
        return AwsSignatureType.getEnumValueFromInteger(signatureType);
>>>>>>> d481ad0f
    }

    public void setRegion(String region) { this.region = region; }
    public String getRegion() { return region; }

    public void setService(String service) { this.service = service; }
    public String getService() { return service; }

    public void setTime(long time) { this.time = time; }
    public long getTime() { return this.time; }

    public void setCredentialsProvider(CredentialsProvider credentialsProvider) {
        swapReferenceTo(this.credentialsProvider, credentialsProvider);
        this.credentialsProvider = credentialsProvider;
    }

    public CredentialsProvider getCredentialsProvider() { return credentialsProvider; }

    public void setCredentials(Credentials credentials) { this.credentials = credentials; }
    public Credentials getCredentials() { return credentials; }

<<<<<<< HEAD
    public void setEccKeyPair(EccKeyPair keyPair) {
        swapReferenceTo(this.eccKeyPair, keyPair);
        this.eccKeyPair = keyPair;
    }

    public EccKeyPair getEccKeyPair() { return eccKeyPair; }

=======
>>>>>>> d481ad0f
    public void setShouldSignParameter(Predicate<String> shouldSignParameter) { this.shouldSignParameter = shouldSignParameter; }
    public Predicate<String> getShouldSignParameter() { return shouldSignParameter; }

    public void setUseDoubleUriEncode(boolean useDoubleUriEncode) { this.useDoubleUriEncode = useDoubleUriEncode; }
    public boolean getUseDoubleUriEncode() { return useDoubleUriEncode; }

    public void setShouldNormalizeUriPath(boolean shouldNormalizeUriPath) { this.shouldNormalizeUriPath = shouldNormalizeUriPath; }
    public boolean getShouldNormalizeUriPath() { return shouldNormalizeUriPath; }

<<<<<<< HEAD
    public void setSignBody(AwsBodySigningConfigType signBody) { this.signBody = signBody.getNativeValue(); }
    public AwsBodySigningConfigType getSignBody() { return AwsBodySigningConfigType.getEnumValueFromInteger(signBody); }
=======
    public void setSignedBodyValue(AwsSignedBodyValueType signedBodyValue) { this.signedBodyValue = signedBodyValue.getNativeValue(); }
    public AwsSignedBodyValueType getSignedBodyValue() { return AwsSignedBodyValueType.getEnumValueFromInteger(signedBodyValue); }

    public void setSignedBodyHeader(AwsSignedBodyHeaderType signedBodyHeader) { this.signedBodyHeader = signedBodyHeader.getNativeValue(); }
    public AwsSignedBodyHeaderType getSignedBodyHeader() { return AwsSignedBodyHeaderType.getEnumValueFromInteger(signedBodyHeader); }
>>>>>>> d481ad0f

    public void setExpirationInSeconds(long expirationInSeconds) { this.expirationInSeconds = expirationInSeconds; }
    public long getExpirationInSeconds() { return expirationInSeconds; }
}


<|MERGE_RESOLUTION|>--- conflicted
+++ resolved
@@ -29,12 +29,8 @@
 public class AwsSigningConfig extends CrtResource {
 
     public enum AwsSigningAlgorithm {
-<<<<<<< HEAD
         SIGV4(0),
         SIGV4_ASYMMETRIC(1);
-=======
-        SIGV4(0);
->>>>>>> d481ad0f
 
         AwsSigningAlgorithm(int nativeValue) {
             this.nativeValue = nativeValue;
@@ -54,10 +50,7 @@
         private static Map<Integer, AwsSigningAlgorithm> buildEnumMapping() {
             Map<Integer, AwsSigningAlgorithm> enumMapping = new HashMap<Integer, AwsSigningAlgorithm>();
             enumMapping.put(SIGV4.getNativeValue(), SIGV4);
-<<<<<<< HEAD
             enumMapping.put(SIGV4_ASYMMETRIC.getNativeValue(), SIGV4_ASYMMETRIC);
-=======
->>>>>>> d481ad0f
 
             return enumMapping;
         }
@@ -67,50 +60,11 @@
         private static Map<Integer, AwsSigningAlgorithm> enumMapping = buildEnumMapping();
     }
 
-<<<<<<< HEAD
-    public enum AwsRequestSigningTransform {
-        HEADER(0),
-        QUERY_PARAM(1);
-
-        AwsRequestSigningTransform(int nativeValue) {
-            this.nativeValue = nativeValue;
-        }
-
-        public int getNativeValue() { return nativeValue; }
-
-        public static AwsRequestSigningTransform getEnumValueFromInteger(int value) {
-            AwsRequestSigningTransform enumValue = enumMapping.get(value);
-            if (enumValue != null) {
-                return enumValue;
-            }
-
-            throw new RuntimeException("Illegal request signing transform value in signing configuration");
-        }
-
-        private static Map<Integer, AwsRequestSigningTransform> buildEnumMapping() {
-            Map<Integer, AwsRequestSigningTransform> enumMapping = new HashMap<Integer, AwsRequestSigningTransform>();
-            enumMapping.put(HEADER.getNativeValue(), HEADER);
-            enumMapping.put(QUERY_PARAM.getNativeValue(), QUERY_PARAM);
-
-            return enumMapping;
-        }
-
-        private int nativeValue;
-
-        private static Map<Integer, AwsRequestSigningTransform> enumMapping = buildEnumMapping();
-    }
-
-    public enum AwsBodySigningConfigType {
-        AWS_BODY_SIGNING_OFF(0),
-        AWS_BODY_SIGNING_ON(1),
-        AWS_BODY_SIGNING_UNSIGNED_PAYLOAD(2);
-=======
     public enum AwsSignatureType {
         HTTP_REQUEST_VIA_HEADERS(0),
         HTTP_REQUEST_VIA_QUERY_PARAMS(1),
         HTTP_REQUEST_CHUNK(2),
         HTTP_REQUEST_EVENT(3);
->>>>>>> d481ad0f
 
         AwsSignatureType(int nativeValue) {
             this.nativeValue = nativeValue;
@@ -142,10 +96,6 @@
         private static Map<Integer, AwsSignatureType> enumMapping = buildEnumMapping();
     }
 
-<<<<<<< HEAD
-    private int algorithm = AwsSigningAlgorithm.SIGV4.getNativeValue();
-    private int transform = AwsRequestSigningTransform.HEADER.getNativeValue();
-=======
     public enum AwsSignedBodyValueType {
         EMPTY(0),
         PAYLOAD(1),
@@ -218,25 +168,17 @@
 
     private int algorithm = AwsSigningAlgorithm.SIGV4.getNativeValue();
     private int signatureType = AwsSignatureType.HTTP_REQUEST_VIA_HEADERS.getNativeValue();
->>>>>>> d481ad0f
     private String region;
     private String service;
     private long time = System.currentTimeMillis();
     private CredentialsProvider credentialsProvider;
     private Credentials credentials;
-<<<<<<< HEAD
     private EccKeyPair eccKeyPair;
-    private Predicate<String> shouldSignParameter;
-    private boolean useDoubleUriEncode = true;
-    private boolean shouldNormalizeUriPath = true;
-    private int signBody = AwsBodySigningConfigType.AWS_BODY_SIGNING_OFF.getNativeValue();
-=======
     private Predicate<String> shouldSignParameter;
     private boolean useDoubleUriEncode = true;
     private boolean shouldNormalizeUriPath = true;
     private int signedBodyValue = AwsSignedBodyValueType.EMPTY.getNativeValue();
     private int signedBodyHeader = AwsSignedBodyHeaderType.NONE.getNativeValue();
->>>>>>> d481ad0f
     private long expirationInSeconds = 0;
 
     public AwsSigningConfig() {}
@@ -245,28 +187,19 @@
         try (AwsSigningConfig clone = new AwsSigningConfig()) {
 
             clone.setAlgorithm(getAlgorithm());
-<<<<<<< HEAD
-            clone.setTransform(getTransform());
-=======
             clone.setSignatureType(getSignatureType());
->>>>>>> d481ad0f
             clone.setRegion(getRegion());
             clone.setService(getService());
             clone.setTime(getTime());
             clone.setCredentialsProvider(getCredentialsProvider());
             clone.setCredentials(getCredentials());
+            clone.setEccKeyPair(getEccKeyPair());
             clone.setShouldSignParameter(getShouldSignParameter());
             clone.setUseDoubleUriEncode(getUseDoubleUriEncode());
             clone.setShouldNormalizeUriPath(getShouldNormalizeUriPath());
-<<<<<<< HEAD
-            clone.setSignBody(getSignBody());
-            clone.setExpirationInSeconds(getExpirationInSeconds());
-            clone.setEccKeyPair(getEccKeyPair());
-=======
             clone.setSignedBodyValue(getSignedBodyValue());
             clone.setSignedBodyHeader(getSignedBodyHeader());
             clone.setExpirationInSeconds(getExpirationInSeconds());
->>>>>>> d481ad0f
 
             // success, bump up the ref count so we can escape the try-with-resources block
             clone.addRef();
@@ -293,15 +226,9 @@
         return AwsSigningAlgorithm.getEnumValueFromInteger(algorithm);
     }
 
-<<<<<<< HEAD
-    public void setTransform(AwsRequestSigningTransform transform) { this.transform = transform.getNativeValue(); }
-    public AwsRequestSigningTransform getTransform() {
-        return AwsRequestSigningTransform.getEnumValueFromInteger(transform);
-=======
     public void setSignatureType(AwsSignatureType signatureType) { this.signatureType = signatureType.getNativeValue(); }
     public AwsSignatureType getSignatureType() {
         return AwsSignatureType.getEnumValueFromInteger(signatureType);
->>>>>>> d481ad0f
     }
 
     public void setRegion(String region) { this.region = region; }
@@ -323,16 +250,12 @@
     public void setCredentials(Credentials credentials) { this.credentials = credentials; }
     public Credentials getCredentials() { return credentials; }
 
-<<<<<<< HEAD
     public void setEccKeyPair(EccKeyPair keyPair) {
         swapReferenceTo(this.eccKeyPair, keyPair);
         this.eccKeyPair = keyPair;
     }
-
     public EccKeyPair getEccKeyPair() { return eccKeyPair; }
 
-=======
->>>>>>> d481ad0f
     public void setShouldSignParameter(Predicate<String> shouldSignParameter) { this.shouldSignParameter = shouldSignParameter; }
     public Predicate<String> getShouldSignParameter() { return shouldSignParameter; }
 
@@ -342,16 +265,11 @@
     public void setShouldNormalizeUriPath(boolean shouldNormalizeUriPath) { this.shouldNormalizeUriPath = shouldNormalizeUriPath; }
     public boolean getShouldNormalizeUriPath() { return shouldNormalizeUriPath; }
 
-<<<<<<< HEAD
-    public void setSignBody(AwsBodySigningConfigType signBody) { this.signBody = signBody.getNativeValue(); }
-    public AwsBodySigningConfigType getSignBody() { return AwsBodySigningConfigType.getEnumValueFromInteger(signBody); }
-=======
     public void setSignedBodyValue(AwsSignedBodyValueType signedBodyValue) { this.signedBodyValue = signedBodyValue.getNativeValue(); }
     public AwsSignedBodyValueType getSignedBodyValue() { return AwsSignedBodyValueType.getEnumValueFromInteger(signedBodyValue); }
 
     public void setSignedBodyHeader(AwsSignedBodyHeaderType signedBodyHeader) { this.signedBodyHeader = signedBodyHeader.getNativeValue(); }
     public AwsSignedBodyHeaderType getSignedBodyHeader() { return AwsSignedBodyHeaderType.getEnumValueFromInteger(signedBodyHeader); }
->>>>>>> d481ad0f
 
     public void setExpirationInSeconds(long expirationInSeconds) { this.expirationInSeconds = expirationInSeconds; }
     public long getExpirationInSeconds() { return expirationInSeconds; }
