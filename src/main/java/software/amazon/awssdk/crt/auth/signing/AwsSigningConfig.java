/**
 * Copyright Amazon.com, Inc. or its affiliates. All Rights Reserved.
 * SPDX-License-Identifier: Apache-2.0.
 */
package software.amazon.awssdk.crt.auth.signing;

import java.util.function.Predicate;
import java.util.HashMap;
import java.util.Map;

import software.amazon.awssdk.crt.auth.credentials.Credentials;
import software.amazon.awssdk.crt.auth.credentials.CredentialsProvider;
import software.amazon.awssdk.crt.CrtResource;

/**
 * A class representing configuration related to signing something "signable"
 * (an http request, a body chunk, a stream event) via an AWS signing process.
 */
public class AwsSigningConfig extends CrtResource {

    /**
     * What version of the AWS signing process should we use.
     */
    public enum AwsSigningAlgorithm {
<<<<<<< HEAD
        SIGV4(0), SIGV4_ASYMMETRIC(1);
=======

        /** Standard AWS Sigv4 signing, based on AWS credentials and symmetric secrets */
        SIGV4(0),

        /** AWS Sigv4a signing, based on ECDSA signatures */
        SIGV4_ASYMMETRIC(1);
>>>>>>> ac62f5fb

        /**
         * Constructs a Java enum value from the associated native enum value
         * @param nativeValue native enum value
         */
        AwsSigningAlgorithm(int nativeValue) {
            this.nativeValue = nativeValue;
        }

<<<<<<< HEAD
        public int getNativeValue() {
            return nativeValue;
        }
=======
        /**
         * Trivial Java Enum value to native enum value conversion function
         * @return integer associated with this enum value
         */
        public int getNativeValue() { return nativeValue; }
>>>>>>> ac62f5fb

        /**
         * Creates a Java enum value from a native enum value as an integer
         * @param value native enum value
         * @return the corresponding Java enum value
         */
        public static AwsSigningAlgorithm getEnumValueFromInteger(int value) {
            AwsSigningAlgorithm enumValue = enumMapping.get(value);
            if (enumValue != null) {
                return enumValue;
            }

            throw new RuntimeException("Illegal signing algorithm value in signing configuration");
        }

        private static Map<Integer, AwsSigningAlgorithm> buildEnumMapping() {
            Map<Integer, AwsSigningAlgorithm> enumMapping = new HashMap<Integer, AwsSigningAlgorithm>();
            enumMapping.put(SIGV4.getNativeValue(), SIGV4);
            enumMapping.put(SIGV4_ASYMMETRIC.getNativeValue(), SIGV4_ASYMMETRIC);

            return enumMapping;
        }

        private int nativeValue;

        private static Map<Integer, AwsSigningAlgorithm> enumMapping = buildEnumMapping();
    }

    /**
     * What sort of signature should be computed from the signable?
     */
    public enum AwsSignatureType {

        /**
         * A signature for a full http request should be computed, with header updates
         * applied to the signing result.
         */
        HTTP_REQUEST_VIA_HEADERS(0),

        /**
         * A signature for a full http request should be computed, with query param
         * updates applied to the signing result.
         */
        HTTP_REQUEST_VIA_QUERY_PARAMS(1),

        /**
         * Compute a signature for a payload chunk.
         */
        HTTP_REQUEST_CHUNK(2),

        /**
         * Compute a signature for an event stream event.
         *
         * This option is not yet supported.
         */
        HTTP_REQUEST_EVENT(3),

        /**
         * Compute a signature for a payloads trailing headers.
         */
        HTTP_REQUEST_TRAILING_HEADERS(6);

        /**
         * Constructs a Java enum value from a native enum value as an integer
         * @param nativeValue native enum value
         */
        AwsSignatureType(int nativeValue) {
            this.nativeValue = nativeValue;
        }

<<<<<<< HEAD
        public int getNativeValue() {
            return nativeValue;
        }
=======
        /**
         * Gets the native enum value as an integer that is associated with this Java enum value
         * @return this value's associated native enum value
         */
        public int getNativeValue() { return nativeValue; }
>>>>>>> ac62f5fb

        /**
         * Creates a Java enum value from a native enum value as an integer
         * @param value native enum value
         * @return the corresponding Java enum value
         */
        public static AwsSignatureType getEnumValueFromInteger(int value) {
            AwsSignatureType enumValue = enumMapping.get(value);
            if (enumValue != null) {
                return enumValue;
            }

            throw new RuntimeException("Illegal signature type value in signing configuration");
        }

        private static Map<Integer, AwsSignatureType> buildEnumMapping() {
            Map<Integer, AwsSignatureType> enumMapping = new HashMap<Integer, AwsSignatureType>();
            enumMapping.put(HTTP_REQUEST_VIA_HEADERS.getNativeValue(), HTTP_REQUEST_VIA_HEADERS);
            enumMapping.put(HTTP_REQUEST_VIA_QUERY_PARAMS.getNativeValue(), HTTP_REQUEST_VIA_QUERY_PARAMS);
            enumMapping.put(HTTP_REQUEST_CHUNK.getNativeValue(), HTTP_REQUEST_CHUNK);
            enumMapping.put(HTTP_REQUEST_TRAILING_HEADERS.getNativeValue(), HTTP_REQUEST_TRAILING_HEADERS);
            enumMapping.put(HTTP_REQUEST_EVENT.getNativeValue(), HTTP_REQUEST_EVENT);

            return enumMapping;
        }

        private int nativeValue;

        private static Map<Integer, AwsSignatureType> enumMapping = buildEnumMapping();
    }

    /**
     * A set of string constants for various canonical request payload values. If
     * signed body header type is not NONE then the value will also be reflected in
     * X-Amz-Content-Sha256
     */
    public class AwsSignedBodyValue {
        public static final String EMPTY_SHA256 = "e3b0c44298fc1c149afbf4c8996fb92427ae41e4649b934ca495991b7852b855";
        public static final String UNSIGNED_PAYLOAD = "UNSIGNED-PAYLOAD";
        public static final String STREAMING_AWS4_HMAC_SHA256_PAYLOAD = "STREAMING-AWS4-HMAC-SHA256-PAYLOAD";
        public static final String STREAMING_AWS4_ECDSA_P256_SHA256_PAYLOAD = "STREAMING-AWS4-ECDSA-P256-SHA256-PAYLOAD";
        public static final String STREAMING_AWS4_HMAC_SHA256_EVENTS = "STREAMING-AWS4-HMAC-SHA256-EVENTS";
    }

    /**
     * Controls if signing adds a header containing the canonical request's body
     * value
     */
    public enum AwsSignedBodyHeaderType {
<<<<<<< HEAD
        NONE(0), X_AMZ_CONTENT_SHA256(1);
=======
        /** Do not add any signing information about the body to the signed request */
        NONE(0),

        /** Add the 'X-Amz-Content-Sha256' header to the signed request */
        X_AMZ_CONTENT_SHA256(1);
>>>>>>> ac62f5fb

        /**
         * Constructs a Java enum value from a native enum value as an integer
         * @param nativeValue native enum value
         */
        AwsSignedBodyHeaderType(int nativeValue) {
            this.nativeValue = nativeValue;
        }

<<<<<<< HEAD
        public int getNativeValue() {
            return nativeValue;
        }
=======
        /**
         * Gets the native enum value as an integer that is associated with this Java enum value
         * @return this value's associated native enum value
         */
        public int getNativeValue() { return nativeValue; }
>>>>>>> ac62f5fb

        /**
         * Creates a Java enum value from a native enum value as an integer
         * @param value native enum value
         * @return the corresponding Java enum value
         */
        public static AwsSignedBodyHeaderType getEnumValueFromInteger(int value) {
            AwsSignedBodyHeaderType enumValue = enumMapping.get(value);
            if (enumValue != null) {
                return enumValue;
            }

            throw new RuntimeException("Illegal signed body header value in signing configuration");
        }

        private static Map<Integer, AwsSignedBodyHeaderType> buildEnumMapping() {
            Map<Integer, AwsSignedBodyHeaderType> enumMapping = new HashMap<Integer, AwsSignedBodyHeaderType>();
            enumMapping.put(NONE.getNativeValue(), NONE);
            enumMapping.put(X_AMZ_CONTENT_SHA256.getNativeValue(), X_AMZ_CONTENT_SHA256);

            return enumMapping;
        }

        private int nativeValue;

        private static Map<Integer, AwsSignedBodyHeaderType> enumMapping = buildEnumMapping();
    }

    private int algorithm = AwsSigningAlgorithm.SIGV4.getNativeValue();
    private int signatureType = AwsSignatureType.HTTP_REQUEST_VIA_HEADERS.getNativeValue();
    private String region;
    private String service;
    private long time = System.currentTimeMillis();
    private CredentialsProvider credentialsProvider;
    private Credentials credentials;
    private Predicate<String> shouldSignHeader;
    private boolean useDoubleUriEncode = true;
    private boolean shouldNormalizeUriPath = true;
    private boolean omitSessionToken = false;
    private String signedBodyValue = null;
    private int signedBodyHeader = AwsSignedBodyHeaderType.NONE.getNativeValue();
    private long expirationInSeconds = 0;

<<<<<<< HEAD
    public AwsSigningConfig() {
    }
=======
    /**
     * Default constructor
     */
    public AwsSigningConfig() {}
>>>>>>> ac62f5fb

    /**
     * Creates a new signing configuration from this one.
     * @return a clone of this signing configuration
     */
    public AwsSigningConfig clone() {
        try (AwsSigningConfig clone = new AwsSigningConfig()) {

            clone.setAlgorithm(getAlgorithm());
            clone.setSignatureType(getSignatureType());
            clone.setRegion(getRegion());
            clone.setService(getService());
            clone.setTime(getTime());
            clone.setCredentialsProvider(getCredentialsProvider());
            clone.setCredentials(getCredentials());
            clone.setShouldSignHeader(getShouldSignHeader());
            clone.setUseDoubleUriEncode(getUseDoubleUriEncode());
            clone.setShouldNormalizeUriPath(getShouldNormalizeUriPath());
            clone.setOmitSessionToken(getOmitSessionToken());
            clone.setSignedBodyValue(getSignedBodyValue());
            clone.setSignedBodyHeader(getSignedBodyHeader());
            clone.setExpirationInSeconds(getExpirationInSeconds());

            // success, bump up the ref count so we can escape the try-with-resources block
            clone.addRef();
            return clone;
        }
    }

    /**
     * Required override method that must begin the release process of the acquired
     * native handle
     */
    @Override
    protected void releaseNativeHandle() {
    }

    /**
     * Override that determines whether a resource releases its dependencies at the
     * same time the native handle is released or if it waits. Resources with
     * asynchronous shutdown processes should override this with false, and
     * establish a callback from native code that invokes releaseReferences() when
     * the asynchronous shutdown process has completed. See
     * HttpClientConnectionManager for an example.
     */
    @Override
    protected boolean canReleaseReferencesImmediately() {
        return true;
    }

    /**
     * Sets what version of the AWS signing process should be used
     * 
     * @param algorithm desired version of the AWS signing process
     */
    public void setAlgorithm(AwsSigningAlgorithm algorithm) {
        this.algorithm = algorithm.getNativeValue();
    }

    /**
     * Gets what version of the AWS signing procecss will be used
     * 
     * @return what version of the AWS signing procecss will be used
     */
    public AwsSigningAlgorithm getAlgorithm() {
        return AwsSigningAlgorithm.getEnumValueFromInteger(algorithm);
    }

    /**
     * Sets what sort of signature should be computed
     * 
     * @param signatureType what kind of signature to compute
     */
    public void setSignatureType(AwsSignatureType signatureType) {
        this.signatureType = signatureType.getNativeValue();
    }

    /**
     * Gets what kind of signature will be computed
     * 
     * @return what kind of signature will be computed
     */
    public AwsSignatureType getSignatureType() {
        return AwsSignatureType.getEnumValueFromInteger(signatureType);
    }

    /**
     * Sets what to use for region when signing. Depending on the algorithm, this
     * may not be an actual region name and so no validation is done on this
     * parameter. In sigv4a, this value is used for the "region-set" concept.
     * 
     * @param region region value to use when signing
     */
    public void setRegion(String region) {
        this.region = region;
    }

    /**
     * Gets what will be used for the region or region-set concept during signing.
     * 
     * @return what will be used for the region or region-set concept during signing
     */
    public String getRegion() {
        return region;
    }

    /**
     * Sets what service signing name to use.
     * 
     * @param service signing name of the service that this signing calculation
     *                should use
     */
    public void setService(String service) {
        this.service = service;
    }

    /**
     * Gets what service signing name will be used
     * 
     * @return what service signing name will be used
     */
    public String getService() {
        return service;
    }

    /**
     * Sets the point in time that signing should be relative to. Not Instant for
     * Android API level support reasons. Additionally, for http requests,
     * X-Amz-Date will be added to the request using this time point.
     * 
     * @param time point in time, as milliseconds since epoch, that signing should
     *             be relative to
     */
    public void setTime(long time) {
        this.time = time;
    }

    /**
     * Gets the point in time (in milliseconds since epoch) that signing will be
     * done relative to
     * 
     * @return the point in time (in milliseconds since epoch) that signing will be
     *         done relative to
     */
    public long getTime() {
        return this.time;
    }

    /**
     * Sets the provider to use to source credentials from before signing.
     * 
     * @param credentialsProvider provider to retrieve credentials from prior to
     *                            signing
     */
    public void setCredentialsProvider(CredentialsProvider credentialsProvider) {
        swapReferenceTo(this.credentialsProvider, credentialsProvider);
        this.credentialsProvider = credentialsProvider;
    }

    /**
     * Gets the provider to source credentials from before signing
     * 
     * @return the provider to source credentials from before signing
     */
    public CredentialsProvider getCredentialsProvider() {
        return credentialsProvider;
    }

    /**
     * Sets the credentials to use for signing. Overrides the provider setting if
     * non-null.
     * 
     * @param credentials credentials to use for signing
     */
    public void setCredentials(Credentials credentials) {
        this.credentials = credentials;
    }

    /**
     * Gets the credentials to use for signing.
     * 
     * @return credentials to use for signing
     */
    public Credentials getCredentials() {
        return credentials;
    }

    /**
     * Sets a header-name signing predicate filter. Headers that do not pass the
     * filter will not be signed.
     * 
     * @param shouldSignHeader header-name signing predicate filter
     */
    public void setShouldSignHeader(Predicate<String> shouldSignHeader) {
        this.shouldSignHeader = shouldSignHeader;
    }

    /**
     * Gets the header-name signing predicate filter to use
     * 
     * @return the header-name signing predicate filter to use
     */
    public Predicate<String> getShouldSignHeader() {
        return shouldSignHeader;
    }

    /**
     * Sets whether or not signing should uri encode urls as part of canonical
     * request construction. We assume the uri will be encoded once in preparation
     * for transmission. Certain services do not decode before checking signature,
     * requiring us to actually double-encode the uri in the canonical request in
     * order to pass a signature check.
     * 
     * @param useDoubleUriEncode should signing uri encode urls in the canonical
     *                           request
     */
    public void setUseDoubleUriEncode(boolean useDoubleUriEncode) {
        this.useDoubleUriEncode = useDoubleUriEncode;
    }

    /**
     * Gets whether or not signing will uri encode urls during canonical request
     * construction
     * 
     * @return whether or not signing will uri encode urls during canonical request
     *         construction
     */
    public boolean getUseDoubleUriEncode() {
        return useDoubleUriEncode;
    }

    /**
     * Sets whether or not the uri path should be normalized during canonical
     * request construction
     * 
     * @param shouldNormalizeUriPath whether or not the uri path should be
     *                               normalized during canonical request
     *                               construction
     */
    public void setShouldNormalizeUriPath(boolean shouldNormalizeUriPath) {
        this.shouldNormalizeUriPath = shouldNormalizeUriPath;
    }

    /**
     * Gets whether or not the uri path should be normalized during canonical
     * request construction
     * 
     * @return whether or not the uri path should be normalized during canonical
     *         request construction
     */
    public boolean getShouldNormalizeUriPath() {
        return shouldNormalizeUriPath;
    }

    /**
     * Sets whether or not X-Amz-Session-Token should be added to the canonical
     * request when signing with session credentials.
     *
     * "X-Amz-Security-Token" is added during signing, as a header or query param,
     * when credentials have a session token. If false (the default), this parameter
     * is included in the canonical request. If true, this parameter is still added,
     * but omitted from the canonical request.
     *
     * @param omitSessionToken whether or not X-Amz-Session-Token should be added to
     *                         the canonical request when signing with session
     *                         credentials
     */
    public void setOmitSessionToken(boolean omitSessionToken) {
        this.omitSessionToken = omitSessionToken;
    }

    /**
     * Gets whether or not X-Amz-Session-Token should be added to the canonical
     * request when signing with session credentials.
     * 
     * @return whether or not X-Amz-Session-Token should be added to the canonical
     *         request when signing with session credentials
     */
    public boolean getOmitSessionToken() {
        return omitSessionToken;
    }

    /**
     * Sets the payload hash override value to use in canonical request
     * construction. If the signed body header type is not set to null, then the
     * designated header will also take on this value. If this value is NULL, then
     * the signer will compute the SHA256 of the body stream and use that instead.
     * 
     * @param signedBodyValue payload hash override value to use in canonical
     *                        request construction
     */
    public void setSignedBodyValue(String signedBodyValue) {
        if (signedBodyValue != null && signedBodyValue.isEmpty()) {
            throw new IllegalArgumentException("Signed Body Value must be null or non-empty string.");
        }
        this.signedBodyValue = signedBodyValue;
    }

    /**
     * Gets the payload hash override to use in canonical request construction.
     * 
     * @return the payload hash override to use in canonical request construction
     */
    public String getSignedBodyValue() {
        return signedBodyValue;
    }

    /**
     * Sets what signed body header should hold the payload hash (or override
     * value).
     * 
     * @param signedBodyHeader what signed body header should hold the payload hash
     *                         (or override value)
     */
    public void setSignedBodyHeader(AwsSignedBodyHeaderType signedBodyHeader) {
        this.signedBodyHeader = signedBodyHeader.getNativeValue();
    }

    /**
     * Gets what signed body header should hold the payload hash (or override
     * value).
     * 
     * @return what signed body header should hold the payload hash (or override
     *         value)
     */
    public AwsSignedBodyHeaderType getSignedBodyHeader() {
        return AwsSignedBodyHeaderType.getEnumValueFromInteger(signedBodyHeader);
    }

    /**
     * Sets the expiration time in seconds when using query param signing
     * (pre-signed url). The appropriate query param will be added to the URL when
     * building the canonical and signed requests.
     * 
     * @param expirationInSeconds time in seconds that a pre-signed url will be
     *                            valid for
     */
    public void setExpirationInSeconds(long expirationInSeconds) {
        this.expirationInSeconds = expirationInSeconds;
    }

    /**
     * Gets the expiration time in seconds to use when signing to make a pre-signed
     * url.
     * 
     * @return the expiration time in seconds for a pre-signed url
     */
    public long getExpirationInSeconds() {
        return expirationInSeconds;
    }
}<|MERGE_RESOLUTION|>--- conflicted
+++ resolved
@@ -22,39 +22,36 @@
      * What version of the AWS signing process should we use.
      */
     public enum AwsSigningAlgorithm {
-<<<<<<< HEAD
-        SIGV4(0), SIGV4_ASYMMETRIC(1);
-=======
-
-        /** Standard AWS Sigv4 signing, based on AWS credentials and symmetric secrets */
+
+        /**
+         * Standard AWS Sigv4 signing, based on AWS credentials and symmetric secrets
+         */
         SIGV4(0),
 
         /** AWS Sigv4a signing, based on ECDSA signatures */
         SIGV4_ASYMMETRIC(1);
->>>>>>> ac62f5fb
 
         /**
          * Constructs a Java enum value from the associated native enum value
+         * 
          * @param nativeValue native enum value
          */
         AwsSigningAlgorithm(int nativeValue) {
             this.nativeValue = nativeValue;
         }
 
-<<<<<<< HEAD
+        /**
+         * Trivial Java Enum value to native enum value conversion function
+         * 
+         * @return integer associated with this enum value
+         */
         public int getNativeValue() {
             return nativeValue;
         }
-=======
-        /**
-         * Trivial Java Enum value to native enum value conversion function
-         * @return integer associated with this enum value
-         */
-        public int getNativeValue() { return nativeValue; }
->>>>>>> ac62f5fb
 
         /**
          * Creates a Java enum value from a native enum value as an integer
+         * 
          * @param value native enum value
          * @return the corresponding Java enum value
          */
@@ -116,26 +113,26 @@
 
         /**
          * Constructs a Java enum value from a native enum value as an integer
+         * 
          * @param nativeValue native enum value
          */
         AwsSignatureType(int nativeValue) {
             this.nativeValue = nativeValue;
         }
 
-<<<<<<< HEAD
+        /**
+         * Gets the native enum value as an integer that is associated with this Java
+         * enum value
+         * 
+         * @return this value's associated native enum value
+         */
         public int getNativeValue() {
             return nativeValue;
         }
-=======
-        /**
-         * Gets the native enum value as an integer that is associated with this Java enum value
-         * @return this value's associated native enum value
-         */
-        public int getNativeValue() { return nativeValue; }
->>>>>>> ac62f5fb
 
         /**
          * Creates a Java enum value from a native enum value as an integer
+         * 
          * @param value native enum value
          * @return the corresponding Java enum value
          */
@@ -182,38 +179,34 @@
      * value
      */
     public enum AwsSignedBodyHeaderType {
-<<<<<<< HEAD
-        NONE(0), X_AMZ_CONTENT_SHA256(1);
-=======
         /** Do not add any signing information about the body to the signed request */
         NONE(0),
 
         /** Add the 'X-Amz-Content-Sha256' header to the signed request */
         X_AMZ_CONTENT_SHA256(1);
->>>>>>> ac62f5fb
 
         /**
          * Constructs a Java enum value from a native enum value as an integer
+         * 
          * @param nativeValue native enum value
          */
         AwsSignedBodyHeaderType(int nativeValue) {
             this.nativeValue = nativeValue;
         }
 
-<<<<<<< HEAD
+        /**
+         * Gets the native enum value as an integer that is associated with this Java
+         * enum value
+         * 
+         * @return this value's associated native enum value
+         */
         public int getNativeValue() {
             return nativeValue;
         }
-=======
-        /**
-         * Gets the native enum value as an integer that is associated with this Java enum value
-         * @return this value's associated native enum value
-         */
-        public int getNativeValue() { return nativeValue; }
->>>>>>> ac62f5fb
 
         /**
          * Creates a Java enum value from a native enum value as an integer
+         * 
          * @param value native enum value
          * @return the corresponding Java enum value
          */
@@ -254,18 +247,15 @@
     private int signedBodyHeader = AwsSignedBodyHeaderType.NONE.getNativeValue();
     private long expirationInSeconds = 0;
 
-<<<<<<< HEAD
+    /**
+     * Default constructor
+     */
     public AwsSigningConfig() {
     }
-=======
-    /**
-     * Default constructor
-     */
-    public AwsSigningConfig() {}
->>>>>>> ac62f5fb
 
     /**
      * Creates a new signing configuration from this one.
+     * 
      * @return a clone of this signing configuration
      */
     public AwsSigningConfig clone() {
