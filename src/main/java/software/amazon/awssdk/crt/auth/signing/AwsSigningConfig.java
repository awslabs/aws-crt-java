/*
 * Copyright 2010-2019 Amazon.com, Inc. or its affiliates. All Rights Reserved.
 *
 * Licensed under the Apache License, Version 2.0 (the "License").
 * You may not use this file except in compliance with the License.
 * A copy of the License is located at
 *
 *  http://aws.amazon.com/apache2.0
 *
 * or in the "license" file accompanying this file. This file is distributed
 * on an "AS IS" BASIS, WITHOUT WARRANTIES OR CONDITIONS OF ANY KIND, either
 * express or implied. See the License for the specific language governing
 * permissions and limitations under the License.
 */
package software.amazon.awssdk.crt.auth.signing;

import java.util.function.Predicate;
import java.util.HashMap;
import java.util.Map;

import software.amazon.awssdk.crt.auth.credentials.Credentials;
import software.amazon.awssdk.crt.auth.credentials.CredentialsProvider;
import software.amazon.awssdk.crt.cal.EccKeyPair;
import software.amazon.awssdk.crt.CrtResource;

/**
 * A class representing
 */
public class AwsSigningConfig extends CrtResource {

    public enum AwsSigningAlgorithm {
        SIGV4(0),
        SIGV4_ASYMMETRIC(1);

        AwsSigningAlgorithm(int nativeValue) {
            this.nativeValue = nativeValue;
        }

        public int getNativeValue() { return nativeValue; }

        public static AwsSigningAlgorithm getEnumValueFromInteger(int value) {
            AwsSigningAlgorithm enumValue = enumMapping.get(value);
            if (enumValue != null) {
                return enumValue;
            }

            throw new RuntimeException("Illegal signing algorithm value in signing configuration");
        }

        private static Map<Integer, AwsSigningAlgorithm> buildEnumMapping() {
            Map<Integer, AwsSigningAlgorithm> enumMapping = new HashMap<Integer, AwsSigningAlgorithm>();
            enumMapping.put(SIGV4.getNativeValue(), SIGV4);
            enumMapping.put(SIGV4_ASYMMETRIC.getNativeValue(), SIGV4_ASYMMETRIC);

            return enumMapping;
        }

        private int nativeValue;

        private static Map<Integer, AwsSigningAlgorithm> enumMapping = buildEnumMapping();
    }

    public enum AwsSignatureType {
        HTTP_REQUEST_VIA_HEADERS(0),
        HTTP_REQUEST_VIA_QUERY_PARAMS(1),
        HTTP_REQUEST_CHUNK(2),
        HTTP_REQUEST_EVENT(3);

        AwsSignatureType(int nativeValue) {
            this.nativeValue = nativeValue;
        }

        public int getNativeValue() { return nativeValue; }

        public static AwsSignatureType getEnumValueFromInteger(int value) {
            AwsSignatureType enumValue = enumMapping.get(value);
            if (enumValue != null) {
                return enumValue;
            }

            throw new RuntimeException("Illegal signature type value in signing configuration");
        }

        private static Map<Integer, AwsSignatureType> buildEnumMapping() {
            Map<Integer, AwsSignatureType> enumMapping = new HashMap<Integer, AwsSignatureType>();
            enumMapping.put(HTTP_REQUEST_VIA_HEADERS.getNativeValue(), HTTP_REQUEST_VIA_HEADERS);
            enumMapping.put(HTTP_REQUEST_VIA_QUERY_PARAMS.getNativeValue(), HTTP_REQUEST_VIA_QUERY_PARAMS);
            enumMapping.put(HTTP_REQUEST_CHUNK.getNativeValue(), HTTP_REQUEST_CHUNK);
            enumMapping.put(HTTP_REQUEST_EVENT.getNativeValue(), HTTP_REQUEST_EVENT);

            return enumMapping;
        }

        private int nativeValue;

        private static Map<Integer, AwsSignatureType> enumMapping = buildEnumMapping();
    }

    public enum AwsSignedBodyValueType {
        EMPTY(0),
        PAYLOAD(1),
        UNSIGNED_PAYLOAD(2),
        STREAMING_AWS4_HMAC_SHA256_PAYLOAD(3),
        STREAMING_AWS4_HMAC_SHA256_EVENTS(4);

        AwsSignedBodyValueType(int nativeValue) {
            this.nativeValue = nativeValue;
        }

        public int getNativeValue() { return nativeValue; }

        public static AwsSignedBodyValueType getEnumValueFromInteger(int value) {
            AwsSignedBodyValueType enumValue = enumMapping.get(value);
            if (enumValue != null) {
                return enumValue;
            }

            throw new RuntimeException("Illegal signed body value type value in signing configuration");
        }

        private static Map<Integer, AwsSignedBodyValueType> buildEnumMapping() {
            Map<Integer, AwsSignedBodyValueType> enumMapping = new HashMap<Integer, AwsSignedBodyValueType>();
            enumMapping.put(EMPTY.getNativeValue(), EMPTY);
            enumMapping.put(PAYLOAD.getNativeValue(), PAYLOAD);
            enumMapping.put(UNSIGNED_PAYLOAD.getNativeValue(), UNSIGNED_PAYLOAD);
            enumMapping.put(STREAMING_AWS4_HMAC_SHA256_PAYLOAD.getNativeValue(), STREAMING_AWS4_HMAC_SHA256_PAYLOAD);
            enumMapping.put(STREAMING_AWS4_HMAC_SHA256_EVENTS.getNativeValue(), STREAMING_AWS4_HMAC_SHA256_EVENTS);

            return enumMapping;
        }

        private int nativeValue;

        private static Map<Integer, AwsSignedBodyValueType> enumMapping = buildEnumMapping();
    }

    public enum AwsSignedBodyHeaderType {
        NONE(0),
        X_AMZ_CONTENT_SHA256(1);

        AwsSignedBodyHeaderType(int nativeValue) {
            this.nativeValue = nativeValue;
        }

        public int getNativeValue() { return nativeValue; }

        public static AwsSignedBodyHeaderType getEnumValueFromInteger(int value) {
            AwsSignedBodyHeaderType enumValue = enumMapping.get(value);
            if (enumValue != null) {
                return enumValue;
            }

            throw new RuntimeException("Illegal signed body header value in signing configuration");
        }

        private static Map<Integer, AwsSignedBodyHeaderType> buildEnumMapping() {
            Map<Integer, AwsSignedBodyHeaderType> enumMapping = new HashMap<Integer, AwsSignedBodyHeaderType>();
            enumMapping.put(NONE.getNativeValue(), NONE);
            enumMapping.put(X_AMZ_CONTENT_SHA256.getNativeValue(), X_AMZ_CONTENT_SHA256);

            return enumMapping;
        }

        private int nativeValue;

        private static Map<Integer, AwsSignedBodyHeaderType> enumMapping = buildEnumMapping();
    }

    private int algorithm = AwsSigningAlgorithm.SIGV4.getNativeValue();
    private int signatureType = AwsSignatureType.HTTP_REQUEST_VIA_HEADERS.getNativeValue();
    private String region;
    private String service;
    private long time = System.currentTimeMillis();
    private CredentialsProvider credentialsProvider;
    private Credentials credentials;
<<<<<<< HEAD
    private EccKeyPair eccKeyPair;
    private Predicate<String> shouldSignParameter;
=======
    private Predicate<String> shouldSignHeader;
>>>>>>> 52b1e597
    private boolean useDoubleUriEncode = true;
    private boolean shouldNormalizeUriPath = true;
    private boolean omitSessionToken = false;
    private int signedBodyValue = AwsSignedBodyValueType.PAYLOAD.getNativeValue();
    private int signedBodyHeader = AwsSignedBodyHeaderType.NONE.getNativeValue();
    private long expirationInSeconds = 0;

    public AwsSigningConfig() {}

    public AwsSigningConfig clone() {
        try (AwsSigningConfig clone = new AwsSigningConfig()) {

            clone.setAlgorithm(getAlgorithm());
            clone.setSignatureType(getSignatureType());
            clone.setRegion(getRegion());
            clone.setService(getService());
            clone.setTime(getTime());
            clone.setCredentialsProvider(getCredentialsProvider());
            clone.setCredentials(getCredentials());
<<<<<<< HEAD
            clone.setEccKeyPair(getEccKeyPair());
            clone.setShouldSignParameter(getShouldSignParameter());
=======
            clone.setShouldSignHeader(getShouldSignHeader());
>>>>>>> 52b1e597
            clone.setUseDoubleUriEncode(getUseDoubleUriEncode());
            clone.setShouldNormalizeUriPath(getShouldNormalizeUriPath());
            clone.setOmitSessionToken(getOmitSessionToken());
            clone.setSignedBodyValue(getSignedBodyValue());
            clone.setSignedBodyHeader(getSignedBodyHeader());
            clone.setExpirationInSeconds(getExpirationInSeconds());

            // success, bump up the ref count so we can escape the try-with-resources block
            clone.addRef();
            return clone;
        }
    }

    /**
     * Required override method that must begin the release process of the acquired native handle
     */
    @Override
    protected void releaseNativeHandle() {}

    /**
     * Override that determines whether a resource releases its dependencies at the same time the native handle is released or if it waits.
     * Resources with asynchronous shutdown processes should override this with false, and establish a callback from native code that
     * invokes releaseReferences() when the asynchronous shutdown process has completed.  See HttpClientConnectionManager for an example.
     */
    @Override
    protected boolean canReleaseReferencesImmediately() { return true; }

    public void setAlgorithm(AwsSigningAlgorithm algorithm) { this.algorithm = algorithm.getNativeValue(); }
    public AwsSigningAlgorithm getAlgorithm() {
        return AwsSigningAlgorithm.getEnumValueFromInteger(algorithm);
    }

    public void setSignatureType(AwsSignatureType signatureType) { this.signatureType = signatureType.getNativeValue(); }
    public AwsSignatureType getSignatureType() {
        return AwsSignatureType.getEnumValueFromInteger(signatureType);
    }

    public void setRegion(String region) { this.region = region; }
    public String getRegion() { return region; }

    public void setService(String service) { this.service = service; }
    public String getService() { return service; }

    public void setTime(long time) { this.time = time; }
    public long getTime() { return this.time; }

    public void setCredentialsProvider(CredentialsProvider credentialsProvider) {
        swapReferenceTo(this.credentialsProvider, credentialsProvider);
        this.credentialsProvider = credentialsProvider;
    }

    public CredentialsProvider getCredentialsProvider() { return credentialsProvider; }

    public void setCredentials(Credentials credentials) { this.credentials = credentials; }
    public Credentials getCredentials() { return credentials; }

<<<<<<< HEAD
    public void setEccKeyPair(EccKeyPair keyPair) {
        swapReferenceTo(this.eccKeyPair, keyPair);
        this.eccKeyPair = keyPair;
    }
    public EccKeyPair getEccKeyPair() { return eccKeyPair; }

    public void setShouldSignParameter(Predicate<String> shouldSignParameter) { this.shouldSignParameter = shouldSignParameter; }
    public Predicate<String> getShouldSignParameter() { return shouldSignParameter; }
=======
    public void setShouldSignHeader(Predicate<String> shouldSignHeader) { this.shouldSignHeader = shouldSignHeader; }
    public Predicate<String> getShouldSignHeader() { return shouldSignHeader; }
>>>>>>> 52b1e597

    public void setUseDoubleUriEncode(boolean useDoubleUriEncode) { this.useDoubleUriEncode = useDoubleUriEncode; }
    public boolean getUseDoubleUriEncode() { return useDoubleUriEncode; }

    public void setShouldNormalizeUriPath(boolean shouldNormalizeUriPath) { this.shouldNormalizeUriPath = shouldNormalizeUriPath; }
    public boolean getShouldNormalizeUriPath() { return shouldNormalizeUriPath; }

    public void setOmitSessionToken(boolean omitSessionToken) { this.omitSessionToken = omitSessionToken; }
    public boolean getOmitSessionToken() { return omitSessionToken; }

    public void setSignedBodyValue(AwsSignedBodyValueType signedBodyValue) { this.signedBodyValue = signedBodyValue.getNativeValue(); }
    public AwsSignedBodyValueType getSignedBodyValue() { return AwsSignedBodyValueType.getEnumValueFromInteger(signedBodyValue); }

    public void setSignedBodyHeader(AwsSignedBodyHeaderType signedBodyHeader) { this.signedBodyHeader = signedBodyHeader.getNativeValue(); }
    public AwsSignedBodyHeaderType getSignedBodyHeader() { return AwsSignedBodyHeaderType.getEnumValueFromInteger(signedBodyHeader); }

    public void setExpirationInSeconds(long expirationInSeconds) { this.expirationInSeconds = expirationInSeconds; }
    public long getExpirationInSeconds() { return expirationInSeconds; }
}


<|MERGE_RESOLUTION|>--- conflicted
+++ resolved
@@ -173,12 +173,7 @@
     private long time = System.currentTimeMillis();
     private CredentialsProvider credentialsProvider;
     private Credentials credentials;
-<<<<<<< HEAD
-    private EccKeyPair eccKeyPair;
-    private Predicate<String> shouldSignParameter;
-=======
     private Predicate<String> shouldSignHeader;
->>>>>>> 52b1e597
     private boolean useDoubleUriEncode = true;
     private boolean shouldNormalizeUriPath = true;
     private boolean omitSessionToken = false;
@@ -198,12 +193,7 @@
             clone.setTime(getTime());
             clone.setCredentialsProvider(getCredentialsProvider());
             clone.setCredentials(getCredentials());
-<<<<<<< HEAD
-            clone.setEccKeyPair(getEccKeyPair());
-            clone.setShouldSignParameter(getShouldSignParameter());
-=======
             clone.setShouldSignHeader(getShouldSignHeader());
->>>>>>> 52b1e597
             clone.setUseDoubleUriEncode(getUseDoubleUriEncode());
             clone.setShouldNormalizeUriPath(getShouldNormalizeUriPath());
             clone.setOmitSessionToken(getOmitSessionToken());
@@ -260,19 +250,8 @@
     public void setCredentials(Credentials credentials) { this.credentials = credentials; }
     public Credentials getCredentials() { return credentials; }
 
-<<<<<<< HEAD
-    public void setEccKeyPair(EccKeyPair keyPair) {
-        swapReferenceTo(this.eccKeyPair, keyPair);
-        this.eccKeyPair = keyPair;
-    }
-    public EccKeyPair getEccKeyPair() { return eccKeyPair; }
-
-    public void setShouldSignParameter(Predicate<String> shouldSignParameter) { this.shouldSignParameter = shouldSignParameter; }
-    public Predicate<String> getShouldSignParameter() { return shouldSignParameter; }
-=======
     public void setShouldSignHeader(Predicate<String> shouldSignHeader) { this.shouldSignHeader = shouldSignHeader; }
     public Predicate<String> getShouldSignHeader() { return shouldSignHeader; }
->>>>>>> 52b1e597
 
     public void setUseDoubleUriEncode(boolean useDoubleUriEncode) { this.useDoubleUriEncode = useDoubleUriEncode; }
     public boolean getUseDoubleUriEncode() { return useDoubleUriEncode; }
