--- conflicted
+++ resolved
@@ -48,35 +48,9 @@
         ClientBootstrap clientBootstrap = connectionManagerOptions.getClientBootstrap();
         SocketOptions socketOptions = connectionManagerOptions.getSocketOptions();
         boolean useTls = HTTPS.equals(uri.getScheme());
-<<<<<<< HEAD
-        TlsContext tlsContext = options.getTlsContext();
-        if (useTls && tlsContext == null) {
-            throw new IllegalArgumentException("TlsContext must not be null if https is used");
-        }
-
-        int maxConnections = options.getMaxConnections();
-        if (maxConnections <= 0) {
-            throw new IllegalArgumentException("Max Connections must be greater than zero.");
-        }
-
-        int maxConcurrentStreamsPerConnection = options.getMaxConcurrentStreamsPerConnection();
-        if (maxConcurrentStreamsPerConnection <= 0) {
-            throw new IllegalArgumentException("Max Concurrent Streams Per Connection must be greater than zero.");
-        }
-
-        int idealConcurrentStreamsPerConnection = options.getIdealConcurrentStreamsPerConnection();
-        if (idealConcurrentStreamsPerConnection <= 0
-                || idealConcurrentStreamsPerConnection > maxConcurrentStreamsPerConnection) {
-            throw new IllegalArgumentException(
-                    "Ideal Concurrent Streams Per Connection must be greater than zero and smaller than max.");
-        }
-
-        int port = options.getPort();
-=======
         TlsContext tlsContext = connectionManagerOptions.getTlsContext();
         int maxConnections = connectionManagerOptions.getMaxConnections();
         int port = connectionManagerOptions.getPort();
->>>>>>> d7164233
         if (port == -1) {
             port = uri.getPort();
             /* Pick a default port based on the scheme if one wasn't set */
@@ -174,14 +148,8 @@
         return this.acquireStream((HttpRequestBase) request, streamHandler);
     }
 
-<<<<<<< HEAD
     public CompletableFuture<Http2Stream> acquireStream(HttpRequestBase request,
         HttpStreamBaseResponseHandler streamHandler) {
-=======
-    private CompletableFuture<Http2Stream> acquireStream(HttpRequestBase request,
-            HttpStreamBaseResponseHandler streamHandler) {
-
->>>>>>> d7164233
         CompletableFuture<Http2Stream> completionFuture = new CompletableFuture<>();
         AsyncCallback acquireStreamCompleted = AsyncCallback.wrapFuture(completionFuture, null);
         if (isNull()) {
