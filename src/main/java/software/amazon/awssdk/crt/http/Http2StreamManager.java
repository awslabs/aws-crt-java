package software.amazon.awssdk.crt.http;

import software.amazon.awssdk.crt.CrtResource;
import software.amazon.awssdk.crt.CrtRuntimeException;
import software.amazon.awssdk.crt.io.ClientBootstrap;
import software.amazon.awssdk.crt.io.SocketOptions;
import software.amazon.awssdk.crt.AsyncCallback;
import software.amazon.awssdk.crt.io.TlsContext;

import java.util.concurrent.CompletableFuture;
import java.net.URI;
import java.nio.charset.Charset;

/**
 * Manages a Pool of HTTP/2 Streams. Creates and manages HTTP/2 connections
 * under the hood.
 */
public class Http2StreamManager extends CrtResource {

    private static final String HTTP = "http";
    private static final String HTTPS = "https";
    private static final int DEFAULT_HTTP_PORT = 80;
    private static final int DEFAULT_HTTPS_PORT = 443;
    private final static Charset UTF8 = java.nio.charset.StandardCharsets.UTF_8;

    private final URI uri;
    private final int port;
    private final int maxConnections;
    private final int idealConcurrentStreamsPerConnection;
    private final int maxConcurrentStreamsPerConnection;
    private final CompletableFuture<Void> shutdownComplete = new CompletableFuture<>();

    /**
     * Factory function for Http2StreamManager instances
     *
     * @param options configuration options
     * @return a new instance of an Http2StreamManager
     */
    public static Http2StreamManager create(HttpStreamManagerOptions options) {
        return new Http2StreamManager(options);
    }

    private Http2StreamManager(HttpStreamManagerOptions options) {
        URI uri = options.getUri();
        if (uri == null) {
            throw new IllegalArgumentException("URI must not be null");
        }
        if (uri.getScheme() == null) {
            throw new IllegalArgumentException("URI does not have a Scheme");
        }
        if (!HTTP.equals(uri.getScheme()) && !HTTPS.equals(uri.getScheme())) {
            throw new IllegalArgumentException("URI has unknown Scheme");
        }
        if (uri.getHost() == null) {
            throw new IllegalArgumentException("URI does not have a Host name");
        }

        ClientBootstrap clientBootstrap = options.getClientBootstrap();
        if (clientBootstrap == null) {
            throw new IllegalArgumentException("ClientBootstrap must not be null");
        }

        SocketOptions socketOptions = options.getSocketOptions();
        if (socketOptions == null) {
            throw new IllegalArgumentException("SocketOptions must not be null");
        }

        boolean useTls = HTTPS.equals(uri.getScheme());
        TlsContext tlsContext = options.getTlsContext();
        if (useTls && tlsContext == null) {
            throw new IllegalArgumentException("TlsContext must not be null if https is used");
        }

        int maxConnections = options.getMaxConnections();
        if (maxConnections <= 0) {
            throw new IllegalArgumentException("Max Connections must be greater than zero.");
        }

        int maxConcurrentStreamsPerConnection = options.getMaxConcurrentStreamsPerConnection();
        if (maxConcurrentStreamsPerConnection <= 0) {
            throw new IllegalArgumentException("Max Concurrent Streams Per Connection must be greater than zero.");
        }

        int idealConcurrentStreamsPerConnection = options.getIdealConcurrentStreamsPerConnection();
        if (idealConcurrentStreamsPerConnection <= 0
                || idealConcurrentStreamsPerConnection > maxConcurrentStreamsPerConnection) {
            throw new IllegalArgumentException(
                    "Ideal Concurrent Streams Per Connection must be greater than zero and smaller than max.");
        }

        int port = options.getPort();
        if (port == -1) {
            port = uri.getPort();
            /* Pick a default port based on the scheme if one wasn't set */
            if (port == -1) {
                if (HTTP.equals(uri.getScheme())) {
                    port = DEFAULT_HTTP_PORT;
                }
                if (HTTPS.equals(uri.getScheme())) {
                    port = DEFAULT_HTTPS_PORT;
                }
            }
        }

        HttpProxyOptions proxyOptions = options.getProxyOptions();

        this.uri = uri;
        this.port = port;
        this.maxConnections = maxConnections;
        this.idealConcurrentStreamsPerConnection = idealConcurrentStreamsPerConnection;
        this.maxConcurrentStreamsPerConnection = maxConcurrentStreamsPerConnection;

        int proxyConnectionType = 0;
        String proxyHost = null;
        int proxyPort = 0;
        TlsContext proxyTlsContext = null;
        int proxyAuthorizationType = 0;
        String proxyAuthorizationUsername = null;
        String proxyAuthorizationPassword = null;

        if (proxyOptions != null) {
            proxyConnectionType = proxyOptions.getConnectionType().getValue();
            proxyHost = proxyOptions.getHost();
            proxyPort = proxyOptions.getPort();
            proxyTlsContext = proxyOptions.getTlsContext();
            proxyAuthorizationType = proxyOptions.getAuthorizationType().getValue();
            proxyAuthorizationUsername = proxyOptions.getAuthorizationUsername();
            proxyAuthorizationPassword = proxyOptions.getAuthorizationPassword();
        }

        HttpMonitoringOptions monitoringOptions = options.getMonitoringOptions();
        long monitoringThroughputThresholdInBytesPerSecond = 0;
        int monitoringFailureIntervalInSeconds = 0;
        if (monitoringOptions != null) {
            monitoringThroughputThresholdInBytesPerSecond = monitoringOptions.getMinThroughputBytesPerSecond();
            monitoringFailureIntervalInSeconds = monitoringOptions.getAllowableThroughputFailureIntervalSeconds();
        }

        acquireNativeHandle(http2StreamManagerNew(this,
                clientBootstrap.getNativeHandle(),
                socketOptions.getNativeHandle(),
                useTls ? tlsContext.getNativeHandle() : 0,
                Http2ConnectionSetting.marshallSettingsForJNI(options.getInitialSettingsList()),
                uri.getHost().getBytes(UTF8),
                port,
                proxyConnectionType,
                proxyHost != null ? proxyHost.getBytes(UTF8) : null,
                proxyPort,
                proxyTlsContext != null ? proxyTlsContext.getNativeHandle() : 0,
                proxyAuthorizationType,
                proxyAuthorizationUsername != null ? proxyAuthorizationUsername.getBytes(UTF8) : null,
                proxyAuthorizationPassword != null ? proxyAuthorizationPassword.getBytes(UTF8) : null,
                options.isManualWindowManagement(),
                monitoringThroughputThresholdInBytesPerSecond,
                monitoringFailureIntervalInSeconds,
                maxConnections,
                idealConcurrentStreamsPerConnection,
                maxConcurrentStreamsPerConnection));

        /*
         * we don't need to add a reference to socketOptions since it's copied during
         * connection manager construction
         */
        addReferenceTo(clientBootstrap);
        if (useTls) {
            addReferenceTo(tlsContext);
        }
    }

    /**
     * Request a Http2Stream from StreamManager.
     *
     * @param request       The Request to make to the Server.
     * @param streamHandler The Stream Handler to be called from the Native
     *                      EventLoop
     * @return A future for a Http2Stream that will be completed when the stream is
     *         acquired.
     */
<<<<<<< HEAD
    public CompletableFuture<Http2Stream> acquireStream(HttpRequestBase request,
            HttpStreamResponseHandler streamHandler) {
=======
    public CompletableFuture<Http2Stream> acquireStream(Http2Request request,
        HttpStreamBaseResponseHandler streamHandler) {
        return this.acquireStream((HttpRequestBase) request, streamHandler);
    }

    public CompletableFuture<Http2Stream> acquireStream(HttpRequest request,
        HttpStreamBaseResponseHandler streamHandler) {
        return this.acquireStream((HttpRequestBase) request, streamHandler);
    }

    private CompletableFuture<Http2Stream> acquireStream(HttpRequestBase request,
        HttpStreamBaseResponseHandler streamHandler) {
>>>>>>> 6517d510
        CompletableFuture<Http2Stream> completionFuture = new CompletableFuture<>();
        AsyncCallback acquireStreamCompleted = AsyncCallback.wrapFuture(completionFuture, null);
        if (isNull()) {
            completionFuture.completeExceptionally(new IllegalStateException(
                    "Http2StreamManager has been closed, can't acquire new streams"));
            return completionFuture;
        }
        try {
            http2StreamManagerAcquireStream(this.getNativeHandle(),
                    request.marshalForJni(),
                    request.getBodyStream(),
                    new HttpStreamResponseHandlerNativeAdapter(streamHandler),
                    acquireStreamCompleted);
        } catch (CrtRuntimeException ex) {
            completionFuture.completeExceptionally(ex);
        }
        return completionFuture;
    }

    /**
     * Called from Native when all Streams from this Stream manager have finished
     * and underlying resources like connections opened under the hood has been
     * cleaned up
     * begin releasing Native Resources that Http2StreamManager depends on.
     */
    private void onShutdownComplete() {
        releaseReferences();

        this.shutdownComplete.complete(null);
    }

    /**
     * Determines whether a resource releases its dependencies at the same time the
     * native handle is released or if it waits.
     * Resources that wait are responsible for calling releaseReferences() manually.
     */
    @Override
    protected boolean canReleaseReferencesImmediately() {
        return false;
    }

    /**
     * Closes this Connection Pool and any pending Connection Acquisitions
     */
    @Override
    protected void releaseNativeHandle() {
        if (!isNull()) {
            /*
             * Release our Native pointer and schedule tasks on the Native Event Loop to
             * start sending HTTP/TLS/TCP
             * connection shutdown messages to peers for any open Connections.
             */
            http2StreamManagerRelease(getNativeHandle());
        }
    }

    public CompletableFuture<Void> getShutdownCompleteFuture() {
        return shutdownComplete;
    }

    /*******************************************************************************
     * Native methods
     ******************************************************************************/

    private static native long http2StreamManagerNew(Http2StreamManager thisObj,
            long client_bootstrap,
            long socketOptions,
            long tlsContext,
            long[] marshalledSettings,
            byte[] endpoint,
            int port,
            int proxyConnectionType,
            byte[] proxyHost,
            int proxyPort,
            long proxyTlsContext,
            int proxyAuthorizationType,
            byte[] proxyAuthorizationUsername,
            byte[] proxyAuthorizationPassword,
            boolean isManualWindowManagement,
            long monitoringThroughputThresholdInBytesPerSecond,
            int monitoringFailureIntervalInSeconds,
            int maxConns,
            int ideal_concurrent_streams_per_connection,
            int max_concurrent_streams_per_connection) throws CrtRuntimeException;

    private static native void http2StreamManagerRelease(long stream_manager) throws CrtRuntimeException;

    private static native void http2StreamManagerAcquireStream(long stream_manager,
            byte[] marshalledRequest,
            HttpRequestBodyStream bodyStream,
            HttpStreamResponseHandlerNativeAdapter responseHandler,
            AsyncCallback completedCallback) throws CrtRuntimeException;
}<|MERGE_RESOLUTION|>--- conflicted
+++ resolved
@@ -176,10 +176,6 @@
      * @return A future for a Http2Stream that will be completed when the stream is
      *         acquired.
      */
-<<<<<<< HEAD
-    public CompletableFuture<Http2Stream> acquireStream(HttpRequestBase request,
-            HttpStreamResponseHandler streamHandler) {
-=======
     public CompletableFuture<Http2Stream> acquireStream(Http2Request request,
         HttpStreamBaseResponseHandler streamHandler) {
         return this.acquireStream((HttpRequestBase) request, streamHandler);
@@ -192,7 +188,6 @@
 
     private CompletableFuture<Http2Stream> acquireStream(HttpRequestBase request,
         HttpStreamBaseResponseHandler streamHandler) {
->>>>>>> 6517d510
         CompletableFuture<Http2Stream> completionFuture = new CompletableFuture<>();
         AsyncCallback acquireStreamCompleted = AsyncCallback.wrapFuture(completionFuture, null);
         if (isNull()) {
