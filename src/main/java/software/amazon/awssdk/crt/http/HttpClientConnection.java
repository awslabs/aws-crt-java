--- conflicted
+++ resolved
@@ -39,18 +39,11 @@
      * @return The HttpStream that represents this Request/Response Pair. It can be closed at any time during the
      *          request/response, but must be closed by the user thread making this request when it's done.
      */
-<<<<<<< HEAD
-    public HttpStream makeRequest(HttpRequestBase request, HttpStreamResponseHandler streamHandler)
-=======
     public HttpStream makeRequest(HttpRequest request, HttpStreamResponseHandler streamHandler)
->>>>>>> eb24906e
             throws CrtRuntimeException {
         if (isNull()) {
             throw new IllegalStateException("HttpClientConnection has been closed, can't make requests on it.");
         }
-<<<<<<< HEAD
-        HttpStream stream = httpClientConnectionMakeRequest(getNativeHandle(),
-=======
         if (getVersion() == HttpVersion.HTTP_2) {
             throw new IllegalArgumentException("HTTP/1 only method called on an HTTP/2 connection.");
         }
@@ -76,7 +69,6 @@
             throw new IllegalStateException("HttpClientConnection has been closed, can't make requests on it.");
         }
         HttpStreamBase stream = httpClientConnectionMakeRequest(getNativeHandle(),
->>>>>>> eb24906e
                 request.marshalForJni(),
                 request.getBodyStream(),
                 new HttpStreamResponseHandlerNativeAdapter(streamHandler));
