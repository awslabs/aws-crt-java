--- conflicted
+++ resolved
@@ -53,8 +53,6 @@
         SocketOptions socketOptions = options.getSocketOptions();
         boolean useTls = HTTPS.equals(uri.getScheme());
         TlsContext tlsContext = options.getTlsContext();
-<<<<<<< HEAD
-=======
         TlsConnectionOptions tlsConnectionOptions = options.getTlsConnectionOptions();
         if(tlsContext!= null && tlsConnectionOptions != null) {
             throw new IllegalArgumentException("Cannot set both TlsContext and TlsConnectionOptions.");
@@ -62,7 +60,6 @@
         boolean tlsSet = (tlsContext!= null || tlsConnectionOptions != null);
         if (useTls && !tlsSet) { throw new IllegalArgumentException("TlsContext or TlsConnectionOptions must not be null if https is used"); }
 
->>>>>>> b98d0400
         int windowSize = options.getWindowSize();
         int maxConnections = options.getMaxConnections();
         int port = options.getPort();
