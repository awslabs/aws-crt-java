/**
 * Copyright Amazon.com, Inc. or its affiliates. All Rights Reserved.
 * SPDX-License-Identifier: Apache-2.0.
 */
package software.amazon.awssdk.crt.http;

import java.net.URI;
import software.amazon.awssdk.crt.io.ClientBootstrap;
import software.amazon.awssdk.crt.io.SocketOptions;
import software.amazon.awssdk.crt.io.TlsContext;

/**
 * Contains all the configuration options for a HttpConnectionPoolManager instance
 */
public class HttpClientConnectionManagerOptions {
    public static final int DEFAULT_MAX_WINDOW_SIZE = Integer.MAX_VALUE;
    public static final int DEFAULT_MAX_CONNECTIONS = 2;

    private ClientBootstrap clientBootstrap;
    private SocketOptions socketOptions;
    private TlsContext tlsContext;
    private int windowSize = DEFAULT_MAX_WINDOW_SIZE;
    private URI uri;
    private int port = -1;
    private int maxConnections = DEFAULT_MAX_CONNECTIONS;
    private HttpProxyOptions proxyOptions;
    private boolean manualWindowManagement = false;
    private HttpMonitoringOptions monitoringOptions;
    private long maxConnectionIdleInMilliseconds = 0;
    private HttpVersion expectedHttpVersion = HttpVersion.HTTP_1_1;

    /**
     * Default constructor
     */
    public HttpClientConnectionManagerOptions() {
    }

    /**
     * Sets the client bootstrap instance to use to create the pool's connections
     * @param clientBootstrap ClientBootstrap to use
     * @return this
     */
    public HttpClientConnectionManagerOptions withClientBootstrap(ClientBootstrap clientBootstrap) {
        this.clientBootstrap = clientBootstrap;
        return this;
    }

    /**
     * Gets the client bootstrap instance to use to create the pool's connections
     * @return ClientBootstrap used by this connection manager
     */
    public ClientBootstrap getClientBootstrap() { return clientBootstrap; }

    /**
     * Sets the socket options to use for connections in the connection pool
     * @param socketOptions The socket options to use for all connections in the manager
     * @return this
     */
    public HttpClientConnectionManagerOptions withSocketOptions(SocketOptions socketOptions) {
        this.socketOptions = socketOptions;
        return this;
    }

    /**
     * @return the socket options to use for connections in the connection pool
     */
    public SocketOptions getSocketOptions() { return socketOptions; }

    /**
     * Sets the tls context to use for connections in the connection pool
     * @param tlsContext The TlsContext to use
     * @return this
     */
    public HttpClientConnectionManagerOptions withTlsContext(TlsContext tlsContext) {
        this.tlsContext = tlsContext;
        return this;
    }

    /**
     * @return the tls context used by connections in the connection pool
     */
    public TlsContext getTlsContext() { return tlsContext; }

    /**
     * Sets the IO channel window size to use for connections in the connection pool
     * @param windowSize The initial window size to use for each connection
     * @return this
     */
    public HttpClientConnectionManagerOptions withWindowSize(int windowSize) {
        this.windowSize = windowSize;
        return this;
    }

    /**
     * @return the IO channel window size to use for connections in the connection pool
     */
    public int getWindowSize() { return windowSize; }

    /**
     * Sets the URI to use for connections in the connection pool
     * @param uri The endpoint URI to connect to
     * @return this
     */
    public HttpClientConnectionManagerOptions withUri(URI uri) {
        this.uri = uri;
        return this;
    }

    /**
     * @return the URI to use for connections in the connection pool
     */
    public URI getUri() { return uri; }

    /**
     * Sets the port to connect to for connections in the connection pool
     * @param port The port to connect to
     * @return this
     */
    public HttpClientConnectionManagerOptions withPort(int port) {
        this.port = port;
        return this;
    }

    /**
     * @return the port to connect to for connections in the connection pool.
     *         Returns -1 if none has been explicitly set.
     */
    public int getPort() { return port; }

    /**
     * Sets the maximum number of connections allowed in the connection pool
     * @param maxConnections maximum number of connections to pool
     * @return this
     */
    public HttpClientConnectionManagerOptions withMaxConnections(int maxConnections) {
        this.maxConnections = maxConnections;
        return this;
    }

    /**
     * @return the maximum number of connections allowed in the connection pool
     */
    public int getMaxConnections() { return maxConnections; }

    /**
     * Sets the proxy options for connections in the connection pool
     * @param proxyOptions HttpProxyOptions for this connection manager, or null to disable proxying
     * @return this
     */
    public HttpClientConnectionManagerOptions withProxyOptions(HttpProxyOptions proxyOptions) {
        this.proxyOptions = proxyOptions;
        return this;
    }

    /**
     * @return the proxy options for connections in the connection pool
     */
    public HttpProxyOptions getProxyOptions() { return proxyOptions; }

    /**
     * If set to true, then the TCP read back pressure mechanism will be enabled. You should
     * only use this if you're allowing http response body data to escape the callbacks. E.g. you're
     * putting the data into a queue for another thread to process and need to make sure the memory
     * usage is bounded (e.g. reactive streams).
     * If this is enabled, you must call HttpStream.UpdateWindow() for every
     * byte read from the OnIncomingBody callback.
     * @return true if manual window management is used, false otherwise
     */
    public boolean isManualWindowManagement() { return manualWindowManagement; }

    /**
     * If set to true, then the TCP read back pressure mechanism will be enabled. You should
     * only use this if you're allowing http response body data to escape the callbacks. E.g. you're
     * putting the data into a queue for another thread to process and need to make sure the memory
     * usage is bounded (e.g. reactive streams).
     * If this is enabled, you must call HttpStream.UpdateWindow() for every
     * byte read from the OnIncomingBody callback.
     * @param manualWindowManagement true to enable manual window management, false to use automatic window management
     * @return this
     */
    public HttpClientConnectionManagerOptions withManualWindowManagement(boolean manualWindowManagement) {
        this.manualWindowManagement = manualWindowManagement;
        return this;
    }

    /**
<<<<<<< HEAD
     * If called, HTTP2 connection will be made by connection manager with ALPN (h2;http/1.1) when TLS is used.
     * @TODO: When TLS is not used, HTTP2 connection will be made with prior knowledge
     *
=======
     * Set the expected protocol version of the connection to be made, default is HTTP/1.1
     *
     * @param expectedHttpVersion The expected protocol version of the connection made
>>>>>>> eb24906e
     * @return this
     */
    public HttpClientConnectionManagerOptions withExpectedHttpVersion(HttpVersion expectedHttpVersion) {
        this.expectedHttpVersion = expectedHttpVersion;
        return this;
    }

    /**
     * @return Return the expected HTTP protocol version.
     */
    public HttpVersion getExpectedHttpVersion() {
        return expectedHttpVersion;
    }

    /**
     * Sets maximum amount of time, in milliseconds, that the connection can be idle in the manager before
     * getting culled by the manager
     * @param maxConnectionIdleInMilliseconds How long to allow connections to be idle before reaping them
     * @return this
     */
    public HttpClientConnectionManagerOptions withMaxConnectionIdleInMilliseconds(long maxConnectionIdleInMilliseconds) {
        this.maxConnectionIdleInMilliseconds = maxConnectionIdleInMilliseconds;
        return this;
    }

    /**
     * @return How long to allow connections to be idle before reaping them
     */
    public long getMaxConnectionIdleInMilliseconds() { return maxConnectionIdleInMilliseconds; }

    /**
     * Sets the monitoring options for connections in the connection pool
     * @param monitoringOptions Monitoring options for this connection manager, or null to disable monitoring
     * @return this
     */
    public HttpClientConnectionManagerOptions withMonitoringOptions(HttpMonitoringOptions monitoringOptions) {
        this.monitoringOptions = monitoringOptions;
        return this;
    }

    /**
     * @return the monitoring options for connections in the connection pool
     */
    public HttpMonitoringOptions getMonitoringOptions() { return monitoringOptions; }
}<|MERGE_RESOLUTION|>--- conflicted
+++ resolved
@@ -184,15 +184,9 @@
     }
 
     /**
-<<<<<<< HEAD
-     * If called, HTTP2 connection will be made by connection manager with ALPN (h2;http/1.1) when TLS is used.
-     * @TODO: When TLS is not used, HTTP2 connection will be made with prior knowledge
-     *
-=======
      * Set the expected protocol version of the connection to be made, default is HTTP/1.1
      *
      * @param expectedHttpVersion The expected protocol version of the connection made
->>>>>>> eb24906e
      * @return this
      */
     public HttpClientConnectionManagerOptions withExpectedHttpVersion(HttpVersion expectedHttpVersion) {
