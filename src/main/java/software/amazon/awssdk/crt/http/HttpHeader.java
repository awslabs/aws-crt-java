/**
 * Copyright Amazon.com, Inc. or its affiliates. All Rights Reserved.
 * SPDX-License-Identifier: Apache-2.0.
 */

package software.amazon.awssdk.crt.http;

import java.nio.ByteBuffer;
import java.nio.charset.Charset;
import java.nio.charset.StandardCharsets;
import java.util.ArrayList;
import java.util.List;

/**
 * A wrapper class for http header key-value pairs
 */
public class HttpHeader {
    private final static int BUFFER_INT_SIZE = 4;
    private final static Charset UTF8 = StandardCharsets.UTF_8;
    private byte[] name; /* Not final, Native will manually set name after calling empty Constructor. */
    private byte[] value; /* Not final, Native will manually set value after calling empty Constructor. */

    /**
     * Called by Native to create a new HttpHeader. This is so that Native doesn't
     * have to worry about UTF8 encoding/decoding issues. The user thread will deal
     * with them when they call getName() or getValue()
     **/
    private HttpHeader() {
    }

<<<<<<< HEAD
    public HttpHeader(String name, String value) {
=======
    /**
     *
     * @param name header name
     * @param value header value
     */
    public HttpHeader(String name, String value){
>>>>>>> ac62f5fb
        this.name = name.getBytes(UTF8);
        this.value = value.getBytes(UTF8);
    }

<<<<<<< HEAD
    public HttpHeader(byte[] name, byte[] value) {
=======
    /**
     *
     * @param name header name
     * @param value header value
     */
    public HttpHeader(byte[] name, byte[] value){
>>>>>>> ac62f5fb
        this.name = name;
        this.value = value;
    }

    /**
     *
     * @return the name of the header, converted to a UTF-8 string
     */
    public String getName() {
        if (name == null) {
            return "";
        }
        return new String(name, UTF8);
    }

    /**
     *
     * @return the name of the header, in raw bytes
     */
    public byte[] getNameBytes() {
        return name;
    }

    /**
     *
     * @return the value of the header, converted to a UTF-8 string
     */
    public String getValue() {
        if (value == null) {
            return "";
        }
        return new String(value, UTF8);
    }

    /**
     *
     * @return the value of the header, in raw bytes
     */
    public byte[] getValueBytes() {
        return value;
    }

    @Override
    public String toString() {
        return getName() + ":" + getValue();
    }

    /**
     * Each header is marshalled as [4-bytes BE name length] [variable length name
     * value] [4-bytes BE value length] [variable length value value]
     * 
     * @param headersBlob Blob of encoded headers
     * @return array of decoded headers
     */
    public static List<HttpHeader> loadHeadersListFromMarshalledHeadersBlob(ByteBuffer headersBlob) {
        List<HttpHeader> headers = new ArrayList<>(16);

        while (headersBlob.hasRemaining()) {
            int nameLen = headersBlob.getInt();

            // we want to protect against 0 length header names, 0 length values are fine.
            // the marshalling layer will make sure that even if a length is 0, the 0 will
            // still be stored in the byte array.
            if (nameLen > 0) {
                byte[] nameBuf = new byte[nameLen];
                headersBlob.get(nameBuf);
                int valLen = headersBlob.getInt();
                byte[] valueBuf = new byte[valLen];
                headersBlob.get(valueBuf);
                headers.add(new HttpHeader(nameBuf, valueBuf));
            }
        }

        return headers;
    }

    /**
     * Lists of headers are marshalled as follows:
     *
     * each string field is: [4-bytes BE] [variable length bytes specified by the
     * previous field]
     *
     * [header name-value pairs]
     * 
     * @return encoded blob of headers
     */

    public static byte[] marshalHeadersForJni(List<HttpHeader> headers) {
        int size = 0;

        for (HttpHeader header : headers) {
            if (header.getNameBytes().length > 0) {
                size += header.getNameBytes().length + header.getValueBytes().length + (BUFFER_INT_SIZE * 2);
            }
        }

        ByteBuffer buffer = ByteBuffer.allocate(size);
        for (HttpHeader header : headers) {
            if (header.getNameBytes().length > 0) {
                buffer.putInt(header.getNameBytes().length);
                buffer.put(header.getNameBytes());
                buffer.putInt(header.getValueBytes().length);
                buffer.put(header.getValueBytes());
            }
        }

        return buffer.array();
    }

    /**
     * @param headersBlob encoded headers blob
     * @return array of headers
     * @see #loadHeadersListFromMarshalledHeadersBlob
     */
    public static HttpHeader[] loadHeadersFromMarshalledHeadersBlob(ByteBuffer headersBlob) {
        List<HttpHeader> headers = loadHeadersListFromMarshalledHeadersBlob(headersBlob);
        HttpHeader[] headersArray = new HttpHeader[headers.size()];
        return headers.toArray(headersArray);
    }
}<|MERGE_RESOLUTION|>--- conflicted
+++ resolved
@@ -28,30 +28,22 @@
     private HttpHeader() {
     }
 
-<<<<<<< HEAD
-    public HttpHeader(String name, String value) {
-=======
     /**
      *
-     * @param name header name
+     * @param name  header name
      * @param value header value
      */
-    public HttpHeader(String name, String value){
->>>>>>> ac62f5fb
+    public HttpHeader(String name, String value) {
         this.name = name.getBytes(UTF8);
         this.value = value.getBytes(UTF8);
     }
 
-<<<<<<< HEAD
-    public HttpHeader(byte[] name, byte[] value) {
-=======
     /**
      *
-     * @param name header name
+     * @param name  header name
      * @param value header value
      */
-    public HttpHeader(byte[] name, byte[] value){
->>>>>>> ac62f5fb
+    public HttpHeader(byte[] name, byte[] value) {
         this.name = name;
         this.value = value;
     }
