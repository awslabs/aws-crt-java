--- conflicted
+++ resolved
@@ -89,99 +89,10 @@
 
     /**
      * Sets the request's encoded path
+     * 
      * @param encodedPath the new encoded path
      */
     public void setEncodedPath(final String encodedPath) {
         this.encodedPath = encodedPath;
     }
-<<<<<<< HEAD
-=======
-
-    /**
-     * @return A list of the headers for this request
-     */
-    public List<HttpHeader> getHeaders() {
-        return headers;
-    }
-
-    /**
-     * @return An array of the headers for this request
-     */
-    public HttpHeader[] getHeadersAsArray() {
-        return headers.toArray(new HttpHeader[] {});
-    }
-
-    /**
-     * Adds a header to this request's header set
-     * @param header a new header to add to the header set
-     */
-    public void addHeader(final HttpHeader header) {
-        headers.add(header);
-    }
-
-    /**
-     * Adds a header to this request's header set
-     * @param headerName name of the header to add
-     * @param headerValue value of the header to add
-     */
-    public void addHeader(final String headerName, final String headerValue) {
-        headers.add(new HttpHeader(headerName, headerValue));
-    }
-
-    /**
-     * Add multiple headers to this request's header set
-     * @param headers array of headers to add
-     */
-    public void addHeaders(final HttpHeader[] headers) {
-        Collections.addAll(this.headers, headers);
-
-    }
-
-    /**
-     * @return the body stream associated with this request
-     */
-    public HttpRequestBodyStream getBodyStream() {
-        return bodyStream;
-    }
-
-    /**
-     * @exclude Requests are marshalled as follows:
-     *
-     *          each string field is: [4-bytes BE] [variable length bytes specified
-     *          by the previous field]
-     *
-     *          Each request is then: [method][path][header name-value pairs]
-     * @return encoded blob of headers
-     */
-    public byte[] marshalForJni() {
-        int size = 0;
-        size += BUFFER_INT_SIZE + method.length();
-
-        byte[] pathBytes = encodedPath.getBytes(UTF8);
-        size += BUFFER_INT_SIZE + pathBytes.length;
-    
-        for (HttpHeader header : headers) {
-            if (header.getNameBytes().length > 0) {
-                size += header.getNameBytes().length + header.getValueBytes().length + (BUFFER_INT_SIZE * 2);
-            }
-        }
-    
-        ByteBuffer buffer = ByteBuffer.allocate(size);
-        buffer.putInt(method.length());
-        buffer.put(method.getBytes(UTF8));
-        buffer.putInt(pathBytes.length);
-        buffer.put(pathBytes);
-    
-        for (HttpHeader header : headers) {
-            if (header.getNameBytes().length > 0) {
-                buffer.putInt(header.getNameBytes().length);
-                buffer.put(header.getNameBytes());
-                buffer.putInt(header.getValueBytes().length);
-                buffer.put(header.getValueBytes());
-            }
-        }
-    
-        return buffer.array();
-    }
->>>>>>> b1ef9881
 }