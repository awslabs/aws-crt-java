/**
 * Copyright Amazon.com, Inc. or its affiliates. All Rights Reserved.
 * SPDX-License-Identifier: Apache-2.0.
 */

package software.amazon.awssdk.crt.http;

import software.amazon.awssdk.crt.CRT;
import software.amazon.awssdk.crt.CrtResource;
import software.amazon.awssdk.crt.CrtRuntimeException;

import java.util.concurrent.CompletableFuture;

/**
 * An HttpStream represents a single HTTP/1.1 specific Http Request/Response.
 */
public class HttpStream extends HttpStreamBase {

<<<<<<< HEAD

    /* Native code will call this constructor during HttpClientConnection.makeRequest() */
=======
    /*
     * Native code will call this constructor during
     * HttpClientConnection.makeRequest()
     */
>>>>>>> eb24906e
    protected HttpStream(long ptr) {
        super(ptr);
    }

    /*******************************************************************************
     * Shared method
     ******************************************************************************/
    /**
     * Completion interface for writing chunks to an http stream
     */
    public interface HttpStreamWriteChunkCompletionCallback {
        void onChunkCompleted(int errorCode);
    }

    /**
<<<<<<< HEAD
     * Activates the client stream.
     */
    public void activate() {
        if (!isNull()) {
            httpStreamActivate(getNativeHandle(), this);
        }
    }

    /**
     * Retrieves the Http Response Status Code
     * @return The Http Response Status Code
     */
    public int getResponseStatusCode() {
        if (!isNull()) {
            return httpStreamGetResponseStatusCode(getNativeHandle());
        }
        throw new IllegalStateException("Can't get Status Code on Closed Stream");
    }

    /*******************************************************************************
     * HTTP/1.1 Only
     ******************************************************************************/

    /**
     * Completion interface for writing chunks to an http stream
     */
    public interface HttpStreamWriteChunkCompletionCallback {
        void onChunkCompleted(int errorCode);
    }

    /**
     * Use only for Http 1.1 Chunked Encoding. At some later point we may adapt this interface for H2, but not yet.
=======
     * Use only for Http 1.1 Chunked Encoding.
>>>>>>> eb24906e
     * You must call activate() before using this function.
     *
     * @param chunkData               chunk of data to send.
     * @param isFinalChunk            if set to true, this will terminate the
     *                                request stream.
     * @param chunkCompletionCallback Invoked upon the data being flushed to the
     *                                wire or an error occurring.
     */
    public void writeChunk(final byte[] chunkData, boolean isFinalChunk,
            final HttpStreamWriteChunkCompletionCallback chunkCompletionCallback) {
        if (chunkCompletionCallback == null) {
            throw new IllegalArgumentException("You must supply a chunkCompletionCallback");
        }

        if (chunkData == null) {
            throw new IllegalArgumentException("You must provide a non-null chunkData");
        }

        int error = httpStreamWriteChunk(getNativeHandle(), chunkData, isFinalChunk, chunkCompletionCallback);

        if (error != 0) {
            int lastError = CRT.awsLastError();
            throw new CrtRuntimeException(lastError);
        }
    }

    /**
     * Use only for Http 1.1 Chunked Encoding.
     * You must call activate() before using this function.
     *
     * @param chunkData    chunk of data to send.
     * @param isFinalChunk if set to true, this will terminate the request stream.
     * @return completable future which will complete upon the data being flushed to
     *         the wire or an error occurring.
     */
    public CompletableFuture<Void> writeChunk(final byte[] chunkData, boolean isFinalChunk) {
        CompletableFuture<Void> completionFuture = new CompletableFuture<>();

        HttpStreamWriteChunkCompletionCallback completionCallback = new HttpStreamWriteChunkCompletionCallback() {
            @Override
            public void onChunkCompleted(int errorCode) {
                if (errorCode == 0) {
                    completionFuture.complete(null);
                } else {
                    completionFuture.completeExceptionally(new CrtRuntimeException(errorCode));
                }
            }
        };

        writeChunk(chunkData, isFinalChunk, completionCallback);
        return completionFuture;
    }

    /*******************************************************************************
     * Native methods
     ******************************************************************************/

<<<<<<< HEAD
    private static native void httpStreamRelease(long http_stream);
    private static native void httpStreamIncrementWindow(long http_stream, int window_size);
    private static native void httpStreamActivate(long http_stream, HttpStream streamObj);
    private static native int httpStreamGetResponseStatusCode(long http_stream);
    private static native int httpStreamWriteChunk(long http_stream, byte[] chunkData, boolean isFinalChunk, HttpStreamWriteChunkCompletionCallback completionCallback);
=======
    private static native int httpStreamWriteChunk(long http_stream, byte[] chunkData, boolean isFinalChunk,
            HttpStreamWriteChunkCompletionCallback completionCallback);
>>>>>>> eb24906e
}<|MERGE_RESOLUTION|>--- conflicted
+++ resolved
@@ -16,15 +16,10 @@
  */
 public class HttpStream extends HttpStreamBase {
 
-<<<<<<< HEAD
-
-    /* Native code will call this constructor during HttpClientConnection.makeRequest() */
-=======
     /*
      * Native code will call this constructor during
      * HttpClientConnection.makeRequest()
      */
->>>>>>> eb24906e
     protected HttpStream(long ptr) {
         super(ptr);
     }
@@ -40,42 +35,7 @@
     }
 
     /**
-<<<<<<< HEAD
-     * Activates the client stream.
-     */
-    public void activate() {
-        if (!isNull()) {
-            httpStreamActivate(getNativeHandle(), this);
-        }
-    }
-
-    /**
-     * Retrieves the Http Response Status Code
-     * @return The Http Response Status Code
-     */
-    public int getResponseStatusCode() {
-        if (!isNull()) {
-            return httpStreamGetResponseStatusCode(getNativeHandle());
-        }
-        throw new IllegalStateException("Can't get Status Code on Closed Stream");
-    }
-
-    /*******************************************************************************
-     * HTTP/1.1 Only
-     ******************************************************************************/
-
-    /**
-     * Completion interface for writing chunks to an http stream
-     */
-    public interface HttpStreamWriteChunkCompletionCallback {
-        void onChunkCompleted(int errorCode);
-    }
-
-    /**
-     * Use only for Http 1.1 Chunked Encoding. At some later point we may adapt this interface for H2, but not yet.
-=======
      * Use only for Http 1.1 Chunked Encoding.
->>>>>>> eb24906e
      * You must call activate() before using this function.
      *
      * @param chunkData               chunk of data to send.
@@ -133,14 +93,6 @@
      * Native methods
      ******************************************************************************/
 
-<<<<<<< HEAD
-    private static native void httpStreamRelease(long http_stream);
-    private static native void httpStreamIncrementWindow(long http_stream, int window_size);
-    private static native void httpStreamActivate(long http_stream, HttpStream streamObj);
-    private static native int httpStreamGetResponseStatusCode(long http_stream);
-    private static native int httpStreamWriteChunk(long http_stream, byte[] chunkData, boolean isFinalChunk, HttpStreamWriteChunkCompletionCallback completionCallback);
-=======
     private static native int httpStreamWriteChunk(long http_stream, byte[] chunkData, boolean isFinalChunk,
             HttpStreamWriteChunkCompletionCallback completionCallback);
->>>>>>> eb24906e
 }