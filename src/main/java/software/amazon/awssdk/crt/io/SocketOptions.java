--- conflicted
+++ resolved
@@ -155,10 +155,7 @@
                 connectTimeoutMs,
                 keepAliveIntervalSecs,
                 keepAliveTimeoutSecs,
-<<<<<<< HEAD
                 keepAliveMaxFailedProbes,
-=======
->>>>>>> daafa7cc
                 keepAlive
             ));
         }
@@ -185,12 +182,8 @@
     /*******************************************************************************
      * native methods
      ******************************************************************************/
-<<<<<<< HEAD
     private static native long socketOptionsNew(
             int domain, int type, int connectTimeoutMs, int keepAliveIntervalSecs, int keepAliveTimeoutSecs, int keepAliveMaxFailedProbes, boolean keepAlive);
-=======
-    private static native long socketOptionsNew(int domain, int type, int connectTimeoutMs, int keepAliveIntervalSecs, int keepAliveTimeoutSecs, boolean keepAlive);
->>>>>>> daafa7cc
 
     private static native void socketOptionsDestroy(long elg);
 };