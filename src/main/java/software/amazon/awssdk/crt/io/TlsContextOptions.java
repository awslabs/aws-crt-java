/**
 * Copyright Amazon.com, Inc. or its affiliates. All Rights Reserved.
 * SPDX-License-Identifier: Apache-2.0.
 */
package software.amazon.awssdk.crt.io;

import java.util.ArrayList;
import java.util.IllegalFormatException;
import java.util.List;
import java.util.function.Consumer;

import software.amazon.awssdk.crt.CrtResource;
import software.amazon.awssdk.crt.CrtRuntimeException;
import software.amazon.awssdk.crt.utils.PemUtils;
import software.amazon.awssdk.crt.utils.StringUtils;

/**
 * This class wraps the aws_tls_connection_options from aws-c-io to provide
 * access to TLS configuration contexts in the AWS Common Runtime.
 */
public final class TlsContextOptions extends CrtResource {

    public enum TlsVersions {
        /**
         * SSL v3. This should almost never be used.
         */
        SSLv3(0),
        TLSv1(1),
        /**
         * TLS 1.1
         */
        TLSv1_1(2),
        /**
         * TLS 1.2
         */
        TLSv1_2(3),
        /**
         * TLS 1.3
         */
        TLSv1_3(4),
        /**
         * Use whatever the system default is. This is usually the best option, as it will be automatically updated
         * as the underlying OS or platform changes.
         */
        TLS_VER_SYS_DEFAULTS(128);

        private int version;
        TlsVersions(int val) {
            version = val;
        }

        int getValue() { return version; }
    }

    /**
     * Sets the minimum acceptable TLS version that the {@link TlsContext} will
     * allow. Not compatible with setCipherPreference() API.
     *
     * Select from TlsVersions, a good default is TlsVersions.TLS_VER_SYS_DEFAULTS
     * as this will update if the OS TLS is updated
     */
    public TlsVersions minTlsVersion = TlsVersions.TLS_VER_SYS_DEFAULTS;
    /**
     * Sets the TLS Cipher Preferences that can be negotiated and used during the
     * TLS Connection. Not compatible with setMinimumTlsVersion() API.
     *
     */
    public TlsCipherPreference tlsCipherPreference = TlsCipherPreference.TLS_CIPHER_SYSTEM_DEFAULT;
    /**
     * Sets the ALPN protocol list that will be provided when a TLS connection
     * starts e.g. "x-amzn-mqtt-ca"
     */
    public List<String> alpnList = new ArrayList<>();
    /**
     * Set whether or not the peer should be verified. Default is true for clients,
     * and false for servers. If you are in a development or debugging environment,
     * you can disable this to avoid or diagnose trust store issues. This should
     * always be true on clients in the wild. If you set this to true on a server,
     * it will validate every client connection.
     */
    public boolean verifyPeer = false;

    private String certificate;
    private String privateKey;
    private String certificatePath;
    private String privateKeyPath;
    private String caRoot;
    private String caFile;
    private String caDir;
    private String pkcs12Path;
    private String pkcs12Password;
    private TlsContextPkcs11Options pkcs11Options;
<<<<<<< HEAD
    private TlsContextCustomKeyOperationOptions customKeyOperations;
=======
    private String windowsCertStorePath;
>>>>>>> 65cd1e2a

    /**
     * Creates a new set of options that can be used to create a {@link TlsContext}
     */
    private TlsContextOptions() {

    }

    @Override
    public long getNativeHandle() {
        if (super.getNativeHandle() == 0) {
            if (tlsCipherPreference != TlsCipherPreference.TLS_CIPHER_SYSTEM_DEFAULT
                    && minTlsVersion != TlsVersions.TLS_VER_SYS_DEFAULTS) {
                throw new IllegalStateException("tlsCipherPreference and minTlsVersion are mutually exclusive");
            }
            acquireNativeHandle(tlsContextOptionsNew(
                minTlsVersion.getValue(),
                tlsCipherPreference.getValue(),
                alpnList.size() > 0 ? StringUtils.join(";", alpnList) : null,
                certificate,
                privateKey,
                certificatePath,
                privateKeyPath,
                caRoot,
                caFile,
                caDir,
                verifyPeer,
                pkcs12Path,
                pkcs12Password,
                pkcs11Options,
<<<<<<< HEAD
                customKeyOperations == null ? null : customKeyOperations.getOperationHandler(),
                customKeyOperations == null ? null : customKeyOperations.getCertificateFilePath(),
                customKeyOperations == null ? null : customKeyOperations.getCertificateFileContents()
=======
                windowsCertStorePath
>>>>>>> 65cd1e2a
            ));
        }
        return super.getNativeHandle();
    }

    /**
     * Determines whether a resource releases its dependencies at the same time the native handle is released or if it waits.
     * Resources that wait are responsible for calling releaseReferences() manually.
     */
    @Override
    protected boolean canReleaseReferencesImmediately() { return true; }

    /**
     * Frees the native resources associated with this instance
     */
    @Override
    protected void releaseNativeHandle() {
        // It is perfectly acceptable for this to have never created a native resource
        if (!isNull()) {
            tlsContextOptionsDestroy(getNativeHandle());
        }
    }

    /**
     * Sets the TLS cipher preferences to use in contexts using this configuration
     * @param cipherPref cipher preferences to use
     */
    public void setCipherPreference(TlsCipherPreference cipherPref) {
        if(!isCipherPreferenceSupported(cipherPref)) {
            throw new IllegalArgumentException("TlsCipherPreference is not supported on this platform: " + cipherPref.name());
        }

        if (this.minTlsVersion != TlsVersions.TLS_VER_SYS_DEFAULTS && cipherPref != TlsCipherPreference.TLS_CIPHER_SYSTEM_DEFAULT) {
            throw new IllegalArgumentException("Currently only setMinimumTlsVersion() or setCipherPreference() may be used, not both.");
        }

        this.tlsCipherPreference = cipherPref;
    }

    /**
     * Sets the path to the certificate that identifies this mutual TLS (mTLS) host. Must be in PEM format.
     * @param certificatePath Path to PEM format certificate
     * @param privateKeyPath Path to PEM format private key
     */
    public void initMtlsFromPath(String certificatePath, String privateKeyPath) {
        this.certificatePath = certificatePath;
        this.privateKeyPath = privateKeyPath;
    }

    /**
     * Sets the certificate/key pair that identifies this mutual TLS (mTLS) host. Must be in
     * PEM format.
     *
     * @param certificate PEM armored certificate
     * @param privateKey  PEM armored private key
     * @throws IllegalArgumentException If the certificate or privateKey are not in PEM format or if they contain chains
     */
    public void initMtls(String certificate, String privateKey) throws IllegalArgumentException {
        this.certificate = PemUtils.cleanUpPem(certificate);
        PemUtils.sanityCheck(certificate, 1, "CERTIFICATE");

        this.privateKey = PemUtils.cleanUpPem(privateKey);
        PemUtils.sanityCheck(privateKey, 1, "PRIVATE KEY");
    }

    /**
     * Apple platforms only - Initializes mutual TLS (mTLS) with PKCS12 file and password
     * @param pkcs12Path Path to PKCS12 file
     * @param pkcs12Password PKCS12 password
     */
    public void initMtlsPkcs12(String pkcs12Path, String pkcs12Password) {
        if (this.certificate != null || this.privateKey != null || this.certificatePath != null
                || this.privateKeyPath != null) {
            throw new IllegalArgumentException(
                    "PKCS#12 and mTLS via certificate/private key pair are mutually exclusive");
        }
        this.pkcs12Path = pkcs12Path;
        this.pkcs12Password = pkcs12Password;
    }

    /**
     * Returns whether or not ALPN is supported on the current platform
     * @return true if ALPN is supported, false otherwise
     */
    public static boolean isAlpnSupported() {
        return tlsContextOptionsIsAlpnAvailable();
    }

    /**
     * Returns whether or not the current platform can be configured to a specific TlsCipherPreference.
     * @param cipherPref The TlsCipherPreference to check
     * @return True if the current platform does support this TlsCipherPreference, false otherwise
     */
    public static boolean isCipherPreferenceSupported(TlsCipherPreference cipherPref) {
        return tlsContextOptionsIsCipherPreferenceSupported(cipherPref.getValue());
    }

    /**
     * Helper function to provide a TlsContext-local trust store
     * @param caPath Path to the local trust store. Can be null.
     * @param caFile Path to the root certificate. Must be in PEM format.
     */
    public void overrideDefaultTrustStoreFromPath(String caPath, String caFile) {
        if (this.caRoot != null) {
            throw new IllegalArgumentException("Certificate authority is already specified via PEM buffer");
        }
        this.caDir = caPath;
        this.caFile = caFile;
    }

    /**
     * Helper function to provide a TlsContext-local trust store
     *
     * @param caRoot Buffer containing the root certificate chain. Must be in PEM format.
     * @throws IllegalArgumentException if the CA Root PEM file is malformed
     */
    public void overrideDefaultTrustStore(String caRoot) throws IllegalArgumentException {
        if (this.caFile != null || this.caDir != null) {
            throw new IllegalArgumentException("Certificate authority is already specified via path(s)");
        }
        this.caRoot = PemUtils.cleanUpPem(caRoot);
        // 1024 certs in the chain is the default supported by s2n:
        PemUtils.sanityCheck(this.caRoot, 1024, "CERTIFICATE");
    }

    /**
     * Helper which creates a default set of TLS options for the current platform
     * @return A default configured set of options for a TLS client connection
     */
    public static TlsContextOptions createDefaultClient() {
        TlsContextOptions options = new TlsContextOptions();
        options.verifyPeer = true;
        return options;
    }

    /**
     * Helper which creates a default set of TLS options for the current platform
     *
     * @return A default configured set of options for a TLS server connection
     */
    public static TlsContextOptions createDefaultServer() {
        TlsContextOptions options = new TlsContextOptions();
        options.verifyPeer = false;
        return options;
    }

    /**
     * Helper which creates mutual TLS (mTLS) options using a certificate and private key
     * @param certificatePath Path to a PEM format certificate
     * @param privateKeyPath Path to a PEM format private key
     * @return A set of options for setting up an mTLS connection
     */
    public static TlsContextOptions createWithMtlsFromPath(String certificatePath, String privateKeyPath) {
        TlsContextOptions options = new TlsContextOptions();
        options.initMtlsFromPath(certificatePath, privateKeyPath);
        options.verifyPeer = true;
        return options;
    }

    /**
     * Helper which creates mutual TLS (mTLS) options using a certificate and private key
     *
     * @param certificate String containing a PEM format certificate
     * @param privateKey  String containing a PEM format private key
     * @return A set of options for setting up an mTLS connection
     * @throws IllegalArgumentException If either PEM fails to parse
     */
    public static TlsContextOptions createWithMtls(String certificate, String privateKey)
            throws IllegalArgumentException {
        TlsContextOptions options = new TlsContextOptions();
        options.initMtls(certificate, privateKey);
        options.verifyPeer = true;
        return options;
    }

    /**
     * Apple platforms only - Helper which creates mutual TLS (mTLS) options using PKCS12
     * @param pkcs12Path The path to a PKCS12 file @see #setPkcs12Path(String)
     * @param pkcs12Password The PKCS12 password @see #setPkcs12Password(String)
     * @return A set of options for creating a PKCS12 mTLS connection
     */
    public static TlsContextOptions createWithMtlsPkcs12(String pkcs12Path, String pkcs12Password) {
        TlsContextOptions options = new TlsContextOptions();
        options.initMtlsPkcs12(pkcs12Path, pkcs12Password);
        options.verifyPeer = true;
        return options;
    }

    /**
     * Unix platforms only - Helper which creates mutual TLS (mTLS) options using a PKCS#11 library for private key operations.
     * @param pkcs11Options PKCS#11 options
     * @return A set of options for creating a PKCS#11 mTLS connection
     */
    public static TlsContextOptions createWithMtlsPkcs11(TlsContextPkcs11Options pkcs11Options) {
        TlsContextOptions options = new TlsContextOptions();
        options.withMtlsPkcs11(pkcs11Options);
        options.verifyPeer = true;
        return options;
    }

    /**
<<<<<<< HEAD
     * Unix platforms only - TODO document
     */
    public static TlsContextOptions createWithMtlsCustomKeyOperations(TlsContextCustomKeyOperationOptions custom) {
        TlsContextOptions options = new TlsContextOptions();
        options.withMtlsCustomKeyOperations(custom);
=======
     * Windows platforms only - Helper which creates mutual TLS (mTLS) options using a
     * certificate in a Windows certificate store.
     *
     * @param certificatePath Path to certificate in a Windows certificate store.
     *                        The path must use backslashes and end with the
     *                        certificate's thumbprint. Example:
     *                        {@code CurrentUser\MY\A11F8A9B5DF5B98BA3508FBCA575D09570E0D2C6}
     * @return A set of options for setting up an mTLS connection
     */
    public static TlsContextOptions createWithMtlsWindowsCertStorePath(String certificatePath) {
        TlsContextOptions options = new TlsContextOptions();
        options.withMtlsWindowsCertStorePath(certificatePath);
>>>>>>> 65cd1e2a
        options.verifyPeer = true;
        return options;
    }

    /*******************************************************************************
     * .with() methods
     ******************************************************************************/

    /**
     * Sets the ciphers that the TlsContext will be able to use
     * @param cipherPref The preference set of ciphers to use
     * @return this
     */
    public TlsContextOptions withCipherPreference(TlsCipherPreference cipherPref) {
        setCipherPreference(cipherPref);
        return this;
    }

    /**
     * Sets the minimum TLS version that the TlsContext will allow. Defaults to
     * OS defaults.
     * @param version Minimum acceptable TLS version
     * @return this
     */
    public TlsContextOptions withMinimumTlsVersion(TlsVersions version) {
        minTlsVersion = version;
        return this;
    }

    /**
     * Sets the ALPN protocols list for any connections using this TlsContext
     * @param alpnList Semi-colon delimited list of supported ALPN protocols
     * @return this
     */
    public TlsContextOptions withAlpnList(String alpnList) {
        String[] parts = alpnList.split(";");
        for (String part : parts) {
            this.alpnList.add(part);
        }
        return this;
    }

    /**
     * Enables mutual TLS (mTLS) on this TlsContext
     * @param certificate mTLS certificate, in PEM format
     * @param privateKey mTLS private key, in PEM format
     * @return this
     */
    public TlsContextOptions withMtls(String certificate, String privateKey) {
        this.initMtls(certificate, privateKey);
        return this;
    }

    /**
     * Enables mutual TLS (mTLS) on this TlsContext
     * @param certificatePath path to mTLS certificate, in PEM format
     * @param privateKeyPath path to mTLS private key, in PEM format
     * @return this
     */
    public TlsContextOptions withMtlsFromPath(String certificatePath, String privateKeyPath) {
        this.initMtlsFromPath(certificatePath, privateKeyPath);
        return this;
    }

    /**
     * Specifies the certificate authority to use. By default, the OS CA repository will be used.
     * @param caRoot Certificate Authority, in PEM format
     * @return this
     */
    public TlsContextOptions withCertificateAuthority(String caRoot) {
        this.overrideDefaultTrustStore(caRoot);
        return this;
    }

    /**
     * Specifies the certificate authority to use.
     * @param caDirPath Path to certificate directory, e.g. /etc/ssl/certs
     * @param caFilePath Path to ceritificate authority, in PEM format
     * @return this
     */
    public TlsContextOptions withCertificateAuthorityFromPath(String caDirPath, String caFilePath) {
        this.overrideDefaultTrustStoreFromPath(caDirPath, caFilePath);
        return this;
    }

    /**
     * Apple platforms only, specifies mutual TLS (mTLS) using PKCS#12
     * @param pkcs12Path Path to PKCS#12 certificate, in PEM format
     * @param pkcs12Password PKCS#12 password
     * @return this
     */
    public TlsContextOptions withMtlsPkcs12(String pkcs12Path, String pkcs12Password) {
        this.initMtlsPkcs12(pkcs12Path, pkcs12Password);
        return this;
    }

    /**
     * Unix platforms only, specifies mutual TLS (mTLS) using a PKCS#11 library for private key operations.
     * @param pkcs11Options PKCS#11 options
     * @return this
     */
    public TlsContextOptions withMtlsPkcs11(TlsContextPkcs11Options pkcs11Options) {
        swapReferenceTo(this.pkcs11Options, pkcs11Options);
        this.pkcs11Options = pkcs11Options;
        return this;
    }

    /**
<<<<<<< HEAD
     * Unix platforms only, TODO document.
     */
    public TlsContextOptions withMtlsCustomKeyOperations(TlsContextCustomKeyOperationOptions customKeyOperations) {
        this.customKeyOperations = customKeyOperations;
=======
     * Windows platforms only, specifies mutual TLS (mTLS) using a certificate in a Windows
     * certificate store.
     *
     * @param certificatePath Path to certificate in a Windows certificate store.
     *                        The path must use backslashes and end with the
     *                        certificate's thumbprint. Example:
     *                        {@code CurrentUser\MY\A11F8A9B5DF5B98BA3508FBCA575D09570E0D2C6}
     * @return this
     */
    public TlsContextOptions withMtlsWindowsCertStorePath(String certificatePath) {
        this.windowsCertStorePath = certificatePath;
>>>>>>> 65cd1e2a
        return this;
    }

    /**
     * Sets whether or not TLS will validate the certificate from the peer. On clients,
     * this is enabled by default. On servers, this is disabled by default.
     * @param verify true to verify peers, false to ignore certs
     * @return this
     */
    public TlsContextOptions withVerifyPeer(boolean verify) {
        this.verifyPeer = verify;
        return this;
    }

    /**
     * Enables TLS peer verification of certificates
     * @see TlsContextOptions#withVerifyPeer(boolean)
     * @return this
     */
    public TlsContextOptions withVerifyPeer() {
        return this.withVerifyPeer(true);
    }

    /*******************************************************************************
     * native methods
     ******************************************************************************/
    private static native long tlsContextOptionsNew(
                int minTlsVersion,
                int cipherPref,
                String alpn,
                String certificate,
                String privateKey,
                String certificatePath,
                String privateKeyPath,
                String caRoot,
                String caFile,
                String caDir,
                boolean verifyPeer,
                String pkcs12Path,
                String pkcs12Password,
                TlsContextPkcs11Options pkcs11Options,
<<<<<<< HEAD
                TlsKeyOperationHandler customKeyOperationHandler,
                String customKeyOperationCertificateFilePath,
                String customKeyOperationCertificateFileContents
=======
                String windowsCertStorePath
>>>>>>> 65cd1e2a
            );

    private static native void tlsContextOptionsDestroy(long elg);

    private static native boolean tlsContextOptionsIsAlpnAvailable();

    private static native boolean tlsContextOptionsIsCipherPreferenceSupported(int cipherPref);

};<|MERGE_RESOLUTION|>--- conflicted
+++ resolved
@@ -90,11 +90,8 @@
     private String pkcs12Path;
     private String pkcs12Password;
     private TlsContextPkcs11Options pkcs11Options;
-<<<<<<< HEAD
     private TlsContextCustomKeyOperationOptions customKeyOperations;
-=======
     private String windowsCertStorePath;
->>>>>>> 65cd1e2a
 
     /**
      * Creates a new set of options that can be used to create a {@link TlsContext}
@@ -125,13 +122,10 @@
                 pkcs12Path,
                 pkcs12Password,
                 pkcs11Options,
-<<<<<<< HEAD
                 customKeyOperations == null ? null : customKeyOperations.getOperationHandler(),
                 customKeyOperations == null ? null : customKeyOperations.getCertificateFilePath(),
-                customKeyOperations == null ? null : customKeyOperations.getCertificateFileContents()
-=======
+                customKeyOperations == null ? null : customKeyOperations.getCertificateFileContents(),
                 windowsCertStorePath
->>>>>>> 65cd1e2a
             ));
         }
         return super.getNativeHandle();
@@ -333,13 +327,16 @@
     }
 
     /**
-<<<<<<< HEAD
      * Unix platforms only - TODO document
      */
     public static TlsContextOptions createWithMtlsCustomKeyOperations(TlsContextCustomKeyOperationOptions custom) {
         TlsContextOptions options = new TlsContextOptions();
         options.withMtlsCustomKeyOperations(custom);
-=======
+        options.verifyPeer = true;
+        return options;
+    }
+
+     /**
      * Windows platforms only - Helper which creates mutual TLS (mTLS) options using a
      * certificate in a Windows certificate store.
      *
@@ -352,7 +349,6 @@
     public static TlsContextOptions createWithMtlsWindowsCertStorePath(String certificatePath) {
         TlsContextOptions options = new TlsContextOptions();
         options.withMtlsWindowsCertStorePath(certificatePath);
->>>>>>> 65cd1e2a
         options.verifyPeer = true;
         return options;
     }
@@ -461,12 +457,14 @@
     }
 
     /**
-<<<<<<< HEAD
      * Unix platforms only, TODO document.
      */
     public TlsContextOptions withMtlsCustomKeyOperations(TlsContextCustomKeyOperationOptions customKeyOperations) {
         this.customKeyOperations = customKeyOperations;
-=======
+        return this;
+    }
+
+     /**
      * Windows platforms only, specifies mutual TLS (mTLS) using a certificate in a Windows
      * certificate store.
      *
@@ -478,7 +476,6 @@
      */
     public TlsContextOptions withMtlsWindowsCertStorePath(String certificatePath) {
         this.windowsCertStorePath = certificatePath;
->>>>>>> 65cd1e2a
         return this;
     }
 
@@ -520,13 +517,10 @@
                 String pkcs12Path,
                 String pkcs12Password,
                 TlsContextPkcs11Options pkcs11Options,
-<<<<<<< HEAD
                 TlsKeyOperationHandler customKeyOperationHandler,
                 String customKeyOperationCertificateFilePath,
-                String customKeyOperationCertificateFileContents
-=======
+                String customKeyOperationCertificateFileContents,
                 String windowsCertStorePath
->>>>>>> 65cd1e2a
             );
 
     private static native void tlsContextOptionsDestroy(long elg);
