
/**
 * Copyright Amazon.com, Inc. or its affiliates. All Rights Reserved.
 * SPDX-License-Identifier: Apache-2.0.
 */
package software.amazon.awssdk.crt.mqtt;

/**
 * Interface used to receive connection events from the CRT
 */
public interface MqttClientConnectionEvents {
    /**
     * Called when the connection was lost (or disconnected), reconnect will be attempted automatically until
     * disconnect() is called
     * @param errorCode AWS CRT error code, pass to {@link software.amazon.awssdk.crt.CRT#awsErrorString(int)} for a human readable error
     */
    void onConnectionInterrupted(int errorCode);

    /**
<<<<<<< HEAD
     * Called on first successful connect, and whenever a reconnect succeeds
=======
     *  called whenever a reconnect succeeds; not called on an initial connect success
>>>>>>> b285819b
     * @param sessionPresent true if the session has been resumed, false if the session is clean
     */
    void onConnectionResumed(boolean sessionPresent);

    /**
     * Called on every successful connect.
     * Optional and is not required to be defined.
     * @param data The data sent from the client alongside the successful connection callback.
     */
    default void onConnectionSuccess(OnConnectionSuccessReturn data) {};

    /**
     * Called on every unsuccessful connect. Does not get invoked in interrupts/disconnects from the server - use onConnectionInterrupted for that.
     * Optional and is not required to be defined.
     * @param data The data sent from the client alongside the failed connection callback.
     */
    default void onConnectionFailure(OnConnectionFailureReturn data) {};

    /**
     * Called when the connection was disconnected successfully.
     * Optional and is not required to be defined.
     * @param data The data sent from the client alongside the successful disconnect.
     */
    default void onConnectionClosed(OnConnectionClosedReturn data) {};
}<|MERGE_RESOLUTION|>--- conflicted
+++ resolved
@@ -17,11 +17,7 @@
     void onConnectionInterrupted(int errorCode);
 
     /**
-<<<<<<< HEAD
-     * Called on first successful connect, and whenever a reconnect succeeds
-=======
-     *  called whenever a reconnect succeeds; not called on an initial connect success
->>>>>>> b285819b
+     *  Called whenever a reconnect succeeds; not called on an initial connect success
      * @param sessionPresent true if the session has been resumed, false if the session is clean
      */
     void onConnectionResumed(boolean sessionPresent);
