--- conflicted
+++ resolved
@@ -66,17 +66,14 @@
         return httpRequest;
     }
 
-<<<<<<< HEAD
     public void setHttpRequest(HttpRequest request) {
         this.httpRequest = request;
     }
 
-=======
     /**
      * Mark the transform operation as successfully completed.
      * The websocket connection will proceed, using the http request.
      */
->>>>>>> 16efe2df
     public void complete() {
         future.complete(null);
     }
