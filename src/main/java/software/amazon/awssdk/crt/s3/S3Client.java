--- conflicted
+++ resolved
@@ -28,7 +28,6 @@
     public S3Client(S3ClientOptions options) throws CrtRuntimeException {
         TlsContext tlsCtx = options.getTlsContext();
         region = options.getRegion();
-<<<<<<< HEAD
 
         int proxyConnectionType = 0;
         String proxyHost = null;
@@ -67,11 +66,17 @@
             monitoringFailureIntervalInSeconds = monitoringOptions.getAllowableThroughputFailureIntervalSeconds();
         }
 
-        acquireNativeHandle(s3ClientNew(this, region.getBytes(UTF8),
+        acquireNativeHandle(s3ClientNew(this,
+                region.getBytes(UTF8),
                 options.getEndpoint() != null ? options.getEndpoint().getBytes(UTF8) : null,
-                options.getClientBootstrap().getNativeHandle(), tlsCtx != null ? tlsCtx.getNativeHandle() : 0,
+                options.getClientBootstrap().getNativeHandle(),
+                tlsCtx != null ? tlsCtx.getNativeHandle() : 0,
                 options.getCredentialsProvider().getNativeHandle(), options.getPartSize(),
-                options.getThroughputTargetGbps(), options.getMaxConnections(), options.getStandardRetryOptions(),
+                options.getThroughputTargetGbps(),
+                options.getReadBackpressureEnabled(),
+                options.getInitialReadWindowSize(),
+                options.getMaxConnections(),
+                options.getStandardRetryOptions(),
                 options.getComputeContentMd5(),
                 proxyConnectionType,
                 proxyHost != null ? proxyHost.getBytes(UTF8) : null,
@@ -89,22 +94,6 @@
                 options.getTcpKeepAliveOptions(),
                 monitoringThroughputThresholdInBytesPerSecond,
                 monitoringFailureIntervalInSeconds));
-=======
-        acquireNativeHandle(s3ClientNew(
-                this,
-                region.getBytes(UTF8),
-                options.getEndpoint() != null ? options.getEndpoint().getBytes(UTF8) : null,
-                options.getClientBootstrap().getNativeHandle(),
-                tlsCtx != null ? tlsCtx.getNativeHandle() : 0,
-                options.getCredentialsProvider().getNativeHandle(),
-                options.getPartSize(),
-                options.getThroughputTargetGbps(),
-                options.getReadBackpressureEnabled(),
-                options.getInitialReadWindowSize(),
-                options.getMaxConnections(),
-                options.getStandardRetryOptions(),
-                options.getComputeContentMd5()));
->>>>>>> 9f4472bd
 
         addReferenceTo(options.getClientBootstrap());
         addReferenceTo(options.getCredentialsProvider());
@@ -193,8 +182,8 @@
      * native methods
      ******************************************************************************/
     private static native long s3ClientNew(S3Client thisObj, byte[] region, byte[] endpoint, long clientBootstrap,
-<<<<<<< HEAD
-            long tlsContext, long signingConfig, long partSize, double throughputTargetGbps, int maxConnections,
+            long tlsContext, long signingConfig, long partSize, double throughputTargetGbps,
+            boolean enableReadBackpressure, long initialReadWindow, int maxConnections,
             StandardRetryOptions standardRetryOptions, boolean computeContentMd5,
             int proxyConnectionType,
             byte[] proxyHost,
@@ -210,11 +199,6 @@
             S3TcpKeepAliveOptions tcpKeepAliveOptions,
             long monitoringThroughputThresholdInBytesPerSecond,
             int monitoringFailureIntervalInSeconds) throws CrtRuntimeException;
-=======
-            long tlsContext, long signingConfig, long partSize, double throughputTargetGbps,
-            boolean enableReadBackpressure, long initialReadWindow, int maxConnections,
-            StandardRetryOptions standardRetryOptions, boolean computeContentMd5) throws CrtRuntimeException;
->>>>>>> 9f4472bd
 
     private static native void s3ClientDestroy(long client);
 
