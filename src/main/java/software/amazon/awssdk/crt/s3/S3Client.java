
/**
 * Copyright Amazon.com, Inc. or its affiliates. All Rights Reserved.
 * SPDX-License-Identifier: Apache-2.0.
 */
package software.amazon.awssdk.crt.s3;

import java.nio.charset.Charset;
import java.util.concurrent.CompletableFuture;
import software.amazon.awssdk.crt.CrtResource;
import software.amazon.awssdk.crt.CrtRuntimeException;
import software.amazon.awssdk.crt.http.HttpMonitoringOptions;
import software.amazon.awssdk.crt.http.HttpProxyEnvironmentVariableSetting;
import software.amazon.awssdk.crt.http.HttpProxyOptions;
import software.amazon.awssdk.crt.http.HttpRequestBodyStream;
import software.amazon.awssdk.crt.io.TlsConnectionOptions;
import software.amazon.awssdk.crt.io.TlsContext;
import software.amazon.awssdk.crt.io.StandardRetryOptions;
import software.amazon.awssdk.crt.Log;
import software.amazon.awssdk.crt.auth.signing.AwsSigningConfig;

import java.net.URI;

public class S3Client extends CrtResource {

    private final static Charset UTF8 = java.nio.charset.StandardCharsets.UTF_8;
    private final CompletableFuture<Void> shutdownComplete = new CompletableFuture<>();
    private final String region;

    public S3Client(S3ClientOptions options) throws CrtRuntimeException {
        TlsContext tlsCtx = options.getTlsContext();
        region = options.getRegion();

        int proxyConnectionType = 0;
        String proxyHost = null;
        int proxyPort = 0;
        TlsContext proxyTlsContext = null;
        int proxyAuthorizationType = 0;
        String proxyAuthorizationUsername = null;
        String proxyAuthorizationPassword = null;
<<<<<<< HEAD
        String noProxyHosts = null;
=======
        // Handle FileIoOptions from S3ClientOptions
        boolean fioOptionsSet = false;
        boolean shouldStream = false;
        double diskThroughputGbps = 0.0;
        boolean directIo = false;

        FileIoOptions fileIoOptions = options.getFileIoOptions();
        if (fileIoOptions != null) {
            fioOptionsSet = true;
            shouldStream = fileIoOptions.getShouldStream();
            diskThroughputGbps = fileIoOptions.getDiskThroughputGbps();
            directIo = fileIoOptions.getDirectIo();
        }
>>>>>>> 7f0e2b86

        HttpProxyOptions proxyOptions = options.getProxyOptions();
        if (proxyOptions != null) {
            proxyConnectionType = proxyOptions.getConnectionType().getValue();
            proxyHost = proxyOptions.getHost();
            proxyPort = proxyOptions.getPort();
            proxyTlsContext = proxyOptions.getTlsContext();
            proxyAuthorizationType = proxyOptions.getAuthorizationType().getValue();
            proxyAuthorizationUsername = proxyOptions.getAuthorizationUsername();
            proxyAuthorizationPassword = proxyOptions.getAuthorizationPassword();
            noProxyHosts = proxyOptions.getNoProxyHosts();
        }

        int environmentVariableProxyConnectionType = 0;
        TlsConnectionOptions environmentVariableProxyTlsConnectionOptions = null;
        int environmentVariableType = 1;
        HttpProxyEnvironmentVariableSetting environmentVariableSetting = options.getHttpProxyEnvironmentVariableSetting();
        if (environmentVariableSetting != null) {
            environmentVariableProxyConnectionType = environmentVariableSetting.getConnectionType().getValue();
            environmentVariableProxyTlsConnectionOptions = environmentVariableSetting.getTlsConnectionOptions();
            environmentVariableType = environmentVariableSetting.getEnvironmentVariableType().getValue();
        }

        HttpMonitoringOptions monitoringOptions = options.getMonitoringOptions();
        long monitoringThroughputThresholdInBytesPerSecond = 0;
        int monitoringFailureIntervalInSeconds = 0;
        if (monitoringOptions != null) {
            monitoringThroughputThresholdInBytesPerSecond = monitoringOptions.getMinThroughputBytesPerSecond();
            monitoringFailureIntervalInSeconds = monitoringOptions.getAllowableThroughputFailureIntervalSeconds();
        }
        AwsSigningConfig signingConfig = options.getSigningConfig();
        boolean didCreateSigningConfig = false;
        if(signingConfig == null && options.getCredentialsProvider()!= null) {
            /* Create the signing config from credentials provider */
            signingConfig = AwsSigningConfig.getDefaultS3SigningConfig(region, options.getCredentialsProvider());
            didCreateSigningConfig = true;
        }

        acquireNativeHandle(s3ClientNew(this,
                region.getBytes(UTF8),
                options.getClientBootstrap().getNativeHandle(),
                tlsCtx != null ? tlsCtx.getNativeHandle() : 0,
                signingConfig,
                options.getPartSize(),
                options.getMultiPartUploadThreshold(),
                options.getThroughputTargetGbps(),
                options.getReadBackpressureEnabled(),
                options.getInitialReadWindowSize(),
                options.getMaxConnections(),
                options.getStandardRetryOptions(),
                options.getComputeContentMd5(),
                proxyConnectionType,
                proxyHost != null ? proxyHost.getBytes(UTF8) : null,
                proxyPort,
                proxyTlsContext != null ? proxyTlsContext.getNativeHandle() : 0,
                proxyAuthorizationType,
                proxyAuthorizationUsername != null ? proxyAuthorizationUsername.getBytes(UTF8) : null,
                proxyAuthorizationPassword != null ? proxyAuthorizationPassword.getBytes(UTF8) : null,
                noProxyHosts != null ? noProxyHosts.getBytes(UTF8) : null,
                environmentVariableProxyConnectionType,
                environmentVariableProxyTlsConnectionOptions != null
                        ? environmentVariableProxyTlsConnectionOptions.getNativeHandle()
                        : 0,
                environmentVariableType,
                options.getConnectTimeoutMs(),
                options.getTcpKeepAliveOptions(),
                monitoringThroughputThresholdInBytesPerSecond,
                monitoringFailureIntervalInSeconds,
                options.getEnableS3Express(),
                options.getS3ExpressCredentialsProviderFactory(),
                options.getMemoryLimitInBytes(),
                fioOptionsSet,
                shouldStream,
                diskThroughputGbps,
                directIo));

        addReferenceTo(options.getClientBootstrap());
        if(didCreateSigningConfig) {
            /* The native code will keep the needed resource around */
            signingConfig.close();
        }
    }

    private void onShutdownComplete() {
        releaseReferences();

        this.shutdownComplete.complete(null);
    }

    public S3MetaRequest makeMetaRequest(S3MetaRequestOptions options) {

        if(isNull()) {
            Log.log(Log.LogLevel.Error, Log.LogSubject.S3Client,
                    "S3Client.makeMetaRequest has invalid client. The client can not be used after it is closed.");
            throw new IllegalStateException("S3Client.makeMetaRequest has invalid client. The client can not be used after it is closed.");
        }

        if (options.getHttpRequest() == null) {
            Log.log(Log.LogLevel.Error, Log.LogSubject.S3Client,
                    "S3Client.makeMetaRequest has invalid options; Http Request cannot be null.");
            throw new IllegalArgumentException("S3Client.makeMetaRequest has invalid options; Http Request cannot be null.");
        }

        if (options.getResponseHandler() == null) {
            Log.log(Log.LogLevel.Error, Log.LogSubject.S3Client,
                    "S3Client.makeMetaRequest has invalid options; Response Handler cannot be null.");
            throw new IllegalArgumentException("S3Client.makeMetaRequest has invalid options; Response Handler cannot be null.");
        }

        String operationName = options.getOperationName();
        if (options.getMetaRequestType() == S3MetaRequestOptions.MetaRequestType.DEFAULT && operationName == null) {
            Log.log(Log.LogLevel.Error, Log.LogSubject.S3Client,
                    "S3Client.makeMetaRequest has invalid options; Operation name must be set for MetaRequestType.DEFAULT.");
            throw new IllegalArgumentException("S3Client.makeMetaRequest has invalid options; Operation name must be set for MetaRequestType.DEFAULT.");
        }

        S3MetaRequest metaRequest = new S3MetaRequest();
        S3MetaRequestResponseHandlerNativeAdapter responseHandlerNativeAdapter = new S3MetaRequestResponseHandlerNativeAdapter(
                options.getResponseHandler());

        byte[] httpRequestBytes = options.getHttpRequest().marshalForJni();
        byte[] requestFilePath = null;
        if (options.getRequestFilePath() != null) {
            requestFilePath = options.getRequestFilePath().toString().getBytes(UTF8);
        }
        byte[] responseFilePath = null;
        if (options.getResponseFilePath() != null) {
            responseFilePath = options.getResponseFilePath().toString().getBytes(UTF8);
        }

        AwsSigningConfig signingConfig = options.getSigningConfig();
        boolean didCreateSigningConfig = false;
        if(signingConfig == null && options.getCredentialsProvider()!= null) {
            signingConfig = AwsSigningConfig.getDefaultS3SigningConfig(region, options.getCredentialsProvider());
            didCreateSigningConfig = true;
        }
        URI endpoint = options.getEndpoint();

        ChecksumConfig checksumConfig = options.getChecksumConfig() != null ? options.getChecksumConfig()
                : new ChecksumConfig();
        // Handle FileIoOptions from S3MetaRequestOptions
        boolean fioOptionsSet = false;
        boolean shouldStream = false;
        double diskThroughputGbps = 0.0;
        boolean directIo = false;

        FileIoOptions fileIoOptions = options.getFileIoOptions();
        if (fileIoOptions != null) {
            fioOptionsSet = true;
            shouldStream = fileIoOptions.getShouldStream();
            diskThroughputGbps = fileIoOptions.getDiskThroughputGbps();
            directIo = fileIoOptions.getDirectIo();
        }

        long metaRequestNativeHandle = s3ClientMakeMetaRequest(getNativeHandle(), metaRequest, region.getBytes(UTF8),
                options.getMetaRequestType().getNativeValue(),
                operationName == null ? null : operationName.getBytes(UTF8),
                checksumConfig.getChecksumLocation().getNativeValue(),
                checksumConfig.getChecksumAlgorithm().getNativeValue(), checksumConfig.getValidateChecksum(),
                ChecksumAlgorithm.marshallAlgorithmsForJNI(checksumConfig.getValidateChecksumAlgorithmList()),
                httpRequestBytes, options.getHttpRequest().getBodyStream(), requestFilePath, signingConfig,
                responseHandlerNativeAdapter, endpoint == null ? null : endpoint.toString().getBytes(UTF8),
                options.getResumeToken(), options.getObjectSizeHint(), responseFilePath,
                options.getResponseFileOption().getNativeValue(), options.getResponseFilePosition(),
                options.getResponseFileDeleteOnFailure(),
                fioOptionsSet,
                shouldStream,
                diskThroughputGbps,
                directIo);

        metaRequest.setMetaRequestNativeHandle(metaRequestNativeHandle);

        if(didCreateSigningConfig) {
            /* The native code will keep the needed resource around */
            signingConfig.close();
        }
        return metaRequest;
    }

    /**
     * Determines whether a resource releases its dependencies at the same time the
     * native handle is released or if it waits. Resources that wait are responsible
     * for calling releaseReferences() manually.
     */
    @Override
    protected boolean canReleaseReferencesImmediately() {
        return false;
    }

    /**
     * Cleans up the native resources associated with this client. The client is
     * unusable after this call
     */
    @Override
    protected void releaseNativeHandle() {
        if (!isNull()) {
            s3ClientDestroy(getNativeHandle());
        }
    }

    public CompletableFuture<Void> getShutdownCompleteFuture() {
        return shutdownComplete;
    }

    /*******************************************************************************
     * native methods
     ******************************************************************************/
    private static native long s3ClientNew(S3Client thisObj, byte[] region, long clientBootstrap,
            long tlsContext, AwsSigningConfig signingConfig, long partSize, long multipartUploadThreshold, double throughputTargetGbps,
            boolean enableReadBackpressure, long initialReadWindow, int maxConnections,
            StandardRetryOptions standardRetryOptions, boolean computeContentMd5,
            int proxyConnectionType,
            byte[] proxyHost,
            int proxyPort,
            long proxyTlsContext,
            int proxyAuthorizationType,
            byte[] proxyAuthorizationUsername,
            byte[] proxyAuthorizationPassword,
            byte[] noProxyHosts,
            int environmentVariableProxyConnectionType,
            long environmentVariableProxyTlsConnectionOptions,
            int environmentVariableSetting,
            int connectTimeoutMs,
            S3TcpKeepAliveOptions tcpKeepAliveOptions,
            long monitoringThroughputThresholdInBytesPerSecond,
            int monitoringFailureIntervalInSeconds,
            boolean enableS3Express,
            S3ExpressCredentialsProviderFactory s3expressCredentialsProviderFactory,
            long memoryLimitInBytes,
            boolean fioOptionsSet,
            boolean shouldStream,
            double diskThroughputGbps,
            boolean directIo) throws CrtRuntimeException;

    private static native void s3ClientDestroy(long client);

    private static native long s3ClientMakeMetaRequest(long clientId, S3MetaRequest metaRequest, byte[] region,
            int metaRequestType, byte[] operationName,
            int checksumLocation, int checksumAlgorithm, boolean validateChecksum,
            int[] validateAlgorithms, byte[] httpRequestBytes,
            HttpRequestBodyStream httpRequestBodyStream, byte[] requestFilePath,
            AwsSigningConfig signingConfig, S3MetaRequestResponseHandlerNativeAdapter responseHandlerNativeAdapter,
            byte[] endpoint, ResumeToken resumeToken, Long objectSizeHint, byte[] responseFilePath,
            int responseFileOption, long responseFilePosition, boolean responseFileDeleteOnFailure,
            boolean fioOptionsSet,
            boolean shouldStream,
            double diskThroughputGbps,
            boolean directIo);
}<|MERGE_RESOLUTION|>--- conflicted
+++ resolved
@@ -38,9 +38,7 @@
         int proxyAuthorizationType = 0;
         String proxyAuthorizationUsername = null;
         String proxyAuthorizationPassword = null;
-<<<<<<< HEAD
         String noProxyHosts = null;
-=======
         // Handle FileIoOptions from S3ClientOptions
         boolean fioOptionsSet = false;
         boolean shouldStream = false;
@@ -54,7 +52,6 @@
             diskThroughputGbps = fileIoOptions.getDiskThroughputGbps();
             directIo = fileIoOptions.getDirectIo();
         }
->>>>>>> 7f0e2b86
 
         HttpProxyOptions proxyOptions = options.getProxyOptions();
         if (proxyOptions != null) {
