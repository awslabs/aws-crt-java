/**
 * Copyright Amazon.com, Inc. or its affiliates. All Rights Reserved.
 * SPDX-License-Identifier: Apache-2.0.
 */

#include "crt.h"

#include "credentials.h"
#include "http_request_utils.h"
#include "java_class_ids.h"

#include <jni.h>
#include <string.h>

#include <aws/auth/credentials.h>
#include <aws/auth/signable.h>
#include <aws/auth/signing.h>
#include <aws/auth/signing_result.h>
<<<<<<< HEAD
#include <aws/cal/ecc.h>
=======
>>>>>>> d93840e4
#include <aws/common/string.h>
#include <aws/http/request_response.h>

/* on 32-bit platforms, casting pointers to longs throws a warning we don't need */
#if UINTPTR_MAX == 0xffffffff
#    if defined(_MSC_VER)
#        pragma warning(push)
#        pragma warning(disable : 4305) /* 'type cast': truncation from 'jlong' to 'jni_tls_ctx_options *' */
#    else
#        pragma GCC diagnostic push
#        pragma GCC diagnostic ignored "-Wpointer-to-int-cast"
#        pragma GCC diagnostic ignored "-Wint-to-pointer-cast"
#    endif
#endif

struct s_aws_sign_request_callback_data {
    JavaVM *jvm;
    jobject java_future;
    jobject java_original_request;
    jobject java_sign_header_predicate;
    struct aws_http_message *native_request;
    struct aws_signable *original_message_signable;
    struct aws_string *region;
    struct aws_string *service;
<<<<<<< HEAD
=======
    struct aws_string *signed_body_value;
>>>>>>> d93840e4
    struct aws_credentials *credentials;
};

static void s_cleanup_callback_data(struct s_aws_sign_request_callback_data *callback_data) {

    JNIEnv *env = aws_jni_get_thread_env(callback_data->jvm);

    (*env)->DeleteGlobalRef(env, callback_data->java_future);
    (*env)->DeleteGlobalRef(env, callback_data->java_original_request);

    if (callback_data->java_sign_header_predicate) {
        (*env)->DeleteGlobalRef(env, callback_data->java_sign_header_predicate);
    }

    if (callback_data->native_request) {
        aws_http_message_release(callback_data->native_request);
    }

    if (callback_data->original_message_signable) {
        aws_signable_destroy(callback_data->original_message_signable);
    }

    if (callback_data->credentials) {
        aws_credentials_release(callback_data->credentials);
    }

    aws_string_destroy(callback_data->region);
    aws_string_destroy(callback_data->service);
    aws_string_destroy(callback_data->signed_body_value);

    aws_mem_release(aws_jni_get_allocator(), callback_data);
}

static jobject s_create_signed_java_http_request(
    JNIEnv *env,
    struct aws_http_message *native_request,
    jobject java_original_request) {
    jobject jni_body_stream =
        (*env)->GetObjectField(env, java_original_request, http_request_properties.body_stream_field_id);

    jobject http_request = aws_java_http_request_from_native(env, native_request, jni_body_stream);

    if (jni_body_stream != NULL) {
        (*env)->DeleteLocalRef(env, jni_body_stream);
    }

    return http_request;
}

static void s_complete_signing_exceptionally(
    JNIEnv *env,
    struct s_aws_sign_request_callback_data *callback_data,
    int error_code) {

    jint jni_error_code = error_code;
    struct aws_byte_cursor error_cursor = aws_byte_cursor_from_c_str(aws_error_name(error_code));
    jstring jni_error_string = aws_jni_string_from_cursor(env, &error_cursor);
    AWS_FATAL_ASSERT(jni_error_string);

    jobject crt_exception = (*env)->NewObject(
        env,
        crt_runtime_exception_properties.crt_runtime_exception_class,
        crt_runtime_exception_properties.constructor_method_id,
        jni_error_code,
        jni_error_string);
    AWS_FATAL_ASSERT(crt_exception);

    (*env)->CallBooleanMethod(
        env, callback_data->java_future, completable_future_properties.complete_exceptionally_method_id, crt_exception);

    (*env)->ExceptionCheck(env);
    (*env)->DeleteLocalRef(env, jni_error_string);
    (*env)->DeleteLocalRef(env, crt_exception);
}

static void s_aws_signing_complete(struct aws_signing_result *result, int error_code, void *userdata) {

    struct s_aws_sign_request_callback_data *callback_data = userdata;

    JNIEnv *env = aws_jni_get_thread_env(callback_data->jvm);
    if (result == NULL || error_code != AWS_ERROR_SUCCESS) {
        s_complete_signing_exceptionally(
            env, callback_data, (error_code != AWS_ERROR_SUCCESS) ? error_code : AWS_ERROR_UNKNOWN);
        goto done;
    }

    if (aws_apply_signing_result_to_http_request(callback_data->native_request, aws_jni_get_allocator(), result)) {
        s_complete_signing_exceptionally(env, callback_data, aws_last_error());
        goto done;
    }

    jobject java_signed_request =
        s_create_signed_java_http_request(env, callback_data->native_request, callback_data->java_original_request);

    if (java_signed_request == NULL) {
        s_complete_signing_exceptionally(env, callback_data, aws_last_error());
        goto done;
    }

    (*env)->CallBooleanMethod(
        env, callback_data->java_future, completable_future_properties.complete_method_id, java_signed_request);

    (*env)->DeleteLocalRef(env, java_signed_request);

    /* I have no idea what we should do here... but the JVM really doesn't like us NOT calling this function after
       we cross the barrier. */
    AWS_FATAL_ASSERT(!(*env)->ExceptionCheck(env));

done:

    s_cleanup_callback_data(callback_data);
}

static bool s_should_sign_header(const struct aws_byte_cursor *name, void *user_data) {
    struct s_aws_sign_request_callback_data *callback_data = user_data;

    JNIEnv *env = aws_jni_get_thread_env(callback_data->jvm);

    jstring header_name = aws_jni_string_from_cursor(env, name);

    bool result = (*env)->CallBooleanMethod(
        env, callback_data->java_sign_header_predicate, predicate_properties.test_method_id, (jobject)header_name);

    (*env)->DeleteLocalRef(env, header_name);

    AWS_FATAL_ASSERT(!(*env)->ExceptionCheck(env));

    return result;
}

static int s_build_signing_config(
    JNIEnv *env,
    struct s_aws_sign_request_callback_data *callback_data,
    jobject java_config,
    struct aws_signing_config_aws *config) {

    config->config_type = AWS_SIGNING_CONFIG_AWS;
    config->algorithm = (enum aws_signing_algorithm)(*env)->GetIntField(
        env, java_config, aws_signing_config_properties.algorithm_field_id);
    config->signature_type = (enum aws_signature_type)(*env)->GetIntField(
        env, java_config, aws_signing_config_properties.signature_type_field_id);

    jstring region = (jstring)(*env)->GetObjectField(env, java_config, aws_signing_config_properties.region_field_id);
    callback_data->region = aws_jni_new_string_from_jstring(env, region);
    config->region = aws_byte_cursor_from_string(callback_data->region);

    jstring service = (jstring)(*env)->GetObjectField(env, java_config, aws_signing_config_properties.service_field_id);
    callback_data->service = aws_jni_new_string_from_jstring(env, service);
    config->service = aws_byte_cursor_from_string(callback_data->service);

    int64_t epoch_time_millis = (*env)->GetLongField(env, java_config, aws_signing_config_properties.time_field_id);
    aws_date_time_init_epoch_millis(&config->date, (uint64_t)epoch_time_millis);

    jobject sign_header_predicate =
        (*env)->GetObjectField(env, java_config, aws_signing_config_properties.should_sign_header_field_id);
    if (sign_header_predicate != NULL) {
        callback_data->java_sign_header_predicate = (*env)->NewGlobalRef(env, sign_header_predicate);
        AWS_FATAL_ASSERT(callback_data->java_sign_header_predicate != NULL);

        config->should_sign_header = s_should_sign_header;
        config->should_sign_header_ud = callback_data;
    }

    config->flags.use_double_uri_encode =
        (*env)->GetBooleanField(env, java_config, aws_signing_config_properties.use_double_uri_encode_field_id);
    config->flags.should_normalize_uri_path =
        (*env)->GetBooleanField(env, java_config, aws_signing_config_properties.should_normalize_uri_path_field_id);
    config->flags.omit_session_token =
        (*env)->GetBooleanField(env, java_config, aws_signing_config_properties.omit_session_token_field_id);

<<<<<<< HEAD
    config->signed_body_value =
        (*env)->GetIntField(env, java_config, aws_signing_config_properties.signed_body_value_field_id);
=======
    jstring signed_body_value =
        (jstring)(*env)->GetObjectField(env, java_config, aws_signing_config_properties.signed_body_value_field_id);
    if (signed_body_value == NULL) {
        AWS_ZERO_STRUCT(config->signed_body_value);
    } else {
        callback_data->signed_body_value = aws_jni_new_string_from_jstring(env, signed_body_value);
        config->signed_body_value = aws_byte_cursor_from_string(callback_data->signed_body_value);
    }

>>>>>>> d93840e4
    config->signed_body_header =
        (*env)->GetIntField(env, java_config, aws_signing_config_properties.signed_body_header_field_id);

    jobject provider =
        (*env)->GetObjectField(env, java_config, aws_signing_config_properties.credentials_provider_field_id);
    if (provider != NULL) {
        config->credentials_provider =
            (void *)(*env)->CallLongMethod(env, provider, crt_resource_properties.get_native_handle_method_id);
    }

    jobject credentials = (*env)->GetObjectField(env, java_config, aws_signing_config_properties.credentials_field_id);
    if (credentials != NULL) {
        callback_data->credentials = aws_credentials_new_from_java_credentials(env, credentials);
        config->credentials = callback_data->credentials;
    }

    config->expiration_in_seconds =
        (uint64_t)(*env)->GetLongField(env, java_config, aws_signing_config_properties.expiration_in_seconds_field_id);

    if ((*env)->ExceptionCheck(env)) {
        return aws_raise_error(AWS_ERROR_HTTP_CALLBACK_FAILURE);
    }

    return AWS_OP_SUCCESS;
}

JNIEXPORT
void JNICALL Java_software_amazon_awssdk_crt_auth_signing_AwsSigner_awsSignerSignRequest(
    JNIEnv *env,
    jclass jni_class,
    jobject java_http_request,
    jbyteArray marshalled_request,
    jobject java_signing_config,
    jobject java_future) {

    (void)jni_class;
    (void)env;

    struct aws_allocator *allocator = aws_jni_get_allocator();
    struct s_aws_sign_request_callback_data *callback_data =
        aws_mem_calloc(allocator, 1, sizeof(struct s_aws_sign_request_callback_data));
    if (callback_data == NULL) {
        aws_jni_throw_runtime_exception(env, "Failed to allocated sign request callback data");
        return;
    }

    jint jvmresult = (*env)->GetJavaVM(env, &callback_data->jvm);
    AWS_FATAL_ASSERT(jvmresult == 0);

    callback_data->java_future = (*env)->NewGlobalRef(env, java_future);
    AWS_FATAL_ASSERT(callback_data->java_future != NULL);

    callback_data->java_original_request = (*env)->NewGlobalRef(env, java_http_request);
    AWS_FATAL_ASSERT(callback_data->java_original_request != NULL);

    /* Build a native aws_signing_config_aws object */
    struct aws_signing_config_aws signing_config;
    AWS_ZERO_STRUCT(signing_config);

    if (s_build_signing_config(env, callback_data, java_signing_config, &signing_config)) {
        aws_jni_throw_runtime_exception(env, "Failed to create signing configuration");
        goto on_error;
    }

    jobject java_http_request_body_stream =
        (*env)->GetObjectField(env, java_http_request, http_request_properties.body_stream_field_id);

    callback_data->native_request =
        aws_http_request_new_from_java_http_request(env, marshalled_request, java_http_request_body_stream);
    if (callback_data->native_request == NULL) {
        aws_jni_throw_runtime_exception(env, "Failed to create native http request from Java HttpRequest");
        goto on_error;
    }

    callback_data->original_message_signable = aws_signable_new_http_request(allocator, callback_data->native_request);
    if (callback_data->original_message_signable == NULL) {
        aws_jni_throw_runtime_exception(env, "Failed to create signable from http request");
        goto on_error;
    }

    /* Sign the native request */
    if (aws_sign_request_aws(
            allocator,
            callback_data->original_message_signable,
            (struct aws_signing_config_base *)&signing_config,
            s_aws_signing_complete,
            callback_data)) {
        aws_jni_throw_runtime_exception(env, "Failed to initiate signing process for HttpRequest");
        goto on_error;
<<<<<<< HEAD
    }

    return;

on_error:

    s_cleanup_callback_data(callback_data);
}

JNIEXPORT
bool JNICALL Java_software_amazon_awssdk_crt_auth_signing_AwsSigningUtils_awsSigningUtilsVerifyEcdsaSignature(
    JNIEnv *env,
    jclass jni_class,
    jobject java_http_request,
    jbyteArray java_marshalled_request,
    jstring java_expected_canonical_request,
    jobject java_signing_config,
    jstring java_signature) {

    (void)jni_class;

    struct aws_string *expected_canonical_request = NULL;
    struct aws_string *signature = NULL;

    bool success = false;
    struct aws_allocator *allocator = aws_jni_get_allocator();
    struct s_aws_sign_request_callback_data *callback_data =
        aws_mem_calloc(allocator, 1, sizeof(struct s_aws_sign_request_callback_data));
    if (callback_data == NULL) {
        goto done;
    }

    jint jvmresult = (*env)->GetJavaVM(env, &callback_data->jvm);
    AWS_FATAL_ASSERT(jvmresult == 0);

    /* Build a native aws_signing_config_aws object */
    struct aws_signing_config_aws signing_config;
    AWS_ZERO_STRUCT(signing_config);

    if (s_build_signing_config(env, callback_data, java_signing_config, &signing_config)) {
        goto done;
    }

    jobject java_http_request_body_stream =
        (*env)->GetObjectField(env, java_http_request, http_request_properties.body_stream_field_id);

    callback_data->native_request =
        aws_http_request_new_from_java_http_request(env, java_marshalled_request, java_http_request_body_stream);
    if (callback_data->native_request == NULL) {
        goto done;
    }

    callback_data->original_message_signable = aws_signable_new_http_request(allocator, callback_data->native_request);
    if (callback_data->original_message_signable == NULL) {
        goto done;
    }

    expected_canonical_request = aws_jni_new_string_from_jstring(env, java_expected_canonical_request);
    signature = aws_jni_new_string_from_jstring(env, java_signature);

    if (aws_verify_sigv4a_signing(
            allocator,
            callback_data->original_message_signable,
            (struct aws_signing_config_base *)&signing_config,
            aws_byte_cursor_from_string(expected_canonical_request),
            aws_byte_cursor_from_string(signature))) {
        aws_jni_throw_runtime_exception(env, aws_error_str(aws_last_error()));
        goto done;
    }

    success = true;

done:

    s_cleanup_callback_data(callback_data);

    aws_string_destroy(expected_canonical_request);
    aws_string_destroy(signature);

    return success;
=======
    }

    return;

on_error:

    s_cleanup_callback_data(callback_data);
>>>>>>> d93840e4
}

#if UINTPTR_MAX == 0xffffffff
#    if defined(_MSC_VER)
#        pragma warning(pop)
#    else
#        pragma GCC diagnostic pop
#    endif
#endif<|MERGE_RESOLUTION|>--- conflicted
+++ resolved
@@ -16,10 +16,7 @@
 #include <aws/auth/signable.h>
 #include <aws/auth/signing.h>
 #include <aws/auth/signing_result.h>
-<<<<<<< HEAD
 #include <aws/cal/ecc.h>
-=======
->>>>>>> d93840e4
 #include <aws/common/string.h>
 #include <aws/http/request_response.h>
 
@@ -44,10 +41,7 @@
     struct aws_signable *original_message_signable;
     struct aws_string *region;
     struct aws_string *service;
-<<<<<<< HEAD
-=======
     struct aws_string *signed_body_value;
->>>>>>> d93840e4
     struct aws_credentials *credentials;
 };
 
@@ -218,10 +212,6 @@
     config->flags.omit_session_token =
         (*env)->GetBooleanField(env, java_config, aws_signing_config_properties.omit_session_token_field_id);
 
-<<<<<<< HEAD
-    config->signed_body_value =
-        (*env)->GetIntField(env, java_config, aws_signing_config_properties.signed_body_value_field_id);
-=======
     jstring signed_body_value =
         (jstring)(*env)->GetObjectField(env, java_config, aws_signing_config_properties.signed_body_value_field_id);
     if (signed_body_value == NULL) {
@@ -231,7 +221,6 @@
         config->signed_body_value = aws_byte_cursor_from_string(callback_data->signed_body_value);
     }
 
->>>>>>> d93840e4
     config->signed_body_header =
         (*env)->GetIntField(env, java_config, aws_signing_config_properties.signed_body_header_field_id);
 
@@ -321,7 +310,6 @@
             callback_data)) {
         aws_jni_throw_runtime_exception(env, "Failed to initiate signing process for HttpRequest");
         goto on_error;
-<<<<<<< HEAD
     }
 
     return;
@@ -402,15 +390,6 @@
     aws_string_destroy(signature);
 
     return success;
-=======
-    }
-
-    return;
-
-on_error:
-
-    s_cleanup_callback_data(callback_data);
->>>>>>> d93840e4
 }
 
 #if UINTPTR_MAX == 0xffffffff
