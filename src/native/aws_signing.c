/**
 * Copyright Amazon.com, Inc. or its affiliates. All Rights Reserved.
 * SPDX-License-Identifier: Apache-2.0.
 */

#include "crt.h"

#include "credentials.h"
#include "http_request_utils.h"
#include "java_class_ids.h"

#include <jni.h>
#include <string.h>

#include <aws/auth/credentials.h>
#include <aws/auth/signable.h>
#include <aws/auth/signing.h>
#include <aws/auth/signing_result.h>
#include <aws/cal/ecc.h>
#include <aws/common/string.h>
#include <aws/http/request_response.h>
#include <aws/io/stream.h>

/* on 32-bit platforms, casting pointers to longs throws a warning we don't need */
#if UINTPTR_MAX == 0xffffffff
#    if defined(_MSC_VER)
#        pragma warning(push)
#        pragma warning(disable : 4305) /* 'type cast': truncation from 'jlong' to 'jni_tls_ctx_options *' */
#    else
#        pragma GCC diagnostic push
#        pragma GCC diagnostic ignored "-Wpointer-to-int-cast"
#        pragma GCC diagnostic ignored "-Wint-to-pointer-cast"
#    endif
#endif

struct s_aws_sign_request_callback_data {
    JavaVM *jvm;
    jobject java_signing_result_future;
    jobject java_original_request;
    jobject java_original_chunk_body;
    jobject java_sign_header_predicate;
    jbyteArray java_previous_signature;
    struct aws_input_stream *chunk_body_stream;
    struct aws_http_message *native_request;
    struct aws_signable *original_message_signable;
    struct aws_string *region;
    struct aws_string *service;
    struct aws_string *signed_body_value;
    struct aws_byte_cursor previous_signature;
    struct aws_credentials *credentials;
};

static void s_cleanup_callback_data(struct s_aws_sign_request_callback_data *callback_data) {

    JNIEnv *env = aws_jni_get_thread_env(callback_data->jvm);

    (*env)->DeleteGlobalRef(env, callback_data->java_signing_result_future);

    if (callback_data->java_original_request != NULL) {
        (*env)->DeleteGlobalRef(env, callback_data->java_original_request);
    }

    if (callback_data->java_original_chunk_body != NULL) {
        (*env)->DeleteGlobalRef(env, callback_data->java_original_chunk_body);
    }

    if (callback_data->java_sign_header_predicate) {
        (*env)->DeleteGlobalRef(env, callback_data->java_sign_header_predicate);
    }

    if (callback_data->native_request) {
        aws_http_message_release(callback_data->native_request);
    }

    if (callback_data->original_message_signable) {
        aws_signable_destroy(callback_data->original_message_signable);
    }

    if (callback_data->credentials) {
        aws_credentials_release(callback_data->credentials);
    }

    if (callback_data->chunk_body_stream != NULL) {
        aws_input_stream_destroy(callback_data->chunk_body_stream);
    }

    aws_string_destroy(callback_data->region);
    aws_string_destroy(callback_data->service);
    aws_string_destroy(callback_data->signed_body_value);

    if (callback_data->previous_signature.len > 0 && callback_data->java_previous_signature != NULL) {
        aws_jni_byte_cursor_from_jbyteArray_release(
            env, callback_data->java_previous_signature, callback_data->previous_signature);
    }

    if (callback_data->java_previous_signature != NULL) {
        (*env)->DeleteGlobalRef(env, callback_data->java_previous_signature);
    }

    aws_mem_release(aws_jni_get_allocator(), callback_data);
}

static jobject s_create_signed_java_http_request(
    JNIEnv *env,
    struct aws_http_message *native_request,
    jobject java_original_request) {
    jobject jni_body_stream =
        (*env)->GetObjectField(env, java_original_request, http_request_properties.body_stream_field_id);

    jobject http_request = aws_java_http_request_from_native(env, native_request, jni_body_stream);

    if (jni_body_stream != NULL) {
        (*env)->DeleteLocalRef(env, jni_body_stream);
    }

    return http_request;
}

static void s_complete_signing_exceptionally(
    JNIEnv *env,
    struct s_aws_sign_request_callback_data *callback_data,
    int error_code) {

    if (error_code == AWS_ERROR_SUCCESS) {
        error_code = AWS_ERROR_UNKNOWN;
    }

    jint jni_error_code = error_code;
    struct aws_byte_cursor error_cursor = aws_byte_cursor_from_c_str(aws_error_name(error_code));
    jstring jni_error_string = aws_jni_string_from_cursor(env, &error_cursor);
    AWS_FATAL_ASSERT(jni_error_string);

    jobject crt_exception = (*env)->NewObject(
        env,
        crt_runtime_exception_properties.crt_runtime_exception_class,
        crt_runtime_exception_properties.constructor_method_id,
        jni_error_code,
        jni_error_string);
    AWS_FATAL_ASSERT(crt_exception);

    (*env)->CallBooleanMethod(
        env,
        callback_data->java_signing_result_future,
        completable_future_properties.complete_exceptionally_method_id,
        crt_exception);

    aws_jni_check_and_clear_exception(env);
    (*env)->DeleteLocalRef(env, jni_error_string);
    (*env)->DeleteLocalRef(env, crt_exception);
}

static void s_aws_complete_signing_result(
    JNIEnv *env,
    struct aws_signing_result *result,
    struct s_aws_sign_request_callback_data *callback_data,
    jobject java_signed_request) {
    jbyteArray java_signature = NULL;
    jobject java_signing_result = NULL;

    struct aws_string *signature = NULL;
    aws_signing_result_get_property(result, g_aws_signature_property_name, &signature);

    struct aws_byte_cursor signature_cursor = aws_byte_cursor_from_string(signature);
    java_signature = aws_jni_byte_array_from_cursor(env, &signature_cursor);

    java_signing_result = (*env)->NewObject(
        env, aws_signing_result_properties.aws_signing_result_class, aws_signing_result_properties.constructor);
    if ((*env)->ExceptionCheck(env) || java_signing_result == NULL) {
        s_complete_signing_exceptionally(env, callback_data, AWS_ERROR_UNKNOWN);
        goto done;
    }

    (*env)->SetObjectField(
        env, java_signing_result, aws_signing_result_properties.signed_request_field_id, java_signed_request);
    (*env)->SetObjectField(env, java_signing_result, aws_signing_result_properties.signature_field_id, java_signature);

    (*env)->CallBooleanMethod(
        env,
        callback_data->java_signing_result_future,
        completable_future_properties.complete_method_id,
        java_signing_result);

    /* I have no idea what we should do here... but the JVM really doesn't like us NOT calling this function after
       we cross the barrier. */
    AWS_FATAL_ASSERT(!(*env)->ExceptionCheck(env));

done:

    if (java_signature != NULL) {
        (*env)->DeleteLocalRef(env, java_signature);
    }

    if (java_signing_result != NULL) {
        (*env)->DeleteLocalRef(env, java_signing_result);
    }

    if (java_signed_request != NULL) {
        (*env)->DeleteLocalRef(env, java_signed_request);
    }
}

static void s_aws_request_signing_complete(struct aws_signing_result *result, int error_code, void *userdata) {

    struct s_aws_sign_request_callback_data *callback_data = userdata;

    JNIEnv *env = aws_jni_get_thread_env(callback_data->jvm);
    if (result == NULL || error_code != AWS_ERROR_SUCCESS) {
        s_complete_signing_exceptionally(env, callback_data, error_code);
        goto done;
    }

    if (aws_apply_signing_result_to_http_request(callback_data->native_request, aws_jni_get_allocator(), result)) {
        s_complete_signing_exceptionally(env, callback_data, aws_last_error());
        goto done;
    }

    jobject java_signed_request =
        s_create_signed_java_http_request(env, callback_data->native_request, callback_data->java_original_request);
    if (java_signed_request == NULL) {
        s_complete_signing_exceptionally(env, callback_data, aws_last_error());
        goto done;
    }

<<<<<<< HEAD
    s_aws_complete_signing_result(env, result, callback_data, java_signed_request);
=======
    (*env)->CallBooleanMethod(
        env, callback_data->java_future, completable_future_properties.complete_method_id, java_signed_request);
    AWS_FATAL_ASSERT(!aws_jni_check_and_clear_exception(env));

    (*env)->DeleteLocalRef(env, java_signed_request);

    /* I have no idea what we should do here... but the JVM really doesn't like us NOT calling this function after
       we cross the barrier. */
    AWS_FATAL_ASSERT(!aws_jni_check_and_clear_exception(env));
>>>>>>> cf098370

done:

    s_cleanup_callback_data(callback_data);
}

static void s_aws_chunk_signing_complete(struct aws_signing_result *result, int error_code, void *userdata) {

    struct s_aws_sign_request_callback_data *callback_data = userdata;

    JNIEnv *env = aws_jni_get_thread_env(callback_data->jvm);
    if (result == NULL || error_code != AWS_ERROR_SUCCESS) {
        s_complete_signing_exceptionally(env, callback_data, error_code);
        goto done;
    }

<<<<<<< HEAD
    s_aws_complete_signing_result(env, result, callback_data, NULL);
=======
    struct aws_string *signature = NULL;
    aws_signing_result_get_property(result, g_aws_signature_property_name, &signature);

    struct aws_byte_cursor signature_cursor = aws_byte_cursor_from_string(signature);
    jstring java_chunk_signature = aws_jni_string_from_cursor(env, &signature_cursor);

    (*env)->CallBooleanMethod(
        env, callback_data->java_future, completable_future_properties.complete_method_id, java_chunk_signature);

    (*env)->DeleteLocalRef(env, java_chunk_signature);

    /* I have no idea what we should do here... but the JVM really doesn't like us NOT calling this function after
       we cross the barrier. */
    AWS_FATAL_ASSERT(!aws_jni_check_and_clear_exception(env));
>>>>>>> cf098370

done:

    s_cleanup_callback_data(callback_data);
}

static bool s_should_sign_header(const struct aws_byte_cursor *name, void *user_data) {
    struct s_aws_sign_request_callback_data *callback_data = user_data;

    JNIEnv *env = aws_jni_get_thread_env(callback_data->jvm);

    jstring header_name = aws_jni_string_from_cursor(env, name);

    bool result = (*env)->CallBooleanMethod(
        env, callback_data->java_sign_header_predicate, predicate_properties.test_method_id, (jobject)header_name);
    AWS_FATAL_ASSERT(!aws_jni_check_and_clear_exception(env));

    (*env)->DeleteLocalRef(env, header_name);

    return result;
}

static int s_build_signing_config(
    JNIEnv *env,
    struct s_aws_sign_request_callback_data *callback_data,
    jobject java_config,
    struct aws_signing_config_aws *config) {

    config->config_type = AWS_SIGNING_CONFIG_AWS;
    config->algorithm = (enum aws_signing_algorithm)(*env)->GetIntField(
        env, java_config, aws_signing_config_properties.algorithm_field_id);
    config->signature_type = (enum aws_signature_type)(*env)->GetIntField(
        env, java_config, aws_signing_config_properties.signature_type_field_id);

    jstring region = (jstring)(*env)->GetObjectField(env, java_config, aws_signing_config_properties.region_field_id);
    callback_data->region = aws_jni_new_string_from_jstring(env, region);
    config->region = aws_byte_cursor_from_string(callback_data->region);

    jstring service = (jstring)(*env)->GetObjectField(env, java_config, aws_signing_config_properties.service_field_id);
    callback_data->service = aws_jni_new_string_from_jstring(env, service);
    config->service = aws_byte_cursor_from_string(callback_data->service);

    int64_t epoch_time_millis = (*env)->GetLongField(env, java_config, aws_signing_config_properties.time_field_id);
    aws_date_time_init_epoch_millis(&config->date, (uint64_t)epoch_time_millis);

    jobject sign_header_predicate =
        (*env)->GetObjectField(env, java_config, aws_signing_config_properties.should_sign_header_field_id);
    if (sign_header_predicate != NULL) {
        callback_data->java_sign_header_predicate = (*env)->NewGlobalRef(env, sign_header_predicate);
        AWS_FATAL_ASSERT(callback_data->java_sign_header_predicate != NULL);

        config->should_sign_header = s_should_sign_header;
        config->should_sign_header_ud = callback_data;
    }

    config->flags.use_double_uri_encode =
        (*env)->GetBooleanField(env, java_config, aws_signing_config_properties.use_double_uri_encode_field_id);
    config->flags.should_normalize_uri_path =
        (*env)->GetBooleanField(env, java_config, aws_signing_config_properties.should_normalize_uri_path_field_id);
    config->flags.omit_session_token =
        (*env)->GetBooleanField(env, java_config, aws_signing_config_properties.omit_session_token_field_id);

    jstring signed_body_value =
        (jstring)(*env)->GetObjectField(env, java_config, aws_signing_config_properties.signed_body_value_field_id);
    if (signed_body_value == NULL) {
        AWS_ZERO_STRUCT(config->signed_body_value);
    } else {
        callback_data->signed_body_value = aws_jni_new_string_from_jstring(env, signed_body_value);
        config->signed_body_value = aws_byte_cursor_from_string(callback_data->signed_body_value);
    }

    config->signed_body_header =
        (*env)->GetIntField(env, java_config, aws_signing_config_properties.signed_body_header_field_id);

    jobject provider =
        (*env)->GetObjectField(env, java_config, aws_signing_config_properties.credentials_provider_field_id);
    if (provider != NULL) {
        config->credentials_provider =
            (void *)(*env)->CallLongMethod(env, provider, crt_resource_properties.get_native_handle_method_id);
        aws_jni_check_and_clear_exception(env);
    }

    jobject credentials = (*env)->GetObjectField(env, java_config, aws_signing_config_properties.credentials_field_id);
    if (credentials != NULL) {
        callback_data->credentials = aws_credentials_new_from_java_credentials(env, credentials);
        config->credentials = callback_data->credentials;
    }

    config->expiration_in_seconds =
        (uint64_t)(*env)->GetLongField(env, java_config, aws_signing_config_properties.expiration_in_seconds_field_id);

    if (aws_jni_check_and_clear_exception(env)) {
        return aws_raise_error(AWS_ERROR_HTTP_CALLBACK_FAILURE);
    }

    return AWS_OP_SUCCESS;
}

JNIEXPORT
void JNICALL Java_software_amazon_awssdk_crt_auth_signing_AwsSigner_awsSignerSignRequest(
    JNIEnv *env,
    jclass jni_class,
    jobject java_http_request,
    jbyteArray marshalled_request,
    jobject java_signing_config,
    jobject java_signing_result_future) {

    (void)jni_class;
    (void)env;

    struct aws_allocator *allocator = aws_jni_get_allocator();
    struct s_aws_sign_request_callback_data *callback_data =
        aws_mem_calloc(allocator, 1, sizeof(struct s_aws_sign_request_callback_data));
    if (callback_data == NULL) {
        aws_jni_throw_runtime_exception(env, "Failed to allocated sign request callback data");
        return;
    }

    jint jvmresult = (*env)->GetJavaVM(env, &callback_data->jvm);
    AWS_FATAL_ASSERT(jvmresult == 0);

    callback_data->java_signing_result_future = (*env)->NewGlobalRef(env, java_signing_result_future);
    AWS_FATAL_ASSERT(callback_data->java_signing_result_future != NULL);

    callback_data->java_original_request = (*env)->NewGlobalRef(env, java_http_request);
    AWS_FATAL_ASSERT(callback_data->java_original_request != NULL);

    /* Build a native aws_signing_config_aws object */
    struct aws_signing_config_aws signing_config;
    AWS_ZERO_STRUCT(signing_config);

    if (s_build_signing_config(env, callback_data, java_signing_config, &signing_config)) {
        aws_jni_throw_runtime_exception(env, "Failed to create signing configuration");
        goto on_error;
    }

    jobject java_http_request_body_stream =
        (*env)->GetObjectField(env, java_http_request, http_request_properties.body_stream_field_id);

    callback_data->native_request =
        aws_http_request_new_from_java_http_request(env, marshalled_request, java_http_request_body_stream);
    if (callback_data->native_request == NULL) {
        aws_jni_throw_runtime_exception(env, "Failed to create native http request from Java HttpRequest");
        goto on_error;
    }

    callback_data->original_message_signable = aws_signable_new_http_request(allocator, callback_data->native_request);
    if (callback_data->original_message_signable == NULL) {
        aws_jni_throw_runtime_exception(env, "Failed to create signable from http request");
        goto on_error;
    }

    /* Sign the native request */
    if (aws_sign_request_aws(
            allocator,
            callback_data->original_message_signable,
            (struct aws_signing_config_base *)&signing_config,
            s_aws_request_signing_complete,
            callback_data)) {
        aws_jni_throw_runtime_exception(env, "Failed to initiate signing process for HttpRequest");
        goto on_error;
    }

    return;

on_error:

    s_cleanup_callback_data(callback_data);

    (*env)->ExceptionClear(env);
}

JNIEXPORT
void JNICALL Java_software_amazon_awssdk_crt_auth_signing_AwsSigner_awsSignerSignChunk(
    JNIEnv *env,
    jclass jni_class,
    jobject java_chunk_body_stream,
    jbyteArray java_previous_signature,
    jobject java_signing_config,
    jobject java_signing_result_future) {

    (void)jni_class;
    (void)env;

    struct aws_allocator *allocator = aws_jni_get_allocator();
    struct s_aws_sign_request_callback_data *callback_data =
        aws_mem_calloc(allocator, 1, sizeof(struct s_aws_sign_request_callback_data));
    if (callback_data == NULL) {
        aws_jni_throw_runtime_exception(env, "Failed to allocate chunk signing callback data");
        return;
    }

    jint jvmresult = (*env)->GetJavaVM(env, &callback_data->jvm);
    AWS_FATAL_ASSERT(jvmresult == 0);

    callback_data->java_signing_result_future = (*env)->NewGlobalRef(env, java_signing_result_future);
    AWS_FATAL_ASSERT(callback_data->java_signing_result_future != NULL);

    if (java_chunk_body_stream != NULL) {
        callback_data->java_original_chunk_body = (*env)->NewGlobalRef(env, java_chunk_body_stream);
        AWS_FATAL_ASSERT(callback_data->java_original_chunk_body != NULL);

        callback_data->chunk_body_stream = aws_input_stream_new_from_java_http_request_body_stream(
            aws_jni_get_allocator(), env, java_chunk_body_stream);
        if (callback_data->chunk_body_stream == NULL) {
            aws_jni_throw_runtime_exception(env, "Error building chunk body stream");
            goto on_error;
        }
    }

    /* Build a native aws_signing_config_aws object */
    struct aws_signing_config_aws signing_config;
    AWS_ZERO_STRUCT(signing_config);

    if (s_build_signing_config(env, callback_data, java_signing_config, &signing_config)) {
        aws_jni_throw_runtime_exception(env, "Failed to create signing configuration");
        goto on_error;
    }

    callback_data->java_previous_signature = (*env)->NewGlobalRef(env, java_previous_signature);
    callback_data->previous_signature = aws_jni_byte_cursor_from_jbyteArray_acquire(env, java_previous_signature);

    callback_data->original_message_signable =
        aws_signable_new_chunk(allocator, callback_data->chunk_body_stream, callback_data->previous_signature);
    if (callback_data->original_message_signable == NULL) {
        aws_jni_throw_runtime_exception(env, "Failed to create signable from chunk data");
        goto on_error;
    }

    /* Sign the native request */
    if (aws_sign_request_aws(
            allocator,
            callback_data->original_message_signable,
            (struct aws_signing_config_base *)&signing_config,
            s_aws_chunk_signing_complete,
            callback_data)) {
        aws_jni_throw_runtime_exception(env, "Failed to initiate signing process for Chunk");
        goto on_error;
    }

    return;

on_error:

    s_cleanup_callback_data(callback_data);

    (*env)->ExceptionClear(env);
}

JNIEXPORT
bool JNICALL Java_software_amazon_awssdk_crt_auth_signing_AwsSigningUtils_awsSigningUtilsVerifyEcdsaSignature(
    JNIEnv *env,
    jclass jni_class,
    jobject java_http_request,
    jbyteArray java_marshalled_request,
    jstring java_expected_canonical_request,
    jobject java_signing_config,
    jbyteArray java_signature,
    jstring java_verifier_pub_x,
    jstring java_verifier_pub_y) {

    (void)jni_class;

    bool success = false;

    struct aws_string *expected_canonical_request = NULL;
    struct aws_byte_cursor signature_cursor;
    AWS_ZERO_STRUCT(signature_cursor);
    struct aws_string *pub_x = NULL;
    struct aws_string *pub_y = NULL;

    struct aws_allocator *allocator = aws_jni_get_allocator();
    struct s_aws_sign_request_callback_data *callback_data =
        aws_mem_calloc(allocator, 1, sizeof(struct s_aws_sign_request_callback_data));
    if (callback_data == NULL) {
        goto done;
    }

    if (java_signature == NULL) {
        goto done;
    }

    signature_cursor = aws_jni_byte_cursor_from_jbyteArray_acquire(env, java_signature);
    if (signature_cursor.len == 0) {
        goto done;
    }

    jint jvmresult = (*env)->GetJavaVM(env, &callback_data->jvm);
    AWS_FATAL_ASSERT(jvmresult == 0);

    /* Build a native aws_signing_config_aws object */
    struct aws_signing_config_aws signing_config;
    AWS_ZERO_STRUCT(signing_config);

    if (s_build_signing_config(env, callback_data, java_signing_config, &signing_config)) {
        goto done;
    }

    jobject java_http_request_body_stream =
        (*env)->GetObjectField(env, java_http_request, http_request_properties.body_stream_field_id);

    callback_data->native_request =
        aws_http_request_new_from_java_http_request(env, java_marshalled_request, java_http_request_body_stream);
    if (callback_data->native_request == NULL) {
        goto done;
    }

    callback_data->original_message_signable = aws_signable_new_http_request(allocator, callback_data->native_request);
    if (callback_data->original_message_signable == NULL) {
        goto done;
    }

    expected_canonical_request = aws_jni_new_string_from_jstring(env, java_expected_canonical_request);
    pub_x = aws_jni_new_string_from_jstring(env, java_verifier_pub_x);
    pub_y = aws_jni_new_string_from_jstring(env, java_verifier_pub_y);

    if (aws_verify_sigv4a_signing(
            allocator,
            callback_data->original_message_signable,
            (struct aws_signing_config_base *)&signing_config,
            aws_byte_cursor_from_string(expected_canonical_request),
            signature_cursor,
            aws_byte_cursor_from_string(pub_x),
            aws_byte_cursor_from_string(pub_y))) {
        aws_jni_throw_runtime_exception(env, aws_error_str(aws_last_error()));
        goto done;
    }

    success = true;

done:

    s_cleanup_callback_data(callback_data);

    aws_string_destroy(expected_canonical_request);
    if (signature_cursor.len > 0) {
        aws_jni_byte_cursor_from_jbyteArray_release(env, java_signature, signature_cursor);
    }
    aws_string_destroy(pub_x);
    aws_string_destroy(pub_y);

    return success;
}

JNIEXPORT
bool JNICALL Java_software_amazon_awssdk_crt_auth_signing_AwsSigningUtils_awsSigningUtilsVerifyRawSha256EcdsaSignature(
    JNIEnv *env,
    jclass jni_class,
    jbyteArray java_string_to_sign,
    jbyteArray java_signature,
    jstring java_verifier_pub_x,
    jstring java_verifier_pub_y) {

    (void)jni_class;

    bool success = false;
    struct aws_allocator *allocator = aws_jni_get_allocator();

    struct aws_byte_cursor string_to_sign_cursor;
    AWS_ZERO_STRUCT(string_to_sign_cursor);
    struct aws_byte_cursor signature_cursor;
    AWS_ZERO_STRUCT(signature_cursor);

    struct aws_ecc_key_pair *ecc_key = NULL;
    struct aws_string *pub_x = NULL;
    struct aws_string *pub_y = NULL;

    if (java_string_to_sign == NULL || java_signature == NULL || java_verifier_pub_x == NULL ||
        java_verifier_pub_y == NULL) {
        goto done;
    }

    pub_x = aws_jni_new_string_from_jstring(env, java_verifier_pub_x);
    pub_y = aws_jni_new_string_from_jstring(env, java_verifier_pub_y);
    if (pub_x == NULL || pub_y == NULL) {
        goto done;
    }

    ecc_key = aws_ecc_key_new_from_hex_coordinates(
        allocator, AWS_CAL_ECDSA_P256, aws_byte_cursor_from_string(pub_x), aws_byte_cursor_from_string(pub_y));
    if (ecc_key == NULL) {
        goto done;
    }

    string_to_sign_cursor = aws_jni_byte_cursor_from_jbyteArray_acquire(env, java_string_to_sign);
    signature_cursor = aws_jni_byte_cursor_from_jbyteArray_acquire(env, java_signature);

    if (aws_validate_v4a_authorization_value(allocator, ecc_key, string_to_sign_cursor, signature_cursor)) {
        goto done;
    }

    success = true;

done:

    if (string_to_sign_cursor.len > 0) {
        aws_jni_byte_cursor_from_jbyteArray_release(env, java_string_to_sign, string_to_sign_cursor);
    }

    if (signature_cursor.len > 0) {
        aws_jni_byte_cursor_from_jbyteArray_release(env, java_signature, signature_cursor);
    }

    aws_string_destroy(pub_x);
    aws_string_destroy(pub_y);

    aws_ecc_key_pair_release(ecc_key);

    return success;
}

#if UINTPTR_MAX == 0xffffffff
#    if defined(_MSC_VER)
#        pragma warning(pop)
#    else
#        pragma GCC diagnostic pop
#    endif
#endif<|MERGE_RESOLUTION|>--- conflicted
+++ resolved
@@ -182,7 +182,7 @@
 
     /* I have no idea what we should do here... but the JVM really doesn't like us NOT calling this function after
        we cross the barrier. */
-    AWS_FATAL_ASSERT(!(*env)->ExceptionCheck(env));
+    AWS_FATAL_ASSERT(!aws_jni_check_and_clear_exception(env));
 
 done:
 
@@ -221,19 +221,7 @@
         goto done;
     }
 
-<<<<<<< HEAD
     s_aws_complete_signing_result(env, result, callback_data, java_signed_request);
-=======
-    (*env)->CallBooleanMethod(
-        env, callback_data->java_future, completable_future_properties.complete_method_id, java_signed_request);
-    AWS_FATAL_ASSERT(!aws_jni_check_and_clear_exception(env));
-
-    (*env)->DeleteLocalRef(env, java_signed_request);
-
-    /* I have no idea what we should do here... but the JVM really doesn't like us NOT calling this function after
-       we cross the barrier. */
-    AWS_FATAL_ASSERT(!aws_jni_check_and_clear_exception(env));
->>>>>>> cf098370
 
 done:
 
@@ -250,24 +238,7 @@
         goto done;
     }
 
-<<<<<<< HEAD
     s_aws_complete_signing_result(env, result, callback_data, NULL);
-=======
-    struct aws_string *signature = NULL;
-    aws_signing_result_get_property(result, g_aws_signature_property_name, &signature);
-
-    struct aws_byte_cursor signature_cursor = aws_byte_cursor_from_string(signature);
-    jstring java_chunk_signature = aws_jni_string_from_cursor(env, &signature_cursor);
-
-    (*env)->CallBooleanMethod(
-        env, callback_data->java_future, completable_future_properties.complete_method_id, java_chunk_signature);
-
-    (*env)->DeleteLocalRef(env, java_chunk_signature);
-
-    /* I have no idea what we should do here... but the JVM really doesn't like us NOT calling this function after
-       we cross the barrier. */
-    AWS_FATAL_ASSERT(!aws_jni_check_and_clear_exception(env));
->>>>>>> cf098370
 
 done:
 
