--- conflicted
+++ resolved
@@ -205,13 +205,8 @@
     struct s_aws_sign_request_callback_data *callback_data = userdata;
 
     /********** JNI ENV ACQUIRE **********/
-<<<<<<< HEAD
-    bool needs_detach = false;
-    JNIEnv *env = aws_jni_acquire_thread_env(callback_data->jvm, &needs_detach);
-=======
     struct aws_jvm_env_context jvm_env_context = aws_jni_acquire_thread_env(callback_data->jvm);
     JNIEnv *env = jvm_env_context.env;
->>>>>>> f9cb644f
     if (env == NULL) {
         /* If we can't get an environment, then the JVM is probably shutting down.  Don't crash. */
         return;
@@ -241,11 +236,7 @@
     JavaVM *jvm = callback_data->jvm;
     s_cleanup_callback_data(callback_data, env);
 
-<<<<<<< HEAD
-    aws_jni_release_thread_env(jvm, env, needs_detach);
-=======
     aws_jni_release_thread_env(jvm, &jvm_env_context);
->>>>>>> f9cb644f
     /********** JNI ENV RELEASE **********/
 }
 
@@ -254,13 +245,8 @@
     struct s_aws_sign_request_callback_data *callback_data = userdata;
 
     /********** JNI ENV ACQUIRE **********/
-<<<<<<< HEAD
-    bool needs_detach = false;
-    JNIEnv *env = aws_jni_acquire_thread_env(callback_data->jvm, &needs_detach);
-=======
     struct aws_jvm_env_context jvm_env_context = aws_jni_acquire_thread_env(callback_data->jvm);
     JNIEnv *env = jvm_env_context.env;
->>>>>>> f9cb644f
     if (env == NULL) {
         /* If we can't get an environment, then the JVM is probably shutting down.  Don't crash. */
         return;
@@ -278,11 +264,7 @@
     JavaVM *jvm = callback_data->jvm;
     s_cleanup_callback_data(callback_data, env);
 
-<<<<<<< HEAD
-    aws_jni_release_thread_env(jvm, env, needs_detach);
-=======
     aws_jni_release_thread_env(jvm, &jvm_env_context);
->>>>>>> f9cb644f
     /********** JNI ENV RELEASE **********/
 }
 
@@ -298,13 +280,8 @@
     struct aws_signing_config_data *callback_data = user_data;
 
     /********** JNI ENV ACQUIRE **********/
-<<<<<<< HEAD
-    bool needs_detach = false;
-    JNIEnv *env = aws_jni_acquire_thread_env(callback_data->jvm, &needs_detach);
-=======
     struct aws_jvm_env_context jvm_env_context = aws_jni_acquire_thread_env(callback_data->jvm);
     JNIEnv *env = jvm_env_context.env;
->>>>>>> f9cb644f
     if (env == NULL) {
         /* If we can't get an environment, then the JVM is probably shutting down.  Don't crash. */
         return false;
@@ -318,11 +295,7 @@
 
     (*env)->DeleteLocalRef(env, header_name);
 
-<<<<<<< HEAD
-    aws_jni_release_thread_env(callback_data->jvm, env, needs_detach);
-=======
     aws_jni_release_thread_env(callback_data->jvm, &jvm_env_context);
->>>>>>> f9cb644f
     /********** JNI ENV RELEASE **********/
 
     return result;
