--- conflicted
+++ resolved
@@ -430,7 +430,7 @@
         jint jni_proxy_authorization_type,
         jbyteArray jni_proxy_authorization_username,
         jbyteArray jni_proxy_authorization_password,
-        jbyteArray no_proxy_hosts) {
+        jbyteArray jni_no_proxy_hosts) {
 
     (void)jni_class;
     (void)env;
@@ -472,7 +472,7 @@
         jni_proxy_port,
         jni_proxy_authorization_username,
         jni_proxy_authorization_password,
-        no_proxy_hosts,
+        jni_no_proxy_hosts,
         jni_proxy_authorization_type,
         (struct aws_tls_ctx *)jni_proxy_tls_context);
 
@@ -493,7 +493,7 @@
     aws_jni_byte_cursor_from_jbyteArray_release(env, endpoint, options.endpoint);
 
     aws_http_proxy_options_jni_clean_up(
-        env, &proxy_options, jni_proxy_host, jni_proxy_authorization_username, jni_proxy_authorization_password, no_proxy_hosts);
+        env, &proxy_options, jni_proxy_host, jni_proxy_authorization_username, jni_proxy_authorization_password, jni_no_proxy_hosts);
 
     aws_tls_connection_options_clean_up(&tls_connection_options);
 
@@ -931,11 +931,8 @@
     jint proxy_authorization_type,
     jbyteArray proxy_authorization_username,
     jbyteArray proxy_authorization_password,
-<<<<<<< HEAD
-    jbyteArray no_proxy_hosts) {
-=======
+    jbyteArray no_proxy_hosts,
     jobject login_token_source) {
->>>>>>> 7f0e2b86
 
     (void)jni_class;
     (void)env;
