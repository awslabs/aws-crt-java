/*
 * Copyright 2010-2018 Amazon.com, Inc. or its affiliates. All Rights Reserved.
 *
 * Licensed under the Apache License, Version 2.0 (the "License").
 * You may not use this file except in compliance with the License.
 * A copy of the License is located at
 *
 *  http://aws.amazon.com/apache2.0
 *
 * or in the "license" file accompanying this file. This file is distributed
 * on an "AS IS" BASIS, WITHOUT WARRANTIES OR CONDITIONS OF ANY KIND, either
 * express or implied. See the License for the specific language governing
 * permissions and limitations under the License.
 */

#include <aws/common/atomics.h>
#include <aws/common/common.h>
#include <aws/common/string.h>
#include <aws/common/thread.h>
#include <aws/http/connection.h>
#include <aws/http/http.h>
#include <aws/io/io.h>
#include <aws/io/logging.h>
#include <aws/io/tls_channel_handler.h>
#include <aws/mqtt/mqtt.h>

#include <stdio.h>

#include "async_callback.h"
#include "crt.h"
#include "logging.h"

#if defined(AWS_HAVE_EXECINFO)
#    define ALLOC_TRACE_AVAILABLE
#    include <execinfo.h>
#    include <limits.h>
#endif

#include <aws/common/hash_table.h>
#include <aws/common/mutex.h>
#include <aws/common/priority_queue.h>
#include <aws/common/system_info.h>
#include <aws/common/time.h>

/* 0 = off, 1 = bytes, 2 = stack traces */
static int s_memory_tracing = 0;

/* number of stack frames to collect per stack */
#define ALLOC_TRACING_FRAMES 8

/* describes a single live allocation */
struct alloc_t {
    size_t size;
    time_t time;
    uint64_t stack; /* hash of stack frame pointers */
};

/* one of these is stored per unique stack */
struct stacktrace_t {
    void *const frames[ALLOC_TRACING_FRAMES];
};

/* Tracking structure, used as the allocator impl */
static struct alloc_tracker {
    struct aws_allocator *allocator; /* underlying allocator */
    struct aws_atomic_var allocated; /* bytes currently allocated */
    struct aws_mutex mutex;          /* protects everything below */
    struct aws_hash_table allocs;    /* live allocations, maps address -> alloc_t */
    struct aws_hash_table stacks;    /* unique stack traces, maps hash -> stacktrace_t */
} s_alloc_tracker;

static void *s_jni_mem_acquire(struct aws_allocator *allocator, size_t size);
static void s_jni_mem_release(struct aws_allocator *allocator, void *ptr);
static void *s_jni_mem_realloc(struct aws_allocator *allocator, void *ptr, size_t old_size, size_t new_size);
static void *s_jni_mem_calloc(struct aws_allocator *allocator, size_t num, size_t size);

static struct aws_allocator s_jni_allocator = {
    .mem_acquire = s_jni_mem_acquire,
    .mem_release = s_jni_mem_release,
    .mem_realloc = s_jni_mem_realloc,
    .mem_calloc = s_jni_mem_calloc,
    .impl = &s_alloc_tracker,
};

/* for the hash table, to destroy elements */
static void s_destroy_alloc(void *data) {
    struct aws_allocator *allocator = ((struct alloc_tracker *)s_jni_allocator.impl)->allocator;
    struct alloc_t *alloc = data;
    aws_mem_release(allocator, alloc);
}

static void s_destroy_stacktrace(void *data) {
    struct aws_allocator *allocator = ((struct alloc_tracker *)s_jni_allocator.impl)->allocator;
    struct stacktrace_t *stack = data;
    aws_mem_release(allocator, stack);
}

static uint64_t s_stack_hash(const void *item) {
    /* yes, this truncates on 32-bit, no it doesn't matter, it's a hash */
    size_t value = (size_t)item;
    return aws_hash_ptr((void *)value);
}

static bool s_stack_eq(const void *a, const void *b) {
    uint64_t va = (uint64_t)(uintptr_t)a;
    uint64_t vb = (uint64_t)(uintptr_t)b;
    return va == vb;
}

static void s_alloc_tracker_init(struct alloc_tracker *tracker, struct aws_allocator *allocator) {
    tracker->allocator = allocator;
    aws_atomic_init_int(&tracker->allocated, 0);
    AWS_FATAL_ASSERT(AWS_OP_SUCCESS == aws_mutex_init(&tracker->mutex));
    AWS_FATAL_ASSERT(
        AWS_OP_SUCCESS ==
        aws_hash_table_init(
            &tracker->allocs, tracker->allocator, 1024, aws_hash_ptr, aws_ptr_eq, NULL, s_destroy_alloc));
    if (s_memory_tracing == 2) {
        AWS_FATAL_ASSERT(
            AWS_OP_SUCCESS ==
            aws_hash_table_init(
                &tracker->stacks, tracker->allocator, 1024, s_stack_hash, s_stack_eq, NULL, s_destroy_stacktrace));
    }
}

static void s_alloc_tracker_track(struct alloc_tracker *tracker, void *ptr, size_t size) {
    struct alloc_t *alloc = aws_mem_calloc(tracker->allocator, 1, sizeof(struct alloc_t));
    alloc->size = size;
    alloc->time = time(NULL);

#if defined(ALLOC_TRACE_AVAILABLE)
    if (s_memory_tracing == 2) {
        /* capture stack frames */
        void *stack_frames[2 + ALLOC_TRACING_FRAMES];
        int stack_depth = backtrace(stack_frames, AWS_ARRAY_SIZE(stack_frames));
        struct aws_byte_cursor stack_cursor = aws_byte_cursor_from_array(stack_frames, stack_depth * sizeof(void *));
        /* hash the stack pointers */
        uint64_t stack_id = aws_hash_byte_cursor_ptr(&stack_cursor);
        alloc->stack = stack_id; /* associate the stack with the alloc */
        struct aws_hash_element *item = NULL;
        int was_created = 0;
        AWS_FATAL_ASSERT(
            AWS_OP_SUCCESS ==
            aws_hash_table_create(&tracker->stacks, (void *)(uintptr_t)stack_id, &item, &was_created));
        /* If this is a new stack, save it to the hash */
        if (was_created) {
            struct stacktrace_t *stack = aws_mem_calloc(tracker->allocator, 1, sizeof(struct stacktrace_t));
            memcpy((void **)&stack->frames[0], &stack_frames[2], (stack_depth - 2) * sizeof(void *));
            item->value = stack;
        }
    }
#endif

    aws_mutex_lock(&tracker->mutex);
    AWS_FATAL_ASSERT(AWS_OP_SUCCESS == aws_hash_table_put(&tracker->allocs, ptr, alloc, NULL));
    aws_atomic_fetch_add(&tracker->allocated, size);
    aws_mutex_unlock(&tracker->mutex);
}

static void s_alloc_tracker_untrack(struct alloc_tracker *tracker, void *ptr) {
    aws_mutex_lock(&tracker->mutex);
    struct aws_hash_element item;
    AWS_FATAL_ASSERT(AWS_OP_SUCCESS == aws_hash_table_remove(&tracker->allocs, ptr, &item, NULL));
    AWS_FATAL_ASSERT(item.key && item.value);
    struct alloc_t *alloc = item.value;
    aws_atomic_fetch_sub(&tracker->allocated, alloc->size);
    aws_mutex_unlock(&tracker->mutex);
    s_destroy_alloc(item.value);
}

#if defined(ALLOC_TRACE_AVAILABLE)
/* used only to resolve stacks -> trace, count, size at dump time */
struct stack_info_t {
    struct aws_string *trace;
    size_t count;
    size_t size;
};

static int s_collect_stack_trace(void *context, struct aws_hash_element *item) {
    struct aws_hash_table *all_stacks = context;
    struct aws_allocator *allocator = ((struct alloc_tracker *)s_jni_allocator.impl)->allocator;
    struct stack_info_t *stack_info = item->value;
    struct aws_hash_element *stack_item = NULL;
    AWS_FATAL_ASSERT(AWS_OP_SUCCESS == aws_hash_table_find(all_stacks, item->key, &stack_item));
    AWS_FATAL_ASSERT(stack_item);
    struct stacktrace_t *stack = stack_item->value;
    void *const *stack_frames = &stack->frames[0];
    size_t num_frames = 0;
    while (stack_frames[num_frames] != NULL && num_frames < ALLOC_TRACING_FRAMES) {
        ++num_frames;
    }

    /* convert the frame pointers to symbols, and concat into a buffer */
    char buf[4096] = {0};
    struct aws_byte_buf stacktrace = aws_byte_buf_from_empty_array(buf, AWS_ARRAY_SIZE(buf));
    struct aws_byte_cursor newline = aws_byte_cursor_from_c_str("\n");
    char **symbols = backtrace_symbols(stack_frames, num_frames);
    for (int idx = 0; idx < num_frames; ++idx) {
        if (idx > 0) {
            aws_byte_buf_append(&stacktrace, &newline);
        }
        const char *caller = symbols[idx];
        if (!caller || !caller[0]) {
            break;
        }
        struct aws_byte_cursor cursor = aws_byte_cursor_from_c_str(caller);
        aws_byte_buf_append(&stacktrace, &cursor);
    }
    free(symbols);
    /* record the resultant buffer as a string */
    stack_info->trace = aws_string_new_from_array(allocator, stacktrace.buffer, stacktrace.len);
    aws_byte_buf_clean_up(&stacktrace);
    return AWS_COMMON_HASH_TABLE_ITER_CONTINUE;
}

static int s_stack_info_compare_size(const void *a, const void *b) {
    const struct stack_info_t *stack_a = *(const struct stack_info_t **)a;
    const struct stack_info_t *stack_b = *(const struct stack_info_t **)b;
    return stack_b->size > stack_a->size;
}

static int s_stack_info_compare_count(const void *a, const void *b) {
    const struct stack_info_t *stack_a = *(const struct stack_info_t **)a;
    const struct stack_info_t *stack_b = *(const struct stack_info_t **)b;
    return stack_b->count > stack_a->count;
}

static void s_stack_info_destroy(void *data) {
    struct aws_allocator *allocator = ((struct alloc_tracker *)s_jni_allocator.impl)->allocator;
    struct stack_info_t *stack = data;
    aws_string_destroy(stack->trace);
    aws_mem_release(allocator, stack);
}

/* tally up count/size per stack from all allocs */
static int s_collect_stack_stats(void *context, struct aws_hash_element *item) {
    struct aws_hash_table *stacks = context;
    struct alloc_t *alloc = item->value;
    struct aws_hash_element *stack_item = NULL;
    int was_created = 0;
    AWS_FATAL_ASSERT(
        AWS_OP_SUCCESS == aws_hash_table_create(stacks, (void *)(uintptr_t)alloc->stack, &stack_item, &was_created));
    if (was_created) {
        struct aws_allocator *allocator = ((struct alloc_tracker *)s_jni_allocator.impl)->allocator;
        stack_item->value = aws_mem_calloc(allocator, 1, sizeof(struct stack_info_t));
    }
    struct stack_info_t *stack = stack_item->value;
    stack->count++;
    stack->size += alloc->size;
    return AWS_COMMON_HASH_TABLE_ITER_CONTINUE;
}

static int s_insert_stacks(void *context, struct aws_hash_element *item) {
    struct aws_priority_queue *pq = context;
    struct stack_info_t *stack = item->value;
    AWS_FATAL_ASSERT(AWS_OP_SUCCESS == aws_priority_queue_push(pq, &stack));
    return AWS_COMMON_HASH_TABLE_ITER_CONTINUE;
}
#endif

static int s_insert_allocs(void *context, struct aws_hash_element *item) {
    struct aws_priority_queue *allocs = context;
    struct alloc_t *alloc = item->value;
    AWS_FATAL_ASSERT(AWS_OP_SUCCESS == aws_priority_queue_push(allocs, &alloc));
    return AWS_COMMON_HASH_TABLE_ITER_CONTINUE;
}

static int s_alloc_compare(const void *a, const void *b) {
    const struct alloc_t *alloc_a = *(const struct alloc_t **)a;
    const struct alloc_t *alloc_b = *(const struct alloc_t **)b;
    return alloc_a->time > alloc_b->time;
}

static void s_alloc_tracker_dump(struct alloc_tracker *tracker) {
    if (aws_atomic_load_int(&tracker->allocated) == 0) {
        return;
    }

    size_t num_allocs = aws_hash_table_get_entry_count(&tracker->allocs);
    fprintf(
        stderr,
        "TRACKER: %zu bytes still allocated in %zu allocations\n",
        aws_atomic_load_int(&tracker->allocated),
        num_allocs);
#if defined(ALLOC_TRACE_AVAILABLE)
    /* convert stacks from pointers -> symbols */
    struct aws_hash_table stacks; /* maps stack hash/id -> stack_info_t */
    AWS_FATAL_ASSERT(
        AWS_OP_SUCCESS ==
        aws_hash_table_init(&stacks, tracker->allocator, 64, s_stack_hash, s_stack_eq, NULL, s_stack_info_destroy));
    /* collect active stacks, tally up sizes and counts */
    aws_hash_table_foreach(&tracker->allocs, s_collect_stack_stats, &stacks);
    /* collect stack traces for active stacks */
    aws_hash_table_foreach(&stacks, s_collect_stack_trace, &tracker->stacks);
#endif
    /* sort allocs by time */
    struct aws_priority_queue allocs;
    aws_priority_queue_init_dynamic(&allocs, tracker->allocator, num_allocs, sizeof(struct alloc_t *), s_alloc_compare);
    aws_hash_table_foreach(&tracker->allocs, s_insert_allocs, &allocs);
    /* dump allocs by time */
    fprintf(stderr, "################################################################################\n");
    fprintf(stderr, "Leaks in order of allocation:\n");
    fprintf(stderr, "################################################################################\n");
    while (aws_priority_queue_size(&allocs)) {
        struct alloc_t *alloc = NULL;
        aws_priority_queue_pop(&allocs, &alloc);
        fprintf(stderr, "ALLOC %zu bytes\n", alloc->size);
#if defined(ALLOC_TRACE_AVAILABLE)
        if (alloc->stack) {
            struct aws_hash_element *item = NULL;
            AWS_FATAL_ASSERT(AWS_OP_SUCCESS == aws_hash_table_find(&stacks, (void *)(uintptr_t)alloc->stack, &item));
            struct stack_info_t *stack = item->value;
            fprintf(stderr, "  stacktrace:\n%s\n", aws_string_c_str(stack->trace));
        }
#endif
    }

    aws_priority_queue_clean_up(&allocs);
#if defined(ALLOC_TRACE_AVAILABLE)
    size_t num_stacks = aws_hash_table_get_entry_count(&stacks);
    /* sort stacks by total size leaked */
    struct aws_priority_queue stacks_by_size;
    AWS_FATAL_ASSERT(
        AWS_OP_SUCCESS ==
        aws_priority_queue_init_dynamic(
            &stacks_by_size, tracker->allocator, num_stacks, sizeof(struct stack_info_t *), s_stack_info_compare_size));
    aws_hash_table_foreach(&stacks, s_insert_stacks, &stacks_by_size);
    fprintf(stderr, "################################################################################\n");
    fprintf(stderr, "Stacks by bytes leaked:\n");
    fprintf(stderr, "################################################################################\n");
    while (aws_priority_queue_size(&stacks_by_size) > 0) {
        struct stack_info_t *stack = NULL;
        aws_priority_queue_pop(&stacks_by_size, &stack);
        fprintf(stderr, "%zu bytes in %zu allocations:\n", stack->size, stack->count);
        fprintf(stderr, "%s\n", aws_string_c_str(stack->trace));
    }
    aws_priority_queue_clean_up(&stacks_by_size);

    /* sort stacks by number of leaks */
    struct aws_priority_queue stacks_by_count;
    AWS_FATAL_ASSERT(
        AWS_OP_SUCCESS == aws_priority_queue_init_dynamic(
                              &stacks_by_count,
                              tracker->allocator,
                              num_stacks,
                              sizeof(struct stack_info_t *),
                              s_stack_info_compare_count));
    fprintf(stderr, "################################################################################\n");
    fprintf(stderr, "Stacks by number of leaks:\n");
    fprintf(stderr, "################################################################################\n");
    aws_hash_table_foreach(&stacks, s_insert_stacks, &stacks_by_count);
    while (aws_priority_queue_size(&stacks_by_count) > 0) {
        struct stack_info_t *stack = NULL;
        aws_priority_queue_pop(&stacks_by_count, &stack);
        fprintf(stderr, "%zu allocations leaking %zu bytes:\n", stack->count, stack->size);
        fprintf(stderr, "%s\n", aws_string_c_str(stack->trace));
    }
    aws_priority_queue_clean_up(&stacks_by_count);
    aws_hash_table_clean_up(&stacks);
#endif
    fflush(stderr);
    // abort();
}

static void *s_jni_mem_acquire(struct aws_allocator *allocator, size_t size) {
    struct alloc_tracker *tracker = allocator->impl;
    void *ptr = aws_mem_acquire(tracker->allocator, size);
    s_alloc_tracker_track(tracker, ptr, size);
    return ptr;
}

static void s_jni_mem_release(struct aws_allocator *allocator, void *ptr) {
    struct alloc_tracker *tracker = allocator->impl;
    s_alloc_tracker_untrack(tracker, ptr);
    aws_mem_release(tracker->allocator, ptr);
}

static void *s_jni_mem_realloc(struct aws_allocator *allocator, void *ptr, size_t old_size, size_t new_size) {
    struct alloc_tracker *tracker = allocator->impl;
    void *new_ptr = ptr;

    AWS_FATAL_ASSERT(AWS_OP_SUCCESS == aws_mem_realloc(tracker->allocator, &new_ptr, old_size, new_size));

    s_alloc_tracker_untrack(tracker, ptr);
    s_alloc_tracker_track(tracker, new_ptr, new_size);

    return new_ptr;
}

static void *s_jni_mem_calloc(struct aws_allocator *allocator, size_t num, size_t size) {
    struct alloc_tracker *tracker = allocator->impl;
    void *ptr = aws_mem_calloc(tracker->allocator, num, size);
    s_alloc_tracker_track(tracker, ptr, num * size);
    return ptr;
}

static struct aws_allocator *s_init_allocator() {
    if (s_memory_tracing) {
        struct aws_allocator *allocator = aws_default_allocator();
        s_alloc_tracker_init(&s_alloc_tracker, allocator);
        return &s_jni_allocator;
    }
    return aws_default_allocator();
}
static struct aws_allocator *s_allocator = NULL;
struct aws_allocator *aws_jni_get_allocator() {
    if (AWS_UNLIKELY(s_allocator == NULL)) {
        s_allocator = s_init_allocator();
    }
    return s_allocator;
}

void aws_jni_throw_runtime_exception(JNIEnv *env, const char *msg, ...) {
    va_list args;
    va_start(args, msg);
    char buf[1024];
    vsnprintf(buf, sizeof(buf), msg, args);
    va_end(args);

    char exception[1280];
    snprintf(exception, sizeof(exception), "%s (aws_last_error: %s)", buf, aws_error_str(aws_last_error()));
    jclass runtime_exception = (*env)->FindClass(env, "software/amazon/awssdk/crt/CrtRuntimeException");
    (*env)->ThrowNew(env, runtime_exception, exception);
}

/* methods of Java's ByteBuffer Class */
static struct {
    jclass cls;
    jmethodID get_capacity; /* The total number of bytes in the internal byte array. Stays constant. */
    jmethodID get_limit;    /* The max allowed read/write position of the Buffer. limit must be <= capacity. */
    jmethodID set_limit;
    jmethodID get_position; /* The current read/write position of the Buffer. position must be <= limit */
    jmethodID set_position;
    jmethodID get_remaining; /* Remaining number of bytes before the limit is reached. Equal to (limit - position). */
    jmethodID wrap;          /* Creates a new ByteBuffer Object from a Java byte[]. */
} s_java_byte_buffer = {0};

void s_cache_java_byte_buffer(JNIEnv *env) {
    jclass cls = (*env)->FindClass(env, "java/nio/ByteBuffer");
    AWS_FATAL_ASSERT(cls);

    // FindClass() returns local JNI references that become eligible for GC once this native method returns to Java.
    // Call NewGlobalRef() so that this class reference doesn't get Garbage collected.
    s_java_byte_buffer.cls = (*env)->NewGlobalRef(env, cls);

    s_java_byte_buffer.get_capacity = (*env)->GetMethodID(env, cls, "capacity", "()I");
    AWS_FATAL_ASSERT(s_java_byte_buffer.get_capacity);

    s_java_byte_buffer.get_limit = (*env)->GetMethodID(env, cls, "limit", "()I");
    AWS_FATAL_ASSERT(s_java_byte_buffer.get_limit);

    s_java_byte_buffer.set_limit = (*env)->GetMethodID(env, cls, "limit", "(I)Ljava/nio/Buffer;");
    AWS_FATAL_ASSERT(s_java_byte_buffer.set_limit);

    s_java_byte_buffer.get_position = (*env)->GetMethodID(env, cls, "position", "()I");
    AWS_FATAL_ASSERT(s_java_byte_buffer.get_position);

    s_java_byte_buffer.set_position = (*env)->GetMethodID(env, cls, "position", "(I)Ljava/nio/Buffer;");
    AWS_FATAL_ASSERT(s_java_byte_buffer.set_position);

    s_java_byte_buffer.get_remaining = (*env)->GetMethodID(env, cls, "remaining", "()I");
    AWS_FATAL_ASSERT(s_java_byte_buffer.get_remaining);

    s_java_byte_buffer.wrap = (*env)->GetStaticMethodID(env, cls, "wrap", "([B)Ljava/nio/ByteBuffer;");
    AWS_FATAL_ASSERT(s_java_byte_buffer.wrap);
}

jbyteArray aws_java_byte_array_new(JNIEnv *env, size_t size) {
    jbyteArray jArray = (*env)->NewByteArray(env, (jsize)size);
    return jArray;
}

bool aws_copy_native_array_to_java_byte_array(JNIEnv *env, jbyteArray dst, uint8_t *src, size_t amount) {
    (*env)->SetByteArrayRegion(env, dst, 0, (jsize)amount, (jbyte *)src);
    return (*env)->ExceptionCheck(env);
}

jobject aws_java_byte_array_to_java_byte_buffer(JNIEnv *env, jbyteArray jArray) {
    jobject jByteBuffer = (*env)->CallStaticObjectMethod(env, s_java_byte_buffer.cls, s_java_byte_buffer.wrap, jArray);
    return ((*env)->ExceptionCheck(env)) ? NULL : jByteBuffer;
}

/**
 * Converts a Native aws_byte_cursor to a Java byte[]
 */
jbyteArray aws_jni_byte_array_from_cursor(JNIEnv *env, const struct aws_byte_cursor *native_data) {
    jbyteArray jArray = aws_java_byte_array_new(env, native_data->len);
    if (jArray) {
        if (!aws_copy_native_array_to_java_byte_array(env, jArray, native_data->ptr, native_data->len)) {
            return jArray;
        }
    }
    return NULL;
}

/**
 * Converts a Native aws_byte_cursor to a Java ByteBuffer Object
 */
jobject aws_jni_byte_buffer_copy_from_cursor(JNIEnv *env, const struct aws_byte_cursor *native_data) {
    AWS_FATAL_ASSERT(env);
    jbyteArray jArray = aws_jni_byte_array_from_cursor(env, native_data);
    jobject jByteBuffer = aws_java_byte_array_to_java_byte_buffer(env, jArray);

    return jByteBuffer;
}

/**
 * Get the Buffer Position (the next element to read/write)
 */
int aws_jni_byte_buffer_get_position(JNIEnv *env, jobject java_byte_buffer) {
    jint position = (*env)->CallIntMethod(env, java_byte_buffer, s_java_byte_buffer.get_position);
    return ((*env)->ExceptionCheck(env)) ? -1 : (int)position;
}

/**
 * Set the Buffer Position (the next element to read/write)
 */
void aws_jni_byte_buffer_set_position(JNIEnv *env, jobject jByteBuf, jint position) {
    jobject val = (*env)->CallObjectMethod(env, jByteBuf, s_java_byte_buffer.set_position, position);
    AWS_FATAL_ASSERT(!(*env)->ExceptionCheck(env));
    (*env)->DeleteLocalRef(env, val);
}

/**
 * Set the Buffer Limit (the max allowed element to read/write)
 */
void aws_jni_byte_buffer_set_limit(JNIEnv *env, jobject jByteBuf, jint limit) {
    jobject val = (*env)->CallObjectMethod(env, jByteBuf, s_java_byte_buffer.set_limit, limit);
    AWS_FATAL_ASSERT(!(*env)->ExceptionCheck(env));
    (*env)->DeleteLocalRef(env, val);
}

jobject aws_jni_direct_byte_buffer_from_raw_ptr(JNIEnv *env, const void *dst, size_t capacity) {

    jobject jByteBuf = (*env)->NewDirectByteBuffer(env, (void *)dst, (jlong)capacity);
    if (jByteBuf) {
        aws_jni_byte_buffer_set_limit(env, jByteBuf, (jint)capacity);
        aws_jni_byte_buffer_set_position(env, jByteBuf, 0);
    }

    return jByteBuf;
}

<<<<<<< HEAD
/**
 * Converts a Native aws_byte_cursor to a Java DirectByteBuffer
 */
jobject aws_jni_direct_byte_buffer_from_byte_buf(JNIEnv *env, const struct aws_byte_buf *dst) {
    return aws_jni_direct_byte_buffer_from_raw_ptr(env, (void *)dst->buffer, (jlong)dst->capacity);
}

struct aws_byte_cursor aws_jni_byte_cursor_from_jstring(JNIEnv *env, jstring str) {
    struct aws_byte_cursor cursor = {0};
    if (str != NULL) {
        cursor = aws_byte_cursor_from_array(
            (*env)->GetStringUTFChars(env, str, NULL), (size_t)(*env)->GetStringUTFLength(env, str));
    }
    return cursor;
=======
struct aws_byte_cursor aws_jni_byte_cursor_from_jstring_acquire(JNIEnv *env, jstring str) {
    return aws_byte_cursor_from_array(
        (*env)->GetStringUTFChars(env, str, NULL), (size_t)(*env)->GetStringUTFLength(env, str));
>>>>>>> ec3c84b2
}

void aws_jni_byte_cursor_from_jstring_release(JNIEnv *env, jstring str, struct aws_byte_cursor cur) {
    (*env)->ReleaseStringUTFChars(env, str, (const char *)cur.ptr);
}

struct aws_byte_cursor aws_jni_byte_cursor_from_direct_byte_buffer(JNIEnv *env, jobject byte_buffer) {
    jlong payload_size = (*env)->GetDirectBufferCapacity(env, byte_buffer);
    if (payload_size == -1) {
        aws_jni_throw_runtime_exception(
            env, "MqttClientConnection.mqtt_publish: Unable to get capacity of payload ByteBuffer");
        return aws_byte_cursor_from_array(NULL, 0);
    }
    jbyte *payload_data = (*env)->GetDirectBufferAddress(env, byte_buffer);
    if (!payload_data) {
        aws_jni_throw_runtime_exception(
            env, "MqttClientConnection.mqtt_publish: Unable to get buffer from payload ByteBuffer");
        return aws_byte_cursor_from_array(NULL, 0);
    }
    return aws_byte_cursor_from_array((const uint8_t *)payload_data, (size_t)payload_size);
}

struct aws_string *aws_jni_new_string_from_jstring(JNIEnv *env, jstring str) {
    struct aws_allocator *allocator = aws_jni_get_allocator();
    const char *str_chars = (*env)->GetStringUTFChars(env, str, NULL);
    struct aws_string *result = aws_string_new_from_c_str(allocator, str_chars);
    (*env)->ReleaseStringUTFChars(env, str, str_chars);
    return result;
}

void s_detach_jvm_from_thread(void *user_data) {
    JavaVM *jvm = user_data;
    (*jvm)->DetachCurrentThread(jvm);
}

JNIEnv *aws_jni_get_thread_env(JavaVM *jvm) {
    JNIEnv *env = NULL;
    if ((*jvm)->GetEnv(jvm, (void **)&env, JNI_VERSION_1_6) == JNI_EDETACHED) {
        jint result = (*jvm)->AttachCurrentThreadAsDaemon(jvm, (void **)&env, NULL);
        (void)result;
        AWS_FATAL_ASSERT(result == JNI_OK);
        /* This should only happen in event loop threads, the JVM main thread attachment is
         * managed by the JVM, so we only need to clean up event loop thread attachments */
        AWS_FATAL_ASSERT(AWS_OP_SUCCESS == aws_thread_current_at_exit(s_detach_jvm_from_thread, (void *)jvm));
    }

    return env;
}

#if defined(_MSC_VER)
#    pragma warning(push)
#    pragma warning(disable : 4210) /* non-standard extension used: function given file scope */
#endif
static void s_cache_jni_classes(JNIEnv *env) {
    extern void s_cache_mqtt_connection(JNIEnv *);
    extern void s_cache_message_handler(JNIEnv *);
    extern void s_cache_mqtt_exception(JNIEnv *);
    extern void s_cache_http_conn_manager(JNIEnv *);
    extern void s_cache_crt_http_stream_handler(JNIEnv *);
    extern void s_cache_http_header(JNIEnv *);
    extern void s_cache_http_stream(JNIEnv *);
    extern void s_cache_event_loop_group(JNIEnv *);

    s_cache_java_byte_buffer(env);
    s_cache_mqtt_connection(env);
    s_cache_async_callback(env);
    s_cache_message_handler(env);
    s_cache_mqtt_exception(env);
    s_cache_http_conn_manager(env);
    s_cache_crt_http_stream_handler(env);
    s_cache_http_header(env);
    s_cache_http_stream(env);
    s_cache_event_loop_group(env);
}
#if defined(_MSC_VER)
#    pragma warning(pop)
#endif

static void s_jni_atexit(void) {
    aws_http_library_clean_up();
    aws_mqtt_library_clean_up();
    aws_jni_cleanup_logging();

    if (s_memory_tracing) {
        s_alloc_tracker_dump((struct alloc_tracker *)s_jni_allocator.impl);
    }
}

/* Called as the entry point, immediately after the shared lib is loaded the first time by JNI */
JNIEXPORT
void JNICALL Java_software_amazon_awssdk_crt_CRT_awsCrtInit(JNIEnv *env, jclass jni_crt_class, jint jni_memtrace) {
    (void)jni_crt_class;

    s_memory_tracing = jni_memtrace;
#if !defined(ALLOC_TRACE_AVAILABLE)
    s_memory_tracing = (s_memory_tracing > 1) ? 1 : s_memory_tracing;
#endif

    struct aws_allocator *allocator = aws_jni_get_allocator();
    aws_mqtt_library_init(allocator);
    aws_http_library_init(allocator);

    s_cache_jni_classes(env);

    atexit(s_jni_atexit);
}

JNIEXPORT
jstring JNICALL Java_software_amazon_awssdk_crt_CRT_awsErrorString(JNIEnv *env, jclass jni_crt_class, jint error_code) {
    (void)jni_crt_class;
    const char *error_msg = aws_error_str(error_code);
    return (*env)->NewStringUTF(env, error_msg);
}

JNIEXPORT
jlong JNICALL Java_software_amazon_awssdk_crt_CRT_awsNativeMemory(JNIEnv *env, jclass jni_crt_class) {
    (void)env;
    (void)jni_crt_class;
    jlong allocated = 0;
    if (s_memory_tracing) {
        struct alloc_tracker *tracker = s_jni_allocator.impl;
        allocated = (jlong)aws_atomic_load_int(&tracker->allocated);
    }
    return allocated;
}<|MERGE_RESOLUTION|>--- conflicted
+++ resolved
@@ -541,26 +541,9 @@
     return jByteBuf;
 }
 
-<<<<<<< HEAD
-/**
- * Converts a Native aws_byte_cursor to a Java DirectByteBuffer
- */
-jobject aws_jni_direct_byte_buffer_from_byte_buf(JNIEnv *env, const struct aws_byte_buf *dst) {
-    return aws_jni_direct_byte_buffer_from_raw_ptr(env, (void *)dst->buffer, (jlong)dst->capacity);
-}
-
-struct aws_byte_cursor aws_jni_byte_cursor_from_jstring(JNIEnv *env, jstring str) {
-    struct aws_byte_cursor cursor = {0};
-    if (str != NULL) {
-        cursor = aws_byte_cursor_from_array(
-            (*env)->GetStringUTFChars(env, str, NULL), (size_t)(*env)->GetStringUTFLength(env, str));
-    }
-    return cursor;
-=======
 struct aws_byte_cursor aws_jni_byte_cursor_from_jstring_acquire(JNIEnv *env, jstring str) {
     return aws_byte_cursor_from_array(
         (*env)->GetStringUTFChars(env, str, NULL), (size_t)(*env)->GetStringUTFLength(env, str));
->>>>>>> ec3c84b2
 }
 
 void aws_jni_byte_cursor_from_jstring_release(JNIEnv *env, jstring str, struct aws_byte_cursor cur) {
