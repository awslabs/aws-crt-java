/*
 * Copyright 2010-2018 Amazon.com, Inc. or its affiliates. All Rights Reserved.
 *
 * Licensed under the Apache License, Version 2.0 (the "License").
 * You may not use this file except in compliance with the License.
 * A copy of the License is located at
 *
 *  http://aws.amazon.com/apache2.0
 *
 * or in the "license" file accompanying this file. This file is distributed
 * on an "AS IS" BASIS, WITHOUT WARRANTIES OR CONDITIONS OF ANY KIND, either
 * express or implied. See the License for the specific language governing
 * permissions and limitations under the License.
 */

#include <aws/common/common.h>
#include <aws/common/string.h>
#include <aws/common/thread.h>
#include <aws/http/connection.h>
#include <aws/http/http.h>
#include <aws/io/io.h>
#include <aws/io/logging.h>
#include <aws/io/tls_channel_handler.h>
#include <aws/mqtt/mqtt.h>

#include <stdio.h>

#include "async_callback.h"
#include "crt.h"
#include "logging.h"

struct aws_allocator *aws_jni_get_allocator() {
    return aws_default_allocator();
}

void aws_jni_throw_runtime_exception(JNIEnv *env, const char *msg, ...) {
    va_list args;
    va_start(args, msg);
    char buf[1024];
    vsnprintf(buf, sizeof(buf), msg, args);
    va_end(args);

    char exception[1280];
    snprintf(exception, sizeof(exception), "%s (aws_last_error: %s)", buf, aws_error_str(aws_last_error()));
    jclass runtime_exception = (*env)->FindClass(env, "software/amazon/awssdk/crt/CrtRuntimeException");
    (*env)->ThrowNew(env, runtime_exception, exception);
}

/* methods of Java's ByteBuffer Class */
static struct {
    jclass cls;
    jmethodID get_capacity; /* The total number of bytes in the internal byte array. Stays constant. */
    jmethodID get_limit;    /* The max allowed read/write position of the Buffer. limit must be <= capacity. */
    jmethodID set_limit;
    jmethodID get_position; /* The current read/write position of the Buffer. position must be <= limit */
    jmethodID set_position;
    jmethodID get_remaining; /* Remaining number of bytes before the limit is reached. Equal to (limit - position). */
    jmethodID wrap;          /* Creates a new ByteBuffer Object from a Java byte[]. */
} s_java_byte_buffer = {0};

void s_cache_java_byte_buffer(JNIEnv *env) {
    jclass cls = (*env)->FindClass(env, "java/nio/ByteBuffer");
    AWS_FATAL_ASSERT(cls);

    // FindClass() returns local JNI references that become eligible for GC once this native method returns to Java.
    // Call NewGlobalRef() so that this class reference doesn't get Garbage collected.
    s_java_byte_buffer.cls = (*env)->NewGlobalRef(env, cls);

    s_java_byte_buffer.get_capacity = (*env)->GetMethodID(env, cls, "capacity", "()I");
    AWS_FATAL_ASSERT(s_java_byte_buffer.get_capacity);

    s_java_byte_buffer.get_limit = (*env)->GetMethodID(env, cls, "limit", "()I");
    AWS_FATAL_ASSERT(s_java_byte_buffer.get_limit);

    s_java_byte_buffer.set_limit = (*env)->GetMethodID(env, cls, "limit", "(I)Ljava/nio/Buffer;");
    AWS_FATAL_ASSERT(s_java_byte_buffer.set_limit);

    s_java_byte_buffer.get_position = (*env)->GetMethodID(env, cls, "position", "()I");
    AWS_FATAL_ASSERT(s_java_byte_buffer.get_position);

    s_java_byte_buffer.set_position = (*env)->GetMethodID(env, cls, "position", "(I)Ljava/nio/Buffer;");
    AWS_FATAL_ASSERT(s_java_byte_buffer.set_position);

    s_java_byte_buffer.get_remaining = (*env)->GetMethodID(env, cls, "remaining", "()I");
    AWS_FATAL_ASSERT(s_java_byte_buffer.get_remaining);

    s_java_byte_buffer.wrap = (*env)->GetStaticMethodID(env, cls, "wrap", "([B)Ljava/nio/ByteBuffer;");
    AWS_FATAL_ASSERT(s_java_byte_buffer.wrap);
}

jbyteArray aws_java_byte_array_new(JNIEnv *env, size_t size) {
    jbyteArray jArray = (*env)->NewByteArray(env, (jsize)size);
    return jArray;
}

bool aws_copy_java_byte_array_to_native_array(JNIEnv *env, jbyteArray src, uint8_t *dst, size_t amount) {
    (*env)->GetByteArrayRegion(env, src, 0, (jsize)amount, (jbyte *)dst);
    return (*env)->ExceptionCheck(env);
}

bool aws_copy_native_array_to_java_byte_array(JNIEnv *env, jbyteArray dst, uint8_t *src, size_t amount) {
    (*env)->SetByteArrayRegion(env, dst, 0, (jsize)amount, (jbyte *)src);
    return (*env)->ExceptionCheck(env);
}

jobject aws_java_byte_array_to_java_byte_buffer(JNIEnv *env, jbyteArray jArray) {
    jobject jByteBuffer = (*env)->CallStaticObjectMethod(env, s_java_byte_buffer.cls, s_java_byte_buffer.wrap, jArray);
    return jByteBuffer;
}

/**
 * Converts a Java byte[] to a Native aws_byte_cursor
 */
struct aws_byte_cursor aws_jni_byte_cursor_from_jbyteArray(JNIEnv *env, jbyteArray array) {

    jboolean isCopy;
    jbyte *data = (*env)->GetByteArrayElements(env, array, &isCopy);
    jsize len = (*env)->GetArrayLength(env, array);
    return aws_byte_cursor_from_array((const uint8_t *)data, (size_t)len);
}

/**
 * Converts a Native aws_byte_cursor to a Java byte[]
 */
jbyteArray aws_jni_byte_array_from_cursor(JNIEnv *env, const struct aws_byte_cursor *native_data) {
    jbyteArray jArray = aws_java_byte_array_new(env, native_data->len);
    if (jArray) {
        if (!aws_copy_native_array_to_java_byte_array(env, jArray, native_data->ptr, native_data->len)) {
            return jArray;
        }
    }
    return NULL;
}

/**
 * Converts a Native aws_byte_cursor to a Java ByteBuffer Object
 */
jobject aws_jni_byte_buffer_copy_from_cursor(JNIEnv *env, const struct aws_byte_cursor *native_data) {
    AWS_FATAL_ASSERT(env);
    jbyteArray jArray = aws_jni_byte_array_from_cursor(env, native_data);
    jobject jByteBuffer = aws_java_byte_array_to_java_byte_buffer(env, jArray);

    return jByteBuffer;
}

/**
 * Get the Buffer Position (the next element to read/write)
 */
int aws_jni_byte_buffer_get_position(JNIEnv *env, jobject java_byte_buffer) {
    jint position = (*env)->CallIntMethod(env, java_byte_buffer, s_java_byte_buffer.get_position);
    return (int)position;
}

/**
 * Set the Buffer Position (the next element to read/write)
 */
void aws_jni_byte_buffer_set_position(JNIEnv *env, jobject jByteBuf, jint position) {
    (*env)->CallObjectMethod(env, jByteBuf, s_java_byte_buffer.set_position, position);
}

/**
 * Set the Buffer Limit (the max allowed element to read/write)
 */
void aws_jni_byte_buffer_set_limit(JNIEnv *env, jobject jByteBuf, jint limit) {
    (*env)->CallObjectMethod(env, jByteBuf, s_java_byte_buffer.set_limit, limit);
}

/**
 * Populates a aws_byte_buf struct from a Java DirectByteBuffer Object
 */
void aws_jni_native_byte_buf_from_java_direct_byte_buf(JNIEnv *env, jobject directBuf, struct aws_byte_buf *dst) {
    dst->buffer = (*env)->GetDirectBufferAddress(env, directBuf);
    dst->capacity = (size_t)(*env)->GetDirectBufferCapacity(env, directBuf);
    dst->len = aws_jni_byte_buffer_get_position(env, directBuf);
}

jobject aws_jni_direct_byte_buffer_from_raw_ptr(JNIEnv *env, const void *dst, size_t capacity) {

    jobject jByteBuf = (*env)->NewDirectByteBuffer(env, (void *)dst, (jlong)capacity);
    if (jByteBuf) {
        aws_jni_byte_buffer_set_limit(env, jByteBuf, (jint)capacity);
        aws_jni_byte_buffer_set_position(env, jByteBuf, 0);
    }

    return jByteBuf;
}

/**
 * Converts a Native aws_byte_cursor to a Java DirectByteBuffer
 */
jobject aws_jni_direct_byte_buffer_from_byte_buf(JNIEnv *env, const struct aws_byte_buf *dst) {
    return aws_jni_direct_byte_buffer_from_raw_ptr(env, (void *)dst->buffer, (jlong)dst->capacity);
}

struct aws_byte_cursor aws_jni_byte_cursor_from_jstring(JNIEnv *env, jstring str) {
    return aws_byte_cursor_from_array(
        (*env)->GetStringUTFChars(env, str, NULL), (size_t)(*env)->GetStringUTFLength(env, str));
}

struct aws_byte_cursor aws_jni_byte_cursor_from_direct_byte_buffer(JNIEnv *env, jobject byte_buffer) {
    jlong payload_size = (*env)->GetDirectBufferCapacity(env, byte_buffer);
    if (payload_size == -1) {
        aws_jni_throw_runtime_exception(
            env, "MqttConnection.mqtt_publish: Unable to get capacity of payload ByteBuffer");
        return aws_byte_cursor_from_array(NULL, 0);
    }
    jbyte *payload_data = (*env)->GetDirectBufferAddress(env, byte_buffer);
    if (!payload_data) {
        aws_jni_throw_runtime_exception(
            env, "MqttConnection.mqtt_publish: Unable to get buffer from payload ByteBuffer");
        return aws_byte_cursor_from_array(NULL, 0);
    }
    return aws_byte_cursor_from_array((const uint8_t *)payload_data, (size_t)payload_size);
}

struct aws_string *aws_jni_new_string_from_jstring(JNIEnv *env, jstring str) {
    struct aws_allocator *allocator = aws_jni_get_allocator();
    return aws_string_new_from_c_str(allocator, (*env)->GetStringUTFChars(env, str, NULL));
}

void s_detach_jvm_from_thread(void *user_data) {
    JavaVM *jvm = user_data;
    (*jvm)->DetachCurrentThread(jvm);
}

JNIEnv *aws_jni_get_thread_env(JavaVM *jvm) {
    JNIEnv *env = NULL;
    if ((*jvm)->GetEnv(jvm, (void **)&env, JNI_VERSION_1_6) == JNI_EDETACHED) {
        jint result = (*jvm)->AttachCurrentThreadAsDaemon(jvm, (void **)&env, NULL);
        (void)result;
        AWS_FATAL_ASSERT(result == JNI_OK);
        /* This should only happen in event loop threads, the JVM main thread attachment is
         * managed by the JVM, so we only need to clean up event loop thread attachments */
        AWS_FATAL_ASSERT(AWS_OP_SUCCESS == aws_thread_current_at_exit(s_detach_jvm_from_thread, (void *)jvm));
    }

    return env;
}

#if defined(_MSC_VER)
#    pragma warning(push)
#    pragma warning(disable : 4210) /* non-standard extension used: function given file scope */
#endif
static void s_cache_jni_classes(JNIEnv *env) {
    extern void s_cache_mqtt_connection(JNIEnv *);
    extern void s_cache_message_handler(JNIEnv *);
    extern void s_cache_mqtt_exception(JNIEnv *);
    extern void s_cache_http_conn_manager(JNIEnv *);
    extern void s_cache_crt_http_stream_handler(JNIEnv *);
    extern void s_cache_http_header(JNIEnv *);
    extern void s_cache_http_stream(JNIEnv *);
<<<<<<< HEAD
    extern void s_cache_event_loop_group(JNIEnv *);
=======
    extern void s_cache_crt_byte_buffer(JNIEnv * env);
>>>>>>> fde0b0f4

    s_cache_java_byte_buffer(env);
    s_cache_mqtt_connection(env);
    s_cache_async_callback(env);
    s_cache_message_handler(env);
    s_cache_mqtt_exception(env);
    s_cache_http_conn_manager(env);
    s_cache_crt_http_stream_handler(env);
    s_cache_http_header(env);
    s_cache_http_stream(env);
<<<<<<< HEAD
    s_cache_event_loop_group(env);
=======
    s_cache_crt_byte_buffer(env);
>>>>>>> fde0b0f4
}
#if defined(_MSC_VER)
#    pragma warning(pop)
#endif

static void s_jni_atexit(void) {
    aws_http_library_clean_up();
    aws_mqtt_library_clean_up();
    aws_cleanup_logging();
}

/* Called as the entry point, immediately after the shared lib is loaded the first time by JNI */
JNIEXPORT
void JNICALL Java_software_amazon_awssdk_crt_CRT_awsCrtInit(JNIEnv *env, jclass jni_crt_class) {
    (void)jni_crt_class;

    struct aws_allocator *allocator = aws_jni_get_allocator();
    aws_mqtt_library_init(allocator);
    aws_http_library_init(allocator);

    s_cache_jni_classes(env);

    atexit(s_jni_atexit);
}

JNIEXPORT
jstring JNICALL Java_software_amazon_awssdk_crt_CRT_awsErrorString(JNIEnv *env, jclass jni_crt_class, jint error_code) {
    (void)jni_crt_class;
    const char *error_msg = aws_error_str(error_code);
    return (*env)->NewStringUTF(env, error_msg);
}<|MERGE_RESOLUTION|>--- conflicted
+++ resolved
@@ -249,11 +249,8 @@
     extern void s_cache_crt_http_stream_handler(JNIEnv *);
     extern void s_cache_http_header(JNIEnv *);
     extern void s_cache_http_stream(JNIEnv *);
-<<<<<<< HEAD
     extern void s_cache_event_loop_group(JNIEnv *);
-=======
     extern void s_cache_crt_byte_buffer(JNIEnv * env);
->>>>>>> fde0b0f4
 
     s_cache_java_byte_buffer(env);
     s_cache_mqtt_connection(env);
@@ -264,11 +261,8 @@
     s_cache_crt_http_stream_handler(env);
     s_cache_http_header(env);
     s_cache_http_stream(env);
-<<<<<<< HEAD
     s_cache_event_loop_group(env);
-=======
     s_cache_crt_byte_buffer(env);
->>>>>>> fde0b0f4
 }
 #if defined(_MSC_VER)
 #    pragma warning(pop)
