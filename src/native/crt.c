--- conflicted
+++ resolved
@@ -220,10 +220,7 @@
     (void)jni_crt_class;
 
     g_memory_tracing = jni_memtrace;
-<<<<<<< HEAD
-=======
-
->>>>>>> f391b1be
+
     void *stack[1];
     if (0 == aws_backtrace(stack, 1)) {
         g_memory_tracing = (g_memory_tracing > 1) ? 1 : g_memory_tracing;
