/**
 * Copyright Amazon.com, Inc. or its affiliates. All Rights Reserved.
 * SPDX-License-Identifier: Apache-2.0.
 */

#include <aws/auth/auth.h>
#include <aws/common/allocator.h>
#include <aws/common/atomics.h>
#include <aws/common/clock.h>
#include <aws/common/common.h>
#include <aws/common/hash_table.h>
#include <aws/common/logging.h>
#include <aws/common/rw_lock.h>
#include <aws/common/string.h>
#include <aws/common/system_info.h>
#include <aws/common/thread.h>
#include <aws/event-stream/event_stream.h>
#include <aws/http/connection.h>
#include <aws/http/http.h>
#include <aws/io/channel.h>
#include <aws/io/io.h>
#include <aws/io/logging.h>
#include <aws/io/tls_channel_handler.h>
#include <aws/mqtt/mqtt.h>
#include <aws/s3/s3.h>

#include <stdio.h>

#include "crt.h"
#include "java_class_ids.h"
#include "logging.h"

/* 0 = off, 1 = bytes, 2 = stack traces, see aws_mem_trace_level */
int g_memory_tracing = 0;
static struct aws_allocator *s_init_allocator(void) {
    struct aws_allocator *sba_allocator = aws_small_block_allocator_new(aws_default_allocator(), true);
    if (g_memory_tracing) {
        return aws_mem_tracer_new(sba_allocator, NULL, (enum aws_mem_trace_level)g_memory_tracing, 8);
    }
    return sba_allocator;
}

static struct aws_allocator *s_allocator = NULL;
struct aws_allocator *aws_jni_get_allocator() {
    if (AWS_UNLIKELY(s_allocator == NULL)) {
        s_allocator = s_init_allocator();
    }
    return s_allocator;
}

static void s_detach_jvm_from_thread(void *user_data) {
    AWS_LOGF_DEBUG(AWS_LS_COMMON_GENERAL, "s_detach_jvm_from_thread invoked");
    JavaVM *jvm = user_data;

    /* we don't need this JNIEnv, but this is an easy way to verify the JVM is still valid to use */
    /********** JNI ENV ACQUIRE **********/
    JNIEnv *env = aws_jni_acquire_thread_env(jvm);
    if (env != NULL) {
        (*jvm)->DetachCurrentThread(jvm);

        aws_jni_release_thread_env(jvm, env);
        /********** JNI ENV RELEASE **********/
    }
}

static JNIEnv *s_aws_jni_get_thread_env(JavaVM *jvm) {
#ifdef ANDROID
    JNIEnv *env = NULL;
#else
    void *env = NULL;
#endif
    if ((*jvm)->GetEnv(jvm, (void **)&env, JNI_VERSION_1_6) == JNI_EDETACHED) {
        AWS_LOGF_DEBUG(AWS_LS_COMMON_GENERAL, "s_aws_jni_get_thread_env returned detached, attaching");
#ifdef ANDROID
        jint result = (*jvm)->AttachCurrentThreadAsDaemon(jvm, &env, NULL);
#else
        jint result = (*jvm)->AttachCurrentThreadAsDaemon(jvm, (void **)&env, NULL);
#endif
        /* Ran out of memory, don't log in this case */
        AWS_FATAL_ASSERT(result != JNI_ENOMEM);
        if (result != JNI_OK) {
            fprintf(stderr, "Unrecoverable AttachCurrentThreadAsDaemon failed, JNI error code is %d\n", (int)result);
            return NULL;
        }
        /* This should only happen in event loop threads, the JVM main thread attachment is
         * managed by the JVM, so we only need to clean up event loop thread attachments */
        AWS_FATAL_ASSERT(AWS_OP_SUCCESS == aws_thread_current_at_exit(s_detach_jvm_from_thread, (void *)jvm));
    }

    return env;
}

/*
A simple system to support unpredictable JVM shutdowns.  In an ideal world, everyone would correctly use the
CrtResource ref counting and strict (aws_thread_managed_join_all) shutdown, but given the difficulty of using
them correctly, that's not a realistic expectation.  So we need to come up with a way for JVM shutdowns to
not trigger crashes from native threads that try and call back to Java (where even the JavaVM pointer cached
on the binding object is now garbage) after the JVM has shutdown (but before the process has killed all of its
threads).

Our system works as follows:

We track the set of all active JVMs (since we don't correctly support multiple JVMs yet, this is always going to be
either one or zero for now).  We protect this set with a read-write lock.  Adding (CRT init) or removing (JVM
shutdown hook) a JVM from this set will take a write lock.  Acquiring a JNIEnv from a tracked JVM, will take a read
lock, and releasing a JNIEnv will release the read lock.

Acquiring a JNIEnv succeeds if the JVM in question is in our set, and fails otherwise.  All users of a JNIEnv have
been hardened to check for null and just not call to Java in that case.

Since we don't have RAII in C, bindings must be very careful to release once, and exactly once, every JNIEnv that
they acquire.  An alternative approach would be to replace all of the JNIEnv usage with a new API that
takes the lock, calls a supplied callback (which does all the JNIEnv operations), and then releases the lock.  This
approach was tried but was so disruptive refactor-wise that I deemed it too dangerous to try and push through.  So
instead, we just have to be careful with acquire/release.

In this way, the vast majority of usage is relatively contentionless; it's just a bunch of native threads taking
read locks on a shared rw lock.  Only when the JVM shutdown hook calls into native is there read-write contention.
 */
static struct aws_rw_lock s_jvm_table_lock = AWS_RW_LOCK_INIT;
static struct aws_hash_table *s_jvms = NULL;

static void s_jvm_table_add_jvm_for_env(JNIEnv *env) {
    aws_rw_lock_wlock(&s_jvm_table_lock);

    if (s_jvms == NULL) {
        /* use default allocator so that tracing allocator doesn't flag this as a leak during tests */
        s_jvms = aws_mem_calloc(aws_default_allocator(), 1, sizeof(struct aws_hash_table));
        AWS_FATAL_ASSERT(
            AWS_OP_SUCCESS ==
            aws_hash_table_init(s_jvms, aws_default_allocator(), 1, aws_hash_ptr, aws_ptr_eq, NULL, NULL));
    }

    JavaVM *jvm = NULL;
    jint jvmresult = (*env)->GetJavaVM(env, &jvm);
    AWS_FATAL_ASSERT(jvmresult == 0 && jvm != NULL);

    int was_created = 0;
    AWS_FATAL_ASSERT(AWS_OP_SUCCESS == aws_hash_table_put(s_jvms, jvm, NULL, &was_created));
    AWS_FATAL_ASSERT(was_created == 1);

    aws_rw_lock_wunlock(&s_jvm_table_lock);
}

static void s_jvm_table_remove_jvm_for_env(JNIEnv *env) {
    aws_rw_lock_wlock(&s_jvm_table_lock);

    if (s_jvms == NULL) {
        goto done;
    }

    JavaVM *jvm = NULL;
    jint jvmresult = (*env)->GetJavaVM(env, &jvm);
    AWS_FATAL_ASSERT(jvmresult == 0 && jvm != NULL);

    AWS_FATAL_ASSERT(AWS_OP_SUCCESS == aws_hash_table_remove(s_jvms, jvm, NULL, NULL));

    if (aws_hash_table_get_entry_count(s_jvms) == 0) {
        aws_hash_table_clean_up(s_jvms);
        aws_mem_release(aws_default_allocator(), s_jvms);
        s_jvms = NULL;
    }

done:

    aws_rw_lock_wunlock(&s_jvm_table_lock);
}

JNIEnv *aws_jni_acquire_thread_env(JavaVM *jvm) {
    /*
     * We use try-lock here in order to avoid the re-entrant deadlock case that could happen if we have a read
     * lock already, the JVM shutdown hooks causes another thread to block on taking the write lock, and then
     * we try to reacquire the read-lock recursively due to some synchronous code path.  That case can deadlock
     * but since the JVM is going away, it's safe to just fail completely from here on out.
     */
    if (aws_rw_lock_try_rlock(&s_jvm_table_lock)) {
        if (aws_last_error() != AWS_ERROR_UNSUPPORTED_OPERATION) {
            aws_raise_error(AWS_ERROR_JAVA_CRT_JVM_DESTROYED);
        }
        return NULL;
    }

    if (s_jvms == NULL) {
        aws_raise_error(AWS_ERROR_JAVA_CRT_JVM_DESTROYED);
        goto error;
    }

    struct aws_hash_element *element = NULL;
    int find_result = aws_hash_table_find(s_jvms, jvm, &element);
    if (find_result != AWS_OP_SUCCESS || element == NULL) {
        aws_raise_error(AWS_ERROR_JAVA_CRT_JVM_DESTROYED);
        goto error;
    }

    JNIEnv *env = s_aws_jni_get_thread_env(jvm);
    if (env == NULL) {
        aws_raise_error(AWS_ERROR_JAVA_CRT_JVM_DESTROYED);
        goto error;
    }

    return env;

error:

    aws_rw_lock_runlock(&s_jvm_table_lock);

    return NULL;
}

void aws_jni_release_thread_env(JavaVM *jvm, JNIEnv *env) {
    (void)jvm;
    (void)env;

    if (env != NULL) {
        aws_rw_lock_runlock(&s_jvm_table_lock);
    }
}

void aws_jni_throw_runtime_exception(JNIEnv *env, const char *msg, ...) {
    va_list args;
    va_start(args, msg);
    char buf[1024];
    vsnprintf(buf, sizeof(buf), msg, args);
    va_end(args);

    int error = aws_last_error();
    char exception[1280];
    snprintf(
        exception,
        sizeof(exception),
        "%s (aws_last_error: %s(%d), %s)",
        buf,
        aws_error_name(error),
        error,
        aws_error_str(error));
    jclass runtime_exception = crt_runtime_exception_properties.crt_runtime_exception_class;
    (*env)->ThrowNew(env, runtime_exception, exception);
}

void aws_jni_throw_null_pointer_exception(JNIEnv *env, const char *msg, ...) {
    va_list args;
    va_start(args, msg);
    char buf[1024];
    vsnprintf(buf, sizeof(buf), msg, args);
    va_end(args);
    (*env)->ThrowNew(env, (*env)->FindClass(env, "java/lang/NullPointerException"), buf);
}

void aws_jni_throw_illegal_argument_exception(JNIEnv *env, const char *msg, ...) {
    va_list args;
    va_start(args, msg);
    char buf[1024];
    vsnprintf(buf, sizeof(buf), msg, args);
    va_end(args);
    (*env)->ThrowNew(env, (*env)->FindClass(env, "java/lang/IllegalArgumentException"), buf);
}

bool aws_jni_check_and_clear_exception(JNIEnv *env) {
    bool exception_pending = (*env)->ExceptionCheck(env);
    if (exception_pending) {
        (*env)->ExceptionDescribe(env);
        (*env)->ExceptionClear(env);
    }
    return exception_pending;
}

jbyteArray aws_java_byte_array_new(JNIEnv *env, size_t size) {
    jbyteArray jArray = (*env)->NewByteArray(env, (jsize)size);
    return jArray;
}

bool aws_copy_native_array_to_java_byte_array(JNIEnv *env, jbyteArray dst, uint8_t *src, size_t amount) {
    (*env)->SetByteArrayRegion(env, dst, 0, (jsize)amount, (jbyte *)src);
    return aws_jni_check_and_clear_exception(env);
}

/**
 * Converts a Native aws_byte_cursor to a Java byte[]
 */
jbyteArray aws_jni_byte_array_from_cursor(JNIEnv *env, const struct aws_byte_cursor *native_data) {
    jbyteArray jArray = aws_java_byte_array_new(env, native_data->len);
    if (jArray) {
        if (!aws_copy_native_array_to_java_byte_array(env, jArray, native_data->ptr, native_data->len)) {
            return jArray;
        }
    }
    return NULL;
}

/**
 * Get the Buffer Position (the next element to read/write)
 */
int aws_jni_byte_buffer_get_position(JNIEnv *env, jobject java_byte_buffer) {
    jint position = (*env)->CallIntMethod(env, java_byte_buffer, byte_buffer_properties.get_position);
    return (aws_jni_check_and_clear_exception(env)) ? -1 : (int)position;
}

/**
 * Set the Buffer Position (the next element to read/write)
 */
void aws_jni_byte_buffer_set_position(JNIEnv *env, jobject jByteBuf, jint position) {
    jobject val = (*env)->CallObjectMethod(env, jByteBuf, byte_buffer_properties.set_position, position);
    AWS_FATAL_ASSERT(!aws_jni_check_and_clear_exception(env));
    (*env)->DeleteLocalRef(env, val);
}

/**
 * Set the Buffer Limit (the max allowed element to read/write)
 */
void aws_jni_byte_buffer_set_limit(JNIEnv *env, jobject jByteBuf, jint limit) {
    jobject val = (*env)->CallObjectMethod(env, jByteBuf, byte_buffer_properties.set_limit, limit);
    AWS_FATAL_ASSERT(!aws_jni_check_and_clear_exception(env));
    (*env)->DeleteLocalRef(env, val);
}

jobject aws_jni_direct_byte_buffer_from_raw_ptr(JNIEnv *env, const void *dst, size_t capacity) {

    jobject jByteBuf = (*env)->NewDirectByteBuffer(env, (void *)dst, (jlong)capacity);
    if (jByteBuf) {
        aws_jni_byte_buffer_set_limit(env, jByteBuf, (jint)capacity);
        aws_jni_byte_buffer_set_position(env, jByteBuf, 0);
    }

    return jByteBuf;
}

struct aws_byte_cursor aws_jni_byte_cursor_from_jstring_acquire(JNIEnv *env, jstring str) {
    if (str == NULL) {
        aws_jni_throw_null_pointer_exception(env, "string is null");
        return aws_byte_cursor_from_array(NULL, 0);
    }

    const char *bytes = (*env)->GetStringUTFChars(env, str, NULL);
    if (bytes == NULL) {
        /* GetStringUTFChars() has thrown exception */
        return aws_byte_cursor_from_array(NULL, 0);
    }

    return aws_byte_cursor_from_array(bytes, (size_t)(*env)->GetStringUTFLength(env, str));
}

void aws_jni_byte_cursor_from_jstring_release(JNIEnv *env, jstring str, struct aws_byte_cursor cur) {
    (*env)->ReleaseStringUTFChars(env, str, (const char *)cur.ptr);
}

struct aws_byte_cursor aws_jni_byte_cursor_from_jbyteArray_acquire(JNIEnv *env, jbyteArray array) {
    size_t len = (*env)->GetArrayLength(env, array);
    jbyte *bytes = (*env)->GetByteArrayElements(env, array, NULL);
    return aws_byte_cursor_from_array(bytes, len);
}

void aws_jni_byte_cursor_from_jbyteArray_release(JNIEnv *env, jbyteArray array, struct aws_byte_cursor cur) {
    (*env)->ReleaseByteArrayElements(env, array, (jbyte *)cur.ptr, JNI_ABORT);
}

struct aws_byte_cursor aws_jni_byte_cursor_from_direct_byte_buffer(JNIEnv *env, jobject byte_buffer) {
    jlong payload_size = (*env)->GetDirectBufferCapacity(env, byte_buffer);
    if (payload_size == -1) {
        aws_jni_throw_runtime_exception(
            env, "MqttClientConnection.mqtt_publish: Unable to get capacity of payload ByteBuffer");
        return aws_byte_cursor_from_array(NULL, 0);
    }
    jbyte *payload_data = (*env)->GetDirectBufferAddress(env, byte_buffer);
    if (!payload_data) {
        aws_jni_throw_runtime_exception(
            env, "MqttClientConnection.mqtt_publish: Unable to get buffer from payload ByteBuffer");
        return aws_byte_cursor_from_array(NULL, 0);
    }
    return aws_byte_cursor_from_array((const uint8_t *)payload_data, (size_t)payload_size);
}

struct aws_string *aws_jni_new_string_from_jstring(JNIEnv *env, jstring str) {
    struct aws_allocator *allocator = aws_jni_get_allocator();
    const char *str_chars = (*env)->GetStringUTFChars(env, str, NULL);
    if (!str_chars) {
        aws_raise_error(AWS_ERROR_INVALID_ARGUMENT);
        return NULL;
    }
    struct aws_string *result = aws_string_new_from_c_str(allocator, str_chars);
    (*env)->ReleaseStringUTFChars(env, str, str_chars);
    return result;
}

jobject aws_jni_new_crt_exception_from_error_code(JNIEnv *env, int error_code) {
    jint jni_error_code = error_code;

    jobject crt_exception = (*env)->NewObject(
        env,
        crt_runtime_exception_properties.crt_runtime_exception_class,
        crt_runtime_exception_properties.constructor_method_id,
        jni_error_code);
    AWS_FATAL_ASSERT(crt_exception);
    return crt_exception;
}

#define AWS_DEFINE_ERROR_INFO_CRT(CODE, STR) AWS_DEFINE_ERROR_INFO(CODE, STR, "aws-crt-java")

/* clang-format off */
static struct aws_error_info s_crt_errors[] = {
    AWS_DEFINE_ERROR_INFO_CRT(
        AWS_ERROR_JAVA_CRT_JVM_DESTROYED,
        "Attempt to use a JVM that has already been destroyed"),
};
/* clang-format on */

static struct aws_error_info_list s_crt_error_list = {
    .error_list = s_crt_errors,
    .count = sizeof(s_crt_errors) / sizeof(struct aws_error_info),
};

static struct aws_log_subject_info s_crt_log_subject_infos[] = {
    DEFINE_LOG_SUBJECT_INFO(
        AWS_LS_JAVA_CRT_GENERAL,
        "JavaCrtGeneral",
        "Subject for aws-crt-java logging that defies categorization."),
};

static struct aws_log_subject_info_list s_crt_log_subject_list = {
    .subject_list = s_crt_log_subject_infos,
    .count = AWS_ARRAY_SIZE(s_crt_log_subject_infos),
};

static void s_jni_atexit_common(void) {

    aws_unregister_log_subject_info_list(&s_crt_log_subject_list);
    aws_unregister_error_info(&s_crt_error_list);

<<<<<<< HEAD
=======
static void s_jni_atexit_common(void) {
>>>>>>> fdd37bd2
    aws_s3_library_clean_up();
    aws_event_stream_library_clean_up();
    aws_auth_library_clean_up();
    aws_http_library_clean_up();
    aws_mqtt_library_clean_up();

    if (g_memory_tracing) {
        struct aws_allocator *tracer_allocator = aws_jni_get_allocator();
        aws_mem_tracer_dump(tracer_allocator);
    }

    aws_jni_cleanup_logging();
}
<<<<<<< HEAD

static void s_jni_atexit_strict(void) {
    AWS_LOGF_DEBUG(AWS_LS_COMMON_GENERAL, "s_jni_atexit_strict invoked");
    s_jni_atexit_common();

    if (s_allocator) {
        if (g_memory_tracing) {
            s_allocator = aws_mem_tracer_destroy(s_allocator);
        }
        /*
         * If there are outstanding leaks, something is likely to crash on shutdown
         * so leave the allocators in place to avoid this
         */
        if (aws_small_block_allocator_bytes_active(s_allocator)) {
            return;
        }
        aws_small_block_allocator_destroy(s_allocator);
        s_allocator = NULL;
    }
=======

static void s_jni_atexit_strict(void) {
    AWS_LOGF_DEBUG(AWS_LS_COMMON_GENERAL, "s_jni_atexit_strict invoked");
    s_jni_atexit_common();

    if (g_memory_tracing) {
        struct aws_allocator *trace_allocator = aws_jni_get_allocator();
        aws_mem_tracer_destroy(trace_allocator);
        trace_allocator = NULL;
    }

    struct aws_allocator *allocator = aws_jni_get_allocator();
    aws_small_block_allocator_destroy(allocator);
    allocator = NULL;
    s_allocator = NULL;
>>>>>>> fdd37bd2
}

#define DEFAULT_MANAGED_SHUTDOWN_WAIT_IN_SECONDS 1

static void s_jni_atexit_gentle(void) {
    AWS_LOGF_DEBUG(AWS_LS_COMMON_GENERAL, "s_jni_atexit_gentle invoked");

    /* If not doing strict shutdown, wait only a short time before shutting down */
    aws_thread_set_managed_join_timeout_ns(
        aws_timestamp_convert(DEFAULT_MANAGED_SHUTDOWN_WAIT_IN_SECONDS, AWS_TIMESTAMP_SECS, AWS_TIMESTAMP_NANOS, NULL));

    if (aws_thread_join_all_managed() == AWS_OP_SUCCESS) {
        /* a successful managed join means it should be safe to do a full, strict clean up */
        s_jni_atexit_common();
    } else {
        /*
         * We didn't successfully join all our threads so it's not really safe to clean up the libraries.
         * Just dump memory if applicable and exit.
         */
        AWS_LOGF_WARN(
            AWS_LS_JAVA_CRT_GENERAL,
            "Not all native threads were successfully joined during gentle shutdown.  Memory may be leaked.");

        if (g_memory_tracing) {
            AWS_LOGF_DEBUG(
                AWS_LS_JAVA_CRT_GENERAL,
                "At shutdown, %u bytes remaining",
                (uint32_t)aws_mem_tracer_bytes(aws_jni_get_allocator()));
            if (g_memory_tracing > 1) {
                aws_mem_tracer_dump(aws_jni_get_allocator());
            }
        }
    }
}

static void (*jni_atexit)(void) = s_jni_atexit_gentle;
void jni_on_unload(void) {
    jni_atexit();
}

#define KB_256 (256 * 1024)

/* Called as the entry point, immediately after the shared lib is loaded the first time by JNI */
JNIEXPORT
void JNICALL Java_software_amazon_awssdk_crt_CRT_awsCrtInit(
    JNIEnv *env,
    jclass jni_crt_class,
    jint jni_memtrace,
    jboolean jni_debug_wait,
    jboolean jni_strict_shutdown) {
    (void)jni_crt_class;

    if (jni_debug_wait) {
        bool done = false;
        while (!done) {
            ;
        }
    }

    g_memory_tracing = jni_memtrace;

    /*
     * Increase the maximum channel message size in order to improve throughput on large payloads.
     * Consider adding a system property override in the future.
     */
    g_aws_channel_max_fragment_size = KB_256;

    /* check to see if we have support for backtraces only if we need to */
    void *stack[1];
    if (g_memory_tracing > 1 && 0 == aws_backtrace(stack, 1)) {
        g_memory_tracing = 1;
    }

    /* NOT using aws_jni_get_allocator to avoid trace leak outside the test */
    struct aws_allocator *allocator = aws_default_allocator();
    aws_mqtt_library_init(allocator);
    aws_http_library_init(allocator);
    aws_auth_library_init(allocator);
    aws_event_stream_library_init(allocator);
    aws_s3_library_init(allocator);

    aws_register_error_info(&s_crt_error_list);
    aws_register_log_subject_info_list(&s_crt_log_subject_list);

    s_jvm_table_add_jvm_for_env(env);
    cache_java_class_ids(env);

    if (jni_strict_shutdown) {
        jni_atexit = s_jni_atexit_strict;
    }
}

JNIEXPORT
void JNICALL Java_software_amazon_awssdk_crt_CRT_onJvmShutdown(JNIEnv *env, jclass jni_crt_class) {

    (void)jni_crt_class;

    s_jvm_table_remove_jvm_for_env(env);
}

JNIEXPORT
jint JNICALL Java_software_amazon_awssdk_crt_CRT_awsLastError(JNIEnv *env, jclass jni_crt_class) {
    (void)env;
    (void)jni_crt_class;
    return aws_last_error();
}

JNIEXPORT
jstring JNICALL Java_software_amazon_awssdk_crt_CRT_awsErrorString(JNIEnv *env, jclass jni_crt_class, jint error_code) {
    (void)jni_crt_class;
    const char *error_msg = aws_error_str(error_code);
    return (*env)->NewStringUTF(env, error_msg);
}

JNIEXPORT
jstring JNICALL Java_software_amazon_awssdk_crt_CRT_awsErrorName(JNIEnv *env, jclass jni_crt_class, jint error_code) {
    (void)jni_crt_class;
    const char *error_msg = aws_error_name(error_code);
    return (*env)->NewStringUTF(env, error_msg);
}

JNIEXPORT
jlong JNICALL Java_software_amazon_awssdk_crt_CRT_awsNativeMemory(JNIEnv *env, jclass jni_crt_class) {
    (void)env;
    (void)jni_crt_class;
    jlong allocated = 0;
    if (g_memory_tracing) {
        if (s_allocator != NULL) {
            allocated = (jlong)aws_mem_tracer_bytes(s_allocator);
        }
    }
    return allocated;
}

JNIEXPORT
void JNICALL Java_software_amazon_awssdk_crt_CRT_dumpNativeMemory(JNIEnv *env, jclass jni_crt_class) {
    (void)env;
    (void)jni_crt_class;
    if (g_memory_tracing > 1) {
        if (s_allocator != NULL) {
            aws_mem_tracer_dump(s_allocator);
        }
    }
}

jstring aws_jni_string_from_cursor(JNIEnv *env, const struct aws_byte_cursor *native_data) {
    struct aws_string *string = aws_string_new_from_array(aws_jni_get_allocator(), native_data->ptr, native_data->len);
    if (string == NULL) {
        return NULL;
    }

    jstring java_string = (*env)->NewStringUTF(env, aws_string_c_str(string));
    aws_string_destroy(string);

    return java_string;
}

JNIEXPORT
void JNICALL Java_software_amazon_awssdk_crt_CrtResource_waitForGlobalResourceDestruction(
    JNIEnv *env,
    jclass jni_crt_resource_class,
    jint timeout_in_seconds) {
    (void)env;
    (void)jni_crt_resource_class;

    aws_thread_set_managed_join_timeout_ns(
        aws_timestamp_convert(timeout_in_seconds, AWS_TIMESTAMP_SECS, AWS_TIMESTAMP_NANOS, NULL));
    aws_thread_join_all_managed();

    if (g_memory_tracing) {
        AWS_LOGF_DEBUG(
            AWS_LS_COMMON_GENERAL,
            "At shutdown, %u bytes remaining",
            (uint32_t)aws_mem_tracer_bytes(aws_jni_get_allocator()));
        if (g_memory_tracing > 1) {
            aws_mem_tracer_dump(aws_jni_get_allocator());
        }
    }
}

JNIEXPORT
void JNICALL Java_software_amazon_awssdk_crt_CRT_nativeCheckJniExceptionContract(
    JNIEnv *env,
    jclass jni_crt_class,
    jboolean clear_exception) {

    (*env)->CallStaticVoidMethod(env, jni_crt_class, crt_properties.test_jni_exception_method_id, true);

    if (clear_exception) {
        (*env)->ExceptionClear(env);
        (*env)->CallStaticVoidMethod(env, jni_crt_class, crt_properties.test_jni_exception_method_id, false);
    } else {
        (*env)->ExceptionCheck(env);
    }
}<|MERGE_RESOLUTION|>--- conflicted
+++ resolved
@@ -425,10 +425,6 @@
     aws_unregister_log_subject_info_list(&s_crt_log_subject_list);
     aws_unregister_error_info(&s_crt_error_list);
 
-<<<<<<< HEAD
-=======
-static void s_jni_atexit_common(void) {
->>>>>>> fdd37bd2
     aws_s3_library_clean_up();
     aws_event_stream_library_clean_up();
     aws_auth_library_clean_up();
@@ -442,27 +438,6 @@
 
     aws_jni_cleanup_logging();
 }
-<<<<<<< HEAD
-
-static void s_jni_atexit_strict(void) {
-    AWS_LOGF_DEBUG(AWS_LS_COMMON_GENERAL, "s_jni_atexit_strict invoked");
-    s_jni_atexit_common();
-
-    if (s_allocator) {
-        if (g_memory_tracing) {
-            s_allocator = aws_mem_tracer_destroy(s_allocator);
-        }
-        /*
-         * If there are outstanding leaks, something is likely to crash on shutdown
-         * so leave the allocators in place to avoid this
-         */
-        if (aws_small_block_allocator_bytes_active(s_allocator)) {
-            return;
-        }
-        aws_small_block_allocator_destroy(s_allocator);
-        s_allocator = NULL;
-    }
-=======
 
 static void s_jni_atexit_strict(void) {
     AWS_LOGF_DEBUG(AWS_LS_COMMON_GENERAL, "s_jni_atexit_strict invoked");
@@ -478,7 +453,6 @@
     aws_small_block_allocator_destroy(allocator);
     allocator = NULL;
     s_allocator = NULL;
->>>>>>> fdd37bd2
 }
 
 #define DEFAULT_MANAGED_SHUTDOWN_WAIT_IN_SECONDS 1
