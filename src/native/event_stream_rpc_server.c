--- conflicted
+++ resolved
@@ -88,13 +88,8 @@
     struct shutdown_callback_data *callback_data = user_data;
 
     /********** JNI ENV ACQUIRE **********/
-<<<<<<< HEAD
-    bool needs_detach = false;
-    JNIEnv *env = aws_jni_acquire_thread_env(callback_data->jvm, &needs_detach);
-=======
     struct aws_jvm_env_context jvm_env_context = aws_jni_acquire_thread_env(callback_data->jvm);
     JNIEnv *env = jvm_env_context.env;
->>>>>>> f9cb644f
     if (env == NULL) {
         /* If we can't get an environment, then the JVM is probably shutting down.  Don't crash. */
         return;
@@ -108,11 +103,7 @@
 
     JavaVM *jvm = callback_data->jvm;
     s_shutdown_callback_data_destroy(env, callback_data);
-<<<<<<< HEAD
-    aws_jni_release_thread_env(jvm, env, needs_detach);
-=======
     aws_jni_release_thread_env(jvm, &jvm_env_context);
->>>>>>> f9cb644f
     /********** JNI ENV RELEASE **********/
 }
 
@@ -147,13 +138,8 @@
     struct continuation_callback_data *callback_data = user_data;
 
     /********** JNI ENV ACQUIRE **********/
-<<<<<<< HEAD
-    bool needs_detach = false;
-    JNIEnv *env = aws_jni_acquire_thread_env(callback_data->jvm, &needs_detach);
-=======
     struct aws_jvm_env_context jvm_env_context = aws_jni_acquire_thread_env(callback_data->jvm);
     JNIEnv *env = jvm_env_context.env;
->>>>>>> f9cb644f
     if (env == NULL) {
         /* If we can't get an environment, then the JVM is probably shutting down.  Don't crash. */
         return;
@@ -177,11 +163,7 @@
     /* don't really care if they threw here, but we want to make the jvm happy that we checked */
     aws_jni_check_and_clear_exception(env);
 
-<<<<<<< HEAD
-    aws_jni_release_thread_env(callback_data->jvm, env, needs_detach);
-=======
     aws_jni_release_thread_env(callback_data->jvm, &jvm_env_context);
->>>>>>> f9cb644f
     /********** JNI ENV RELEASE **********/
 }
 
@@ -192,13 +174,8 @@
     struct continuation_callback_data *continuation_callback_data = user_data;
 
     /********** JNI ENV ACQUIRE **********/
-<<<<<<< HEAD
-    bool needs_detach = false;
-    JNIEnv *env = aws_jni_acquire_thread_env(continuation_callback_data->jvm, &needs_detach);
-=======
     struct aws_jvm_env_context jvm_env_context = aws_jni_acquire_thread_env(continuation_callback_data->jvm);
     JNIEnv *env = jvm_env_context.env;
->>>>>>> f9cb644f
     if (env == NULL) {
         /* If we can't get an environment, then the JVM is probably shutting down.  Don't crash. */
         return;
@@ -213,11 +190,7 @@
 
     JavaVM *jvm = continuation_callback_data->jvm;
     s_server_continuation_data_destroy(env, continuation_callback_data);
-<<<<<<< HEAD
-    aws_jni_release_thread_env(jvm, env, needs_detach);
-=======
     aws_jni_release_thread_env(jvm, &jvm_env_context);
->>>>>>> f9cb644f
     /********** JNI ENV RELEASE **********/
 }
 
@@ -235,13 +208,8 @@
     jobject java_continuation_handler = NULL;
 
     /********** JNI ENV ACQUIRE **********/
-<<<<<<< HEAD
-    bool needs_detach = false;
-    JNIEnv *env = aws_jni_acquire_thread_env(callback_data->jvm, &needs_detach);
-=======
     struct aws_jvm_env_context jvm_env_context = aws_jni_acquire_thread_env(callback_data->jvm);
     JNIEnv *env = jvm_env_context.env;
->>>>>>> f9cb644f
     if (env == NULL) {
         /* If we can't get an environment, then the JVM is probably shutting down.  Don't crash. */
         return AWS_OP_ERR;
@@ -306,11 +274,7 @@
     (*env)->DeleteLocalRef(env, java_continuation_handler);
     (*env)->DeleteLocalRef(env, java_continuation);
 
-<<<<<<< HEAD
-    aws_jni_release_thread_env(callback_data->jvm, env, needs_detach);
-=======
     aws_jni_release_thread_env(callback_data->jvm, &jvm_env_context);
->>>>>>> f9cb644f
     /********** JNI ENV RELEASE SUCCESS PATH **********/
 
     return AWS_OP_SUCCESS;
@@ -328,11 +292,7 @@
     aws_event_stream_rpc_server_connection_close(connection, aws_last_error());
     s_server_continuation_data_destroy(env, continuation_callback_data);
 
-<<<<<<< HEAD
-    aws_jni_release_thread_env(callback_data->jvm, env, needs_detach);
-=======
     aws_jni_release_thread_env(callback_data->jvm, &jvm_env_context);
->>>>>>> f9cb644f
     /********** JNI ENV RELEASE FAILURE PATH **********/
 
     return AWS_OP_ERR;
@@ -347,13 +307,8 @@
     struct connection_callback_data *callback_data = user_data;
 
     /********** JNI ENV ACQUIRE **********/
-<<<<<<< HEAD
-    bool needs_detach = false;
-    JNIEnv *env = aws_jni_acquire_thread_env(callback_data->jvm, &needs_detach);
-=======
     struct aws_jvm_env_context jvm_env_context = aws_jni_acquire_thread_env(callback_data->jvm);
     JNIEnv *env = jvm_env_context.env;
->>>>>>> f9cb644f
     if (env == NULL) {
         /* If we can't get an environment, then the JVM is probably shutting down.  Don't crash. */
         return;
@@ -378,11 +333,7 @@
     /* don't really care if they threw here, but we want to make the jvm happy that we checked */
     aws_jni_check_and_clear_exception(env);
 
-<<<<<<< HEAD
-    aws_jni_release_thread_env(callback_data->jvm, env, needs_detach);
-=======
     aws_jni_release_thread_env(callback_data->jvm, &jvm_env_context);
->>>>>>> f9cb644f
     /********** JNI ENV RELEASE **********/
 }
 
@@ -395,13 +346,8 @@
     struct shutdown_callback_data *callback_data = user_data;
 
     /********** JNI ENV ACQUIRE **********/
-<<<<<<< HEAD
-    bool needs_detach = false;
-    JNIEnv *env = aws_jni_acquire_thread_env(callback_data->jvm, &needs_detach);
-=======
     struct aws_jvm_env_context jvm_env_context = aws_jni_acquire_thread_env(callback_data->jvm);
     JNIEnv *env = jvm_env_context.env;
->>>>>>> f9cb644f
     if (env == NULL) {
         /* If we can't get an environment, then the JVM is probably shutting down.  Don't crash. */
         return AWS_OP_ERR;
@@ -463,11 +409,7 @@
     (*env)->DeleteLocalRef(env, java_connection_handler);
     (*env)->DeleteLocalRef(env, java_server_connection);
 
-<<<<<<< HEAD
-    aws_jni_release_thread_env(callback_data->jvm, env, needs_detach);
-=======
     aws_jni_release_thread_env(callback_data->jvm, &jvm_env_context);
->>>>>>> f9cb644f
     /********** JNI ENV RELEASE SUCCESS PATH **********/
 
     return AWS_OP_SUCCESS;
@@ -484,11 +426,7 @@
 
     s_server_connection_data_destroy(env, connection_callback_data);
 
-<<<<<<< HEAD
-    aws_jni_release_thread_env(callback_data->jvm, env, needs_detach);
-=======
     aws_jni_release_thread_env(callback_data->jvm, &jvm_env_context);
->>>>>>> f9cb644f
     /********** JNI ENV RELEASE ERROR PATH **********/
 
     return AWS_OP_ERR;
@@ -507,13 +445,8 @@
     }
 
     /********** JNI ENV ACQUIRE **********/
-<<<<<<< HEAD
-    bool needs_detach = false;
-    JNIEnv *env = aws_jni_acquire_thread_env(callback_data->jvm, &needs_detach);
-=======
     struct aws_jvm_env_context jvm_env_context = aws_jni_acquire_thread_env(callback_data->jvm);
     JNIEnv *env = jvm_env_context.env;
->>>>>>> f9cb644f
     if (env == NULL) {
         /* If we can't get an environment, then the JVM is probably shutting down.  Don't crash. */
         return;
@@ -540,11 +473,7 @@
     /* this is the should be connection specific callback data. */
     JavaVM *jvm = callback_data->jvm;
     s_server_connection_data_destroy(env, callback_data);
-<<<<<<< HEAD
-    aws_jni_release_thread_env(jvm, env, needs_detach);
-=======
     aws_jni_release_thread_env(jvm, &jvm_env_context);
->>>>>>> f9cb644f
     /********** JNI ENV RELEASE **********/
 }
 
@@ -794,13 +723,8 @@
     struct message_flush_callback_args *callback_data = user_data;
 
     /********** JNI ENV ACQUIRE **********/
-<<<<<<< HEAD
-    bool needs_detach = false;
-    JNIEnv *env = aws_jni_acquire_thread_env(callback_data->jvm, &needs_detach);
-=======
     struct aws_jvm_env_context jvm_env_context = aws_jni_acquire_thread_env(callback_data->jvm);
     JNIEnv *env = jvm_env_context.env;
->>>>>>> f9cb644f
     if (env == NULL) {
         /* If we can't get an environment, then the JVM is probably shutting down.  Don't crash. */
         return;
@@ -812,11 +736,7 @@
 
     JavaVM *jvm = callback_data->jvm;
     s_destroy_message_flush_callback_args(env, callback_data);
-<<<<<<< HEAD
-    aws_jni_release_thread_env(jvm, env, needs_detach);
-=======
     aws_jni_release_thread_env(jvm, &jvm_env_context);
->>>>>>> f9cb644f
     /********** JNI ENV RELEASE **********/
 }
 
