--- conflicted
+++ resolved
@@ -189,7 +189,10 @@
     jobject java_continuation = NULL;
     jobject java_continuation_handler = NULL;
     JNIEnv *env = aws_jni_get_thread_env(callback_data->jvm);
-
+    if (env == NULL) {
+        return aws_raise_error(AWS_ERROR_INVALID_STATE);
+    }
+  
     struct continuation_callback_data *continuation_callback_data =
         aws_mem_calloc(aws_jni_get_allocator(), 1, sizeof(struct continuation_callback_data));
 
@@ -198,13 +201,6 @@
     }
 
     continuation_callback_data->jvm = callback_data->jvm;
-<<<<<<< HEAD
-    JNIEnv *env = aws_jni_get_thread_env(callback_data->jvm);
-    if (env == NULL) {
-        return aws_raise_error(AWS_ERROR_INVALID_STATE);
-    }
-=======
->>>>>>> 3eb8e65b
 
     java_continuation = (*env)->NewObject(
         env,
