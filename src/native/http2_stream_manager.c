/**
 * Copyright Amazon.com, Inc. or its affiliates. All Rights Reserved.
 * SPDX-License-Identifier: Apache-2.0.
 */

#include "crt.h"
#include "http_connection_manager.h"
#include "http_request_response.h"
#include "http_request_utils.h"
#include "java_class_ids.h"

#include <http_proxy_options.h>
#include <jni.h>
#include <string.h>

#include <aws/common/condition_variable.h>
#include <aws/common/string.h>

#include <aws/io/channel_bootstrap.h>
#include <aws/io/event_loop.h>
#include <aws/io/logging.h>
#include <aws/io/socket.h>
#include <aws/io/tls_channel_handler.h>

#include <aws/http/connection.h>
#include <aws/http/connection_manager.h>
#include <aws/http/http.h>
#include <aws/http/http2_stream_manager.h>
#include <aws/http/proxy.h>

/* on 32-bit platforms, casting pointers to longs throws a warning we don't need */
#if UINTPTR_MAX == 0xffffffff
#    if defined(_MSC_VER)
#        pragma warning(push)
#        pragma warning(disable : 4305) /* 'type cast': truncation from 'jlong' to 'jni_tls_ctx_options *' */
#    else
#        pragma GCC diagnostic push
#        pragma GCC diagnostic ignored "-Wpointer-to-int-cast"
#        pragma GCC diagnostic ignored "-Wint-to-pointer-cast"
#    endif
#endif

/*
 * Stream manager binding, persists across the lifetime of the native object.
 */
struct aws_http2_stream_manager_binding {
    JavaVM *jvm;
    jobject java_http2_stream_manager;
    struct aws_http2_stream_manager *stream_manager;
};

static void s_destroy_manager_binding(struct aws_http2_stream_manager_binding *binding, JNIEnv *env) {
    if (binding == NULL) {
        return;
    }
    if (binding->java_http2_stream_manager != NULL) {
        (*env)->DeleteGlobalRef(env, binding->java_http2_stream_manager);
    }

    aws_mem_release(aws_jni_get_allocator(), binding);
}

static void s_on_stream_manager_shutdown_complete_callback(void *user_data) {

    struct aws_http2_stream_manager_binding *binding = (struct aws_http2_stream_manager_binding *)user_data;
    /********** JNI ENV ACQUIRE **********/
<<<<<<< HEAD
    bool needs_detach = false;
    JNIEnv *env = aws_jni_acquire_thread_env(binding->jvm, &needs_detach);
=======
    struct aws_jvm_env_context jvm_env_context = aws_jni_acquire_thread_env(binding->jvm);
    JNIEnv *env = jvm_env_context.env;
>>>>>>> f9cb644f
    if (env == NULL) {
        /* If we can't get an environment, then the JVM is probably shutting down.  Don't crash. */
        return;
    }

    AWS_LOGF_DEBUG(AWS_LS_HTTP_STREAM_MANAGER, "Java Stream Manager Shutdown Complete");
    if (binding->java_http2_stream_manager != NULL) {
        (*env)->CallVoidMethod(
            env, binding->java_http2_stream_manager, http2_stream_manager_properties.onShutdownComplete);

        /* If exception raised from Java callback, but we already closed the stream manager, just move on */
        aws_jni_check_and_clear_exception(env);
    }

    /* We're done with this wrapper, free it. */
    JavaVM *jvm = binding->jvm;
    s_destroy_manager_binding(binding, env);
<<<<<<< HEAD
    aws_jni_release_thread_env(jvm, env, needs_detach);
=======
    aws_jni_release_thread_env(jvm, &jvm_env_context);
>>>>>>> f9cb644f
    /********** JNI ENV RELEASE **********/
}

JNIEXPORT jlong JNICALL Java_software_amazon_awssdk_crt_http_Http2StreamManager_http2StreamManagerNew(
    JNIEnv *env,
    jclass jni_class,
    jobject stream_manager_jobject,
    jlong jni_client_bootstrap,
    jlong jni_socket_options,
    jlong jni_tls_ctx,
    jlong jni_tls_connection_options,
    jlongArray java_marshalled_settings,
    jbyteArray jni_endpoint,
    jint jni_port,
    jint jni_proxy_connection_type,
    jbyteArray jni_proxy_host,
    jint jni_proxy_port,
    jlong jni_proxy_tls_context,
    jint jni_proxy_authorization_type,
    jbyteArray jni_proxy_authorization_username,
    jbyteArray jni_proxy_authorization_password,
    jbyteArray jni_no_proxy_hosts,
    jboolean jni_manual_window_management,
    jlong jni_monitoring_throughput_threshold_in_bytes_per_second,
    jint jni_monitoring_failure_interval_in_seconds,
    jint jni_max_conns,
    jint jni_ideal_concurrent_streams_per_connection,
    jint jni_max_concurrent_streams_per_connection,
    jboolean jni_prior_knowledge,
    jboolean jni_close_connection_on_server_error,
    jint jni_connection_ping_period_ms,
    jint jni_connection_ping_timeout_ms) {

    (void)jni_class;
    aws_cache_jni_ids(env);

    struct aws_client_bootstrap *client_bootstrap = (struct aws_client_bootstrap *)jni_client_bootstrap;
    struct aws_socket_options *socket_options = (struct aws_socket_options *)jni_socket_options;
    struct aws_tls_ctx *tls_ctx = (struct aws_tls_ctx *)jni_tls_ctx;
    struct aws_tls_connection_options *tls_connection_options =
        (struct aws_tls_connection_options *)jni_tls_connection_options;
    struct aws_http2_stream_manager_binding *binding = NULL;
    struct aws_allocator *allocator = aws_jni_get_allocator();

    if (!client_bootstrap) {
        aws_jni_throw_illegal_argument_exception(env, "ClientBootstrap can't be null");
        return (jlong)NULL;
    }

    if (!socket_options) {
        aws_jni_throw_illegal_argument_exception(env, "SocketOptions can't be null");
        return (jlong)NULL;
    }

    const size_t marshalled_len = (*env)->GetArrayLength(env, java_marshalled_settings);
    AWS_ASSERT(marshalled_len % 2 == 0);

    size_t num_initial_settings = marshalled_len / 2;
    struct aws_http2_setting *initial_settings =
        num_initial_settings ? aws_mem_calloc(allocator, num_initial_settings, sizeof(struct aws_http2_setting)) : NULL;

    jlong *marshalled_settings = (*env)->GetLongArrayElements(env, java_marshalled_settings, NULL);
    for (size_t i = 0; i < num_initial_settings; i++) {
        jlong id = marshalled_settings[i * 2];
        initial_settings[i].id = (uint32_t)id;
        jlong value = marshalled_settings[i * 2 + 1];
        /* We checked the value can fit into uint32_t in Java already */
        initial_settings[i].value = (uint32_t)value;
    }

    struct aws_byte_cursor endpoint = aws_jni_byte_cursor_from_jbyteArray_acquire(env, jni_endpoint);

    if (jni_port == 0) {
        aws_jni_throw_illegal_argument_exception(env, "Port must not be 0");
        goto cleanup;
    }

    if (jni_max_conns <= 0) {
        aws_jni_throw_illegal_argument_exception(env, "Max Connections must be > 0");
        goto cleanup;
    }

    uint32_t port = (uint32_t)jni_port;

    bool new_tls_conn_opts = (jni_tls_ctx != 0 && !tls_connection_options);

    struct aws_tls_connection_options tls_conn_options;
    AWS_ZERO_STRUCT(tls_conn_options);
    if (new_tls_conn_opts) {
        aws_tls_connection_options_init_from_ctx(&tls_conn_options, tls_ctx);
        aws_tls_connection_options_set_server_name(&tls_conn_options, allocator, &endpoint);
        tls_connection_options = &tls_conn_options;
    }

    binding = aws_mem_calloc(allocator, 1, sizeof(struct aws_http2_stream_manager_binding));
    AWS_FATAL_ASSERT(binding);
    binding->java_http2_stream_manager = (*env)->NewGlobalRef(env, stream_manager_jobject);

    jint jvmresult = (*env)->GetJavaVM(env, &binding->jvm);
    (void)jvmresult;
    AWS_FATAL_ASSERT(jvmresult == 0);

    struct aws_http2_stream_manager_options manager_options = {
        .bootstrap = client_bootstrap,
        .initial_settings_array = initial_settings,
        .num_initial_settings = num_initial_settings,
        .socket_options = socket_options,
        .http2_prior_knowledge = jni_prior_knowledge,
        .tls_connection_options = tls_connection_options,
        .monitoring_options = NULL,
        .host = endpoint,
        .port = port,
        .shutdown_complete_callback = &s_on_stream_manager_shutdown_complete_callback,
        .shutdown_complete_user_data = binding,
        .enable_read_back_pressure = jni_manual_window_management,
        .close_connection_on_server_error = jni_close_connection_on_server_error,
        .connection_ping_period_ms = jni_connection_ping_period_ms,
        .connection_ping_timeout_ms = jni_connection_ping_timeout_ms,
        .ideal_concurrent_streams_per_connection = (size_t)jni_ideal_concurrent_streams_per_connection,
        .max_concurrent_streams_per_connection = (size_t)jni_max_concurrent_streams_per_connection,
        .max_connections = (size_t)jni_max_conns,
    };

    struct aws_http_connection_monitoring_options monitoring_options;
    AWS_ZERO_STRUCT(monitoring_options);
    if (jni_monitoring_throughput_threshold_in_bytes_per_second >= 0 &&
        jni_monitoring_failure_interval_in_seconds >= 2) {
        monitoring_options.minimum_throughput_bytes_per_second =
            jni_monitoring_throughput_threshold_in_bytes_per_second;
        monitoring_options.allowable_throughput_failure_interval_seconds = jni_monitoring_failure_interval_in_seconds;

        manager_options.monitoring_options = &monitoring_options;
    }

    struct aws_http_proxy_options proxy_options;
    AWS_ZERO_STRUCT(proxy_options);

    struct aws_tls_connection_options proxy_tls_conn_options;
    AWS_ZERO_STRUCT(proxy_tls_conn_options);

    aws_http_proxy_options_jni_init(
        env,
        &proxy_options,
        jni_proxy_connection_type,
        &proxy_tls_conn_options,
        jni_proxy_host,
        jni_proxy_port,
        jni_proxy_authorization_username,
        jni_proxy_authorization_password,
        jni_no_proxy_hosts,
        jni_proxy_authorization_type,
        (struct aws_tls_ctx *)jni_proxy_tls_context);

    if (jni_proxy_host != NULL) {
        manager_options.proxy_options = &proxy_options;
    }

    binding->stream_manager = aws_http2_stream_manager_new(allocator, &manager_options);
    if (binding->stream_manager == NULL) {
        aws_jni_throw_runtime_exception(env, "Failed to create stream manager: %s", aws_error_str(aws_last_error()));
    }

    aws_http_proxy_options_jni_clean_up(
        env,
        &proxy_options,
        jni_proxy_host,
        jni_proxy_authorization_username,
        jni_proxy_authorization_password,
        jni_no_proxy_hosts);

    if (new_tls_conn_opts) {
        aws_tls_connection_options_clean_up(&tls_conn_options);
    }

cleanup:
    aws_jni_byte_cursor_from_jbyteArray_release(env, jni_endpoint, endpoint);

    if (binding->stream_manager == NULL) {
        s_destroy_manager_binding(binding, env);
        binding = NULL;
    }

    return (jlong)binding;
}

/*
 * Stream manager binding, persists across the lifetime of the native object.
 */
struct aws_sm_acquire_stream_callback_data {
    JavaVM *jvm;
    struct http_stream_binding *stream_binding;
    jobject java_async_callback;
};

static void s_cleanup_sm_acquire_stream_callback_data(
    struct aws_sm_acquire_stream_callback_data *callback_data,
    JNIEnv *env) {

    if (callback_data->java_async_callback) {
        (*env)->DeleteGlobalRef(env, callback_data->java_async_callback);
    }
    aws_mem_release(aws_jni_get_allocator(), callback_data);
}

static struct aws_sm_acquire_stream_callback_data *s_new_sm_acquire_stream_callback_data(
    JNIEnv *env,
    struct aws_allocator *allocator,
    struct http_stream_binding *stream_binding,
    jobject async_callback) {
    struct aws_sm_acquire_stream_callback_data *callback_data =
        aws_mem_calloc(allocator, 1, sizeof(struct aws_sm_acquire_stream_callback_data));

    jint jvmresult = (*env)->GetJavaVM(env, &callback_data->jvm);
    AWS_FATAL_ASSERT(jvmresult == 0);
    callback_data->java_async_callback = async_callback ? (*env)->NewGlobalRef(env, async_callback) : NULL;
    AWS_FATAL_ASSERT(callback_data->java_async_callback != NULL);
    callback_data->stream_binding = stream_binding;

    return callback_data;
}

static void s_on_stream_acquired(struct aws_http_stream *stream, int error_code, void *user_data) {
    struct aws_sm_acquire_stream_callback_data *callback_data = user_data;
    /********** JNI ENV ACQUIRE **********/
<<<<<<< HEAD
    bool needs_detach = false;
    JNIEnv *env = aws_jni_acquire_thread_env(callback_data->jvm, &needs_detach);
=======
    struct aws_jvm_env_context jvm_env_context = aws_jni_acquire_thread_env(callback_data->jvm);
    JNIEnv *env = jvm_env_context.env;
>>>>>>> f9cb644f
    if (env == NULL) {
        /* If we can't get an environment, then the JVM is probably shutting down.  Don't crash. */
        return;
    }
    if (error_code) {
        AWS_ASSERT(stream == NULL);
        jobject crt_exception = aws_jni_new_crt_exception_from_error_code(env, error_code);
        (*env)->CallVoidMethod(
            env, callback_data->java_async_callback, async_callback_properties.on_failure, crt_exception);
        (*env)->DeleteLocalRef(env, crt_exception);
        aws_http_stream_binding_release(env, callback_data->stream_binding);
    } else {
        /* Acquire for the native stream. The destroy callback for native stream will release the ref. */
        aws_http_stream_binding_acquire(callback_data->stream_binding);

        callback_data->stream_binding->native_stream = stream;
        jobject j_http_stream =
            aws_java_http_stream_from_native_new(env, callback_data->stream_binding, AWS_HTTP_VERSION_2);
        if (!j_http_stream) {
            jthrowable crt_exception = (*env)->ExceptionOccurred(env);
            AWS_ASSERT(crt_exception);
            (*env)->CallVoidMethod(
                env, callback_data->java_async_callback, async_callback_properties.on_failure, crt_exception);
            (*env)->DeleteLocalRef(env, crt_exception);
            (*env)->ExceptionClear(env);
            /* Release the refcount on binding for the java object that failed to be created. */
            aws_http_stream_binding_release(env, callback_data->stream_binding);
        } else {
            callback_data->stream_binding->java_http_stream_base = (*env)->NewGlobalRef(env, j_http_stream);
            (*env)->CallVoidMethod(
                env,
                callback_data->java_async_callback,
                async_callback_properties.on_success_with_object,
                callback_data->stream_binding->java_http_stream_base);
            (*env)->DeleteLocalRef(env, j_http_stream);
        }
    }
    AWS_FATAL_ASSERT(!aws_jni_check_and_clear_exception(env));
    JavaVM *jvm = callback_data->jvm;
    s_cleanup_sm_acquire_stream_callback_data(callback_data, env);
<<<<<<< HEAD
    aws_jni_release_thread_env(jvm, env, needs_detach);
=======
    aws_jni_release_thread_env(jvm, &jvm_env_context);
>>>>>>> f9cb644f
    /********** JNI ENV RELEASE **********/
}

JNIEXPORT void JNICALL Java_software_amazon_awssdk_crt_http_Http2StreamManager_http2StreamManagerAcquireStream(
    JNIEnv *env,
    jclass jni_class,
    jlong jni_stream_manager,
    jbyteArray marshalled_request,
    jobject jni_http_request_body_stream,
    jobject jni_http_response_callback_handler,
    jobject java_async_callback) {
    (void)jni_class;
    aws_cache_jni_ids(env);

    struct aws_http2_stream_manager_binding *sm_binding = (struct aws_http2_stream_manager_binding *)jni_stream_manager;
    struct aws_http2_stream_manager *stream_manager = sm_binding->stream_manager;

    if (!stream_manager) {
        aws_jni_throw_illegal_argument_exception(env, "Stream Manager can't be null");
        return;
    }

    if (!jni_http_response_callback_handler) {
        aws_jni_throw_illegal_argument_exception(
            env, "Http2StreamManager.acquireStream: Invalid jni_http_response_callback_handler");
        return;
    }
    if (!java_async_callback) {
        aws_jni_throw_illegal_argument_exception(env, "Http2StreamManager.acquireStream: Invalid async callback");
        return;
    }

    struct http_stream_binding *stream_binding = aws_http_stream_binding_new(env, jni_http_response_callback_handler);
    if (!stream_binding) {
        /* Exception already thrown */
        return;
    }

    stream_binding->native_request =
        aws_http_request_new_from_java_http_request(env, marshalled_request, jni_http_request_body_stream);
    if (stream_binding->native_request == NULL) {
        /* Exception already thrown */
        aws_http_stream_binding_release(env, stream_binding);
        return;
    }

    struct aws_http_make_request_options request_options = {
        .self_size = sizeof(request_options),
        .request = stream_binding->native_request,
        /* Set Callbacks */
        .on_response_headers = aws_java_http_stream_on_incoming_headers_fn,
        .on_response_header_block_done = aws_java_http_stream_on_incoming_header_block_done_fn,
        .on_response_body = aws_java_http_stream_on_incoming_body_fn,
        .on_complete = aws_java_http_stream_on_stream_complete_fn,
        .on_destroy = aws_java_http_stream_on_stream_destroy_fn,
        .user_data = stream_binding,
    };

    struct aws_allocator *allocator = aws_jni_get_allocator();
    struct aws_sm_acquire_stream_callback_data *callback_data =
        s_new_sm_acquire_stream_callback_data(env, allocator, stream_binding, java_async_callback);

    struct aws_http2_stream_manager_acquire_stream_options acquire_options = {
        .options = &request_options,
        .callback = s_on_stream_acquired,
        .user_data = callback_data,
    };

    aws_http2_stream_manager_acquire_stream(sm_binding->stream_manager, &acquire_options);
}

JNIEXPORT void JNICALL Java_software_amazon_awssdk_crt_http_Http2StreamManager_http2StreamManagerRelease(
    JNIEnv *env,
    jclass jni_class,
    jlong jni_stream_manager) {
    (void)jni_class;
    aws_cache_jni_ids(env);

    struct aws_http2_stream_manager_binding *sm_binding = (struct aws_http2_stream_manager_binding *)jni_stream_manager;
    struct aws_http2_stream_manager *stream_manager = sm_binding->stream_manager;

    if (!stream_manager) {
        aws_jni_throw_runtime_exception(env, "Stream Manager can't be null");
        return;
    }

    AWS_LOGF_DEBUG(AWS_LS_HTTP_CONNECTION, "Releasing StreamManager: id: %p", (void *)stream_manager);
    aws_http2_stream_manager_release(stream_manager);
}

JNIEXPORT jobject JNICALL Java_software_amazon_awssdk_crt_http_Http2StreamManager_http2StreamManagerFetchMetrics(
    JNIEnv *env,
    jclass jni_class,
    jlong jni_stream_manager) {
    (void)jni_class;
    aws_cache_jni_ids(env);

    struct aws_http2_stream_manager_binding *sm_binding = (struct aws_http2_stream_manager_binding *)jni_stream_manager;
    struct aws_http2_stream_manager *stream_manager = sm_binding->stream_manager;

    if (!stream_manager) {
        aws_jni_throw_runtime_exception(env, "Stream Manager can't be null");
        return NULL;
    }

    struct aws_http_manager_metrics metrics;
    aws_http2_stream_manager_fetch_metrics(stream_manager, &metrics);

    return (*env)->NewObject(
        env,
        http_manager_metrics_properties.http_manager_metrics_class,
        http_manager_metrics_properties.constructor_method_id,
        (jlong)metrics.available_concurrency,
        (jlong)metrics.pending_concurrency_acquires,
        (jlong)metrics.leased_concurrency);
}<|MERGE_RESOLUTION|>--- conflicted
+++ resolved
@@ -64,13 +64,8 @@
 
     struct aws_http2_stream_manager_binding *binding = (struct aws_http2_stream_manager_binding *)user_data;
     /********** JNI ENV ACQUIRE **********/
-<<<<<<< HEAD
-    bool needs_detach = false;
-    JNIEnv *env = aws_jni_acquire_thread_env(binding->jvm, &needs_detach);
-=======
     struct aws_jvm_env_context jvm_env_context = aws_jni_acquire_thread_env(binding->jvm);
     JNIEnv *env = jvm_env_context.env;
->>>>>>> f9cb644f
     if (env == NULL) {
         /* If we can't get an environment, then the JVM is probably shutting down.  Don't crash. */
         return;
@@ -88,11 +83,7 @@
     /* We're done with this wrapper, free it. */
     JavaVM *jvm = binding->jvm;
     s_destroy_manager_binding(binding, env);
-<<<<<<< HEAD
-    aws_jni_release_thread_env(jvm, env, needs_detach);
-=======
     aws_jni_release_thread_env(jvm, &jvm_env_context);
->>>>>>> f9cb644f
     /********** JNI ENV RELEASE **********/
 }
 
@@ -317,13 +308,8 @@
 static void s_on_stream_acquired(struct aws_http_stream *stream, int error_code, void *user_data) {
     struct aws_sm_acquire_stream_callback_data *callback_data = user_data;
     /********** JNI ENV ACQUIRE **********/
-<<<<<<< HEAD
-    bool needs_detach = false;
-    JNIEnv *env = aws_jni_acquire_thread_env(callback_data->jvm, &needs_detach);
-=======
     struct aws_jvm_env_context jvm_env_context = aws_jni_acquire_thread_env(callback_data->jvm);
     JNIEnv *env = jvm_env_context.env;
->>>>>>> f9cb644f
     if (env == NULL) {
         /* If we can't get an environment, then the JVM is probably shutting down.  Don't crash. */
         return;
@@ -364,11 +350,7 @@
     AWS_FATAL_ASSERT(!aws_jni_check_and_clear_exception(env));
     JavaVM *jvm = callback_data->jvm;
     s_cleanup_sm_acquire_stream_callback_data(callback_data, env);
-<<<<<<< HEAD
-    aws_jni_release_thread_env(jvm, env, needs_detach);
-=======
     aws_jni_release_thread_env(jvm, &jvm_env_context);
->>>>>>> f9cb644f
     /********** JNI ENV RELEASE **********/
 }
 
