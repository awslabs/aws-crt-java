/**
 * Copyright Amazon.com, Inc. or its affiliates. All Rights Reserved.
 * SPDX-License-Identifier: Apache-2.0.
 */

#include "crt.h"
#include "java_class_ids.h"

#include <http_proxy_options.h>
#include <jni.h>
#include <string.h>

#include <aws/common/condition_variable.h>
#include <aws/common/string.h>

#include <aws/io/channel_bootstrap.h>
#include <aws/io/event_loop.h>
#include <aws/io/logging.h>
#include <aws/io/socket.h>
#include <aws/io/tls_channel_handler.h>

#include <aws/http/connection.h>
#include <aws/http/connection_manager.h>
#include <aws/http/http.h>
#include <aws/http/proxy.h>
#include <http_proxy_options_environment_variable.h>

#include "http_connection_manager.h"

/* on 32-bit platforms, casting pointers to longs throws a warning we don't need */
#if UINTPTR_MAX == 0xffffffff
#    if defined(_MSC_VER)
#        pragma warning(push)
#        pragma warning(disable : 4305) /* 'type cast': truncation from 'jlong' to 'jni_tls_ctx_options *' */
#    else
#        pragma GCC diagnostic push
#        pragma GCC diagnostic ignored "-Wpointer-to-int-cast"
#        pragma GCC diagnostic ignored "-Wint-to-pointer-cast"
#    endif
#endif

/*
 * Connection manager binding, persists across the lifetime of the native object.
 */
struct http_connection_manager_binding {
    JavaVM *jvm;
    jobject java_http_conn_manager;
    struct aws_http_connection_manager *manager;
};

static void s_destroy_manager_binding(struct http_connection_manager_binding *binding, JNIEnv *env) {
    if (binding == NULL || env == NULL) {
        return;
    }

    if (binding->java_http_conn_manager != NULL) {
        (*env)->DeleteGlobalRef(env, binding->java_http_conn_manager);
    }

    aws_mem_release(aws_jni_get_allocator(), binding);
}

static void s_on_http_conn_manager_shutdown_complete_callback(void *user_data) {

    struct http_connection_manager_binding *binding = (struct http_connection_manager_binding *)user_data;

    /********** JNI ENV ACQUIRE **********/
<<<<<<< HEAD
    bool needs_detach = false;
    JNIEnv *env = aws_jni_acquire_thread_env(binding->jvm, &needs_detach);
=======
    struct aws_jvm_env_context jvm_env_context = aws_jni_acquire_thread_env(binding->jvm);
    JNIEnv *env = jvm_env_context.env;
>>>>>>> f9cb644f
    if (env == NULL) {
        /* If we can't get an environment, then the JVM is probably shutting down.  Don't crash. */
        return;
    }

    AWS_LOGF_DEBUG(AWS_LS_HTTP_CONNECTION_MANAGER, "ConnManager Shutdown Complete");
    if (binding->java_http_conn_manager != NULL) {
        (*env)->CallVoidMethod(
            env, binding->java_http_conn_manager, http_client_connection_manager_properties.onShutdownComplete);

        AWS_FATAL_ASSERT(!aws_jni_check_and_clear_exception(env));
    }

    // We're done with this wrapper, free it.
    JavaVM *jvm = binding->jvm;
    s_destroy_manager_binding(binding, env);
<<<<<<< HEAD
    aws_jni_release_thread_env(jvm, env, needs_detach);
=======
    aws_jni_release_thread_env(jvm, &jvm_env_context);
>>>>>>> f9cb644f
    /********** JNI ENV RELEASE **********/
}

JNIEXPORT jlong JNICALL Java_software_amazon_awssdk_crt_http_HttpClientConnectionManager_httpClientConnectionManagerNew(
    JNIEnv *env,
    jclass jni_class,
    jobject conn_manager_jobject,
    jlong jni_client_bootstrap,
    jlong jni_socket_options,
    jlong jni_tls_ctx,
    jlong jni_tls_connection_options,
    jlong jni_window_size,
    jbyteArray jni_endpoint,
    jint jni_port,
    jint jni_max_conns,
    jint jni_proxy_connection_type,
    jbyteArray jni_proxy_host,
    jint jni_proxy_port,
    jlong jni_proxy_tls_context,
    jint jni_proxy_authorization_type,
    jbyteArray jni_proxy_authorization_username,
    jbyteArray jni_proxy_authorization_password,
    jbyteArray jni_no_proxy_hosts,
    jint jni_environment_variable_proxy_connection_type,
    jlong jni_environment_variable_proxy_tls_connection_options,
    jint jni_environment_variable_type,
    jboolean jni_manual_window_management,
    jlong jni_max_connection_idle_in_milliseconds,
    jlong jni_monitoring_throughput_threshold_in_bytes_per_second,
    jint jni_monitoring_failure_interval_in_seconds,
    jint jni_expected_protocol_version,
    jlong jni_max_pending_connection_acquisitions,
    jlong jni_connection_acquisition_timeout_ms,
    jlong jni_response_first_byte_timeout_ms) {

    (void)jni_class;
    (void)jni_expected_protocol_version;
    aws_cache_jni_ids(env);

    struct aws_client_bootstrap *client_bootstrap = (struct aws_client_bootstrap *)jni_client_bootstrap;
    struct aws_socket_options *socket_options = (struct aws_socket_options *)jni_socket_options;
    struct aws_tls_ctx *tls_ctx = (struct aws_tls_ctx *)jni_tls_ctx;
    struct aws_tls_connection_options *tls_connection_options =
        (struct aws_tls_connection_options *)jni_tls_connection_options;
    struct http_connection_manager_binding *binding = NULL;

    if (!client_bootstrap) {
        aws_jni_throw_runtime_exception(env, "ClientBootstrap can't be null");
        return (jlong)NULL;
    }

    if (!socket_options) {
        aws_jni_throw_runtime_exception(env, "SocketOptions can't be null");
        return (jlong)NULL;
    }

    struct aws_allocator *allocator = aws_jni_get_allocator();
    struct aws_byte_cursor endpoint = aws_jni_byte_cursor_from_jbyteArray_acquire(env, jni_endpoint);

    size_t window_size;
    if (aws_size_t_from_java(env, &window_size, jni_window_size, "Initial window size")) {
        goto cleanup;
    }

    if (jni_max_conns <= 0) {
        aws_jni_throw_runtime_exception(env, "Max Connections must be > 0");
        goto cleanup;
    }

    uint32_t port = (uint32_t)jni_port;

    bool new_tls_conn_opts = (jni_tls_ctx != 0 && !tls_connection_options);

    struct aws_tls_connection_options tls_conn_options;
    AWS_ZERO_STRUCT(tls_conn_options);
    if (new_tls_conn_opts) {
        aws_tls_connection_options_init_from_ctx(&tls_conn_options, tls_ctx);
        aws_tls_connection_options_set_server_name(&tls_conn_options, allocator, &endpoint);
        tls_connection_options = &tls_conn_options;
    }

    binding = aws_mem_calloc(allocator, 1, sizeof(struct http_connection_manager_binding));
    AWS_FATAL_ASSERT(binding);
    binding->java_http_conn_manager = (*env)->NewGlobalRef(env, conn_manager_jobject);

    jint jvmresult = (*env)->GetJavaVM(env, &binding->jvm);
    (void)jvmresult;
    AWS_FATAL_ASSERT(jvmresult == 0);

    struct aws_http_connection_manager_options manager_options;
    AWS_ZERO_STRUCT(manager_options);

    manager_options.bootstrap = client_bootstrap;
    manager_options.initial_window_size = window_size;
    manager_options.socket_options = socket_options;
    manager_options.tls_connection_options = tls_connection_options;
    manager_options.host = endpoint;
    manager_options.port = port;
    manager_options.max_connections = (size_t)jni_max_conns;
    manager_options.shutdown_complete_callback = &s_on_http_conn_manager_shutdown_complete_callback;
    manager_options.shutdown_complete_user_data = binding;
    manager_options.monitoring_options = NULL;
    /* TODO: this variable needs to be renamed in aws-c-http. Come back and change it next revision. */
    manager_options.enable_read_back_pressure = jni_manual_window_management;
    manager_options.max_connection_idle_in_milliseconds = jni_max_connection_idle_in_milliseconds;
    manager_options.max_pending_connection_acquisitions = jni_max_pending_connection_acquisitions;
    manager_options.connection_acquisition_timeout_ms = jni_connection_acquisition_timeout_ms;
    manager_options.response_first_byte_timeout_ms = jni_response_first_byte_timeout_ms;

    struct aws_http_connection_monitoring_options monitoring_options;
    AWS_ZERO_STRUCT(monitoring_options);
    if (jni_monitoring_throughput_threshold_in_bytes_per_second >= 0 &&
        jni_monitoring_failure_interval_in_seconds >= 2) {
        monitoring_options.minimum_throughput_bytes_per_second =
            jni_monitoring_throughput_threshold_in_bytes_per_second;
        monitoring_options.allowable_throughput_failure_interval_seconds = jni_monitoring_failure_interval_in_seconds;

        manager_options.monitoring_options = &monitoring_options;
    }

    struct aws_http_proxy_options proxy_options;
    AWS_ZERO_STRUCT(proxy_options);

    struct aws_tls_connection_options proxy_tls_conn_options;
    AWS_ZERO_STRUCT(proxy_tls_conn_options);

    aws_http_proxy_options_jni_init(
        env,
        &proxy_options,
        jni_proxy_connection_type,
        &proxy_tls_conn_options,
        jni_proxy_host,
        jni_proxy_port,
        jni_proxy_authorization_username,
        jni_proxy_authorization_password,
        jni_no_proxy_hosts,
        jni_proxy_authorization_type,
        (struct aws_tls_ctx *)jni_proxy_tls_context);

    if (jni_proxy_host != NULL) {
        manager_options.proxy_options = &proxy_options;
    }

    struct proxy_env_var_settings proxy_ev_settings;
    AWS_ZERO_STRUCT(proxy_ev_settings);

    aws_http_proxy_environment_variable_setting_jni_init(
        &proxy_ev_settings,
        jni_environment_variable_proxy_connection_type,
        jni_environment_variable_type,
        (struct aws_tls_connection_options *)jni_environment_variable_proxy_tls_connection_options);

    manager_options.proxy_ev_settings = &proxy_ev_settings;

    binding->manager = aws_http_connection_manager_new(allocator, &manager_options);
    if (binding->manager == NULL) {
        aws_jni_throw_runtime_exception(
            env, "Failed to create connection manager: %s", aws_error_str(aws_last_error()));
    }

    aws_http_proxy_options_jni_clean_up(
        env,
        &proxy_options,
        jni_proxy_host,
        jni_proxy_authorization_username,
        jni_proxy_authorization_password,
        jni_no_proxy_hosts);

    if (new_tls_conn_opts) {
        aws_tls_connection_options_clean_up(&tls_conn_options);
    }

cleanup:
    aws_jni_byte_cursor_from_jbyteArray_release(env, jni_endpoint, endpoint);

    if (binding->manager == NULL) {
        s_destroy_manager_binding(binding, env);
        binding = NULL;
    }

    return (jlong)binding;
}

JNIEXPORT void JNICALL
    Java_software_amazon_awssdk_crt_http_HttpClientConnectionManager_httpClientConnectionManagerRelease(
        JNIEnv *env,
        jclass jni_class,
        jlong jni_conn_manager_binding) {

    (void)jni_class;
    aws_cache_jni_ids(env);

    struct http_connection_manager_binding *binding =
        (struct http_connection_manager_binding *)jni_conn_manager_binding;
    struct aws_http_connection_manager *conn_manager = binding->manager;

    if (!conn_manager) {
        aws_jni_throw_runtime_exception(env, "Connection Manager can't be null");
        return;
    }

    AWS_LOGF_DEBUG(AWS_LS_HTTP_CONNECTION, "Releasing ConnManager: id: %p", (void *)conn_manager);
    aws_http_connection_manager_release(conn_manager);
}

/********************************************************************************************************************/

static void s_destroy_connection_binding(struct aws_http_connection_binding *binding, JNIEnv *env) {
    if (binding == NULL || env == NULL) {
        return;
    }

    if (binding->java_acquire_connection_future != NULL) {
        (*env)->DeleteGlobalRef(env, binding->java_acquire_connection_future);
    }

    if (binding->manager != NULL && binding->connection != NULL) {
        aws_http_connection_manager_release_connection(binding->manager, binding->connection);
    }

    aws_mem_release(aws_jni_get_allocator(), binding);
}

static void s_on_http_conn_acquisition_callback(
    struct aws_http_connection *connection,
    int error_code,
    void *user_data) {

    struct aws_http_connection_binding *binding = (struct aws_http_connection_binding *)user_data;
    binding->connection = connection;

    /********** JNI ENV ACQUIRE **********/
<<<<<<< HEAD
    bool needs_detach = false;
    JNIEnv *env = aws_jni_acquire_thread_env(binding->jvm, &needs_detach);
=======
    struct aws_jvm_env_context jvm_env_context = aws_jni_acquire_thread_env(binding->jvm);
    JNIEnv *env = jvm_env_context.env;
>>>>>>> f9cb644f
    if (env == NULL) {
        /* If we can't get an environment, then the JVM is probably shutting down.  Don't crash. */
        return;
    }

    jint jni_error_code = (jint)error_code;

    AWS_LOGF_DEBUG(
        AWS_LS_HTTP_CONNECTION,
        "ConnManager Acquired Conn: conn: %p, manager: %p, err_code: %d,  err_str: %s",
        (void *)connection,
        (void *)binding->manager,
        error_code,
        aws_error_str(error_code));

    JavaVM *jvm = binding->jvm;
    (*env)->CallStaticVoidMethod(
        env,
        http_client_connection_properties.http_client_connection_class,
        http_client_connection_properties.on_connection_acquired_method_id,
        binding->java_acquire_connection_future,
        (jlong)binding,
        jni_error_code);

    AWS_FATAL_ASSERT(!aws_jni_check_and_clear_exception(env));

    if (error_code) {
        s_destroy_connection_binding(binding, env);
    }

<<<<<<< HEAD
    aws_jni_release_thread_env(jvm, env, needs_detach);
=======
    aws_jni_release_thread_env(jvm, &jvm_env_context);
>>>>>>> f9cb644f
    /********** JNI ENV RELEASE **********/
}

JNIEXPORT void JNICALL
    Java_software_amazon_awssdk_crt_http_HttpClientConnectionManager_httpClientConnectionManagerAcquireConnection(
        JNIEnv *env,
        jclass jni_class,
        jlong jni_conn_manager_binding,
        jobject acquire_future) {

    (void)jni_class;
    aws_cache_jni_ids(env);

    struct http_connection_manager_binding *manager_binding =
        (struct http_connection_manager_binding *)jni_conn_manager_binding;
    struct aws_http_connection_manager *conn_manager = manager_binding->manager;

    if (!conn_manager) {
        aws_jni_throw_runtime_exception(env, "Connection Manager can't be null");
        return;
    }

    jobject future_ref = (*env)->NewGlobalRef(env, acquire_future);
    if (future_ref == NULL) {
        aws_jni_throw_runtime_exception(
            env, "httpClientConnectionManagerAcquireConnection: failed to obtain ref to future");
        return;
    }

    AWS_LOGF_DEBUG(AWS_LS_HTTP_CONNECTION, "Requesting a new connection from conn_manager: %p", (void *)conn_manager);

    struct aws_allocator *allocator = aws_jni_get_allocator();
    struct aws_http_connection_binding *connection_binding =
        aws_mem_calloc(allocator, 1, sizeof(struct aws_http_connection_binding));
    connection_binding->java_acquire_connection_future = future_ref;
    connection_binding->manager = conn_manager;

    jint jvmresult = (*env)->GetJavaVM(env, &connection_binding->jvm);
    (void)jvmresult;
    AWS_FATAL_ASSERT(jvmresult == 0);

    aws_http_connection_manager_acquire_connection(
        conn_manager, &s_on_http_conn_acquisition_callback, (void *)connection_binding);
}

JNIEXPORT void JNICALL Java_software_amazon_awssdk_crt_http_HttpClientConnection_httpClientConnectionReleaseManaged(
    JNIEnv *env,
    jclass jni_class,
    jlong jni_connection_binding) {

    (void)jni_class;
    aws_cache_jni_ids(env);

    struct aws_http_connection_binding *binding = (struct aws_http_connection_binding *)jni_connection_binding;

    struct aws_http_connection_manager *conn_manager = binding->manager;
    struct aws_http_connection *conn = binding->connection;

    if (!conn_manager) {
        aws_jni_throw_runtime_exception(env, "Connection Manager can't be null");
        return;
    }

    if (!conn) {
        aws_jni_throw_runtime_exception(env, "Connection can't be null");
        return;
    }

    AWS_LOGF_DEBUG(
        AWS_LS_HTTP_CONNECTION,
        "ConnManager Releasing Conn: manager: %p, conn: %p",
        (void *)conn_manager,
        (void *)conn);

    s_destroy_connection_binding(binding, env);
}

JNIEXPORT jobject JNICALL
    Java_software_amazon_awssdk_crt_http_HttpClientConnectionManager_httpConnectionManagerFetchMetrics(
        JNIEnv *env,
        jclass jni_class,
        jlong jni_conn_manager_binding) {
    (void)jni_class;
    aws_cache_jni_ids(env);

    struct http_connection_manager_binding *manager_binding =
        (struct http_connection_manager_binding *)jni_conn_manager_binding;
    struct aws_http_connection_manager *conn_manager = manager_binding->manager;

    if (!conn_manager) {
        aws_jni_throw_runtime_exception(env, "Connection Manager can't be null");
        return NULL;
    }

    struct aws_http_manager_metrics metrics;
    aws_http_connection_manager_fetch_metrics(conn_manager, &metrics);

    return (*env)->NewObject(
        env,
        http_manager_metrics_properties.http_manager_metrics_class,
        http_manager_metrics_properties.constructor_method_id,
        (jlong)metrics.available_concurrency,
        (jlong)metrics.pending_concurrency_acquires,
        (jlong)metrics.leased_concurrency);
}

#if UINTPTR_MAX == 0xffffffff
#    if defined(_MSC_VER)
#        pragma warning(pop)
#    else
#        pragma GCC diagnostic pop
#    endif
#endif<|MERGE_RESOLUTION|>--- conflicted
+++ resolved
@@ -65,13 +65,8 @@
     struct http_connection_manager_binding *binding = (struct http_connection_manager_binding *)user_data;
 
     /********** JNI ENV ACQUIRE **********/
-<<<<<<< HEAD
-    bool needs_detach = false;
-    JNIEnv *env = aws_jni_acquire_thread_env(binding->jvm, &needs_detach);
-=======
     struct aws_jvm_env_context jvm_env_context = aws_jni_acquire_thread_env(binding->jvm);
     JNIEnv *env = jvm_env_context.env;
->>>>>>> f9cb644f
     if (env == NULL) {
         /* If we can't get an environment, then the JVM is probably shutting down.  Don't crash. */
         return;
@@ -88,11 +83,7 @@
     // We're done with this wrapper, free it.
     JavaVM *jvm = binding->jvm;
     s_destroy_manager_binding(binding, env);
-<<<<<<< HEAD
-    aws_jni_release_thread_env(jvm, env, needs_detach);
-=======
     aws_jni_release_thread_env(jvm, &jvm_env_context);
->>>>>>> f9cb644f
     /********** JNI ENV RELEASE **********/
 }
 
@@ -325,13 +316,8 @@
     binding->connection = connection;
 
     /********** JNI ENV ACQUIRE **********/
-<<<<<<< HEAD
-    bool needs_detach = false;
-    JNIEnv *env = aws_jni_acquire_thread_env(binding->jvm, &needs_detach);
-=======
     struct aws_jvm_env_context jvm_env_context = aws_jni_acquire_thread_env(binding->jvm);
     JNIEnv *env = jvm_env_context.env;
->>>>>>> f9cb644f
     if (env == NULL) {
         /* If we can't get an environment, then the JVM is probably shutting down.  Don't crash. */
         return;
@@ -362,11 +348,7 @@
         s_destroy_connection_binding(binding, env);
     }
 
-<<<<<<< HEAD
-    aws_jni_release_thread_env(jvm, env, needs_detach);
-=======
     aws_jni_release_thread_env(jvm, &jvm_env_context);
->>>>>>> f9cb644f
     /********** JNI ENV RELEASE **********/
 }
 
