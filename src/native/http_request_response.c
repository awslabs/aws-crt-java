--- conflicted
+++ resolved
@@ -278,7 +278,6 @@
     http_stream_callback_destroy(env, callback);
 }
 
-<<<<<<< HEAD
 jobjectArray aws_java_http_headers_from_native(JNIEnv *env, struct aws_http_headers *headers) {
     (void)headers;
     jobjectArray ret;
@@ -307,9 +306,6 @@
 }
 
 static jobject s_make_request_general(
-=======
-JNIEXPORT jobject JNICALL Java_software_amazon_awssdk_crt_http_HttpClientConnection_httpClientConnectionMakeRequest(
->>>>>>> 63d445f1
     JNIEnv *env,
     jlong jni_connection,
     jbyteArray marshalled_request,
