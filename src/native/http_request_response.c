--- conflicted
+++ resolved
@@ -256,16 +256,10 @@
 }
 
 void aws_java_http_stream_on_stream_complete_fn(struct aws_http_stream *stream, int error_code, void *user_data) {
-
-<<<<<<< HEAD
     struct http_stream_binding *callback = (struct http_stream_binding *)user_data;
-    JNIEnv *env = aws_jni_get_thread_env(callback->jvm);
-=======
-    struct http_stream_callback_data *callback = (struct http_stream_callback_data *)user_data;
 
     /********** JNI ENV ACQUIRE **********/
     JNIEnv *env = aws_jni_acquire_thread_env(callback->jvm);
->>>>>>> f168b193
     if (env == NULL) {
         /* If we can't get an environment, then the JVM is probably shutting down.  Don't crash. */
         return;
@@ -285,14 +279,10 @@
         aws_http_connection_close(aws_http_stream_get_connection(stream));
     }
 
-<<<<<<< HEAD
+    JavaVM *jvm = callback->jvm;
     aws_http_stream_binding_destroy(env, callback);
-=======
-    JavaVM *jvm = callback->jvm;
-    http_stream_callback_destroy(env, callback);
     aws_jni_release_thread_env(jvm, env);
     /********** JNI ENV RELEASE **********/
->>>>>>> f168b193
 }
 
 jobjectArray aws_java_http_headers_from_native(JNIEnv *env, struct aws_http_headers *headers) {
