/*
 * Copyright 2010-2019 Amazon.com, Inc. or its affiliates. All Rights Reserved.
 *
 * Licensed under the Apache License, Version 2.0 (the "License").
 * You may not use this file except in compliance with the License.
 * A copy of the License is located at
 *
 *  http://aws.amazon.com/apache2.0
 *
 * or in the "license" file accompanying this file. This file is distributed
 * on an "AS IS" BASIS, WITHOUT WARRANTIES OR CONDITIONS OF ANY KIND, either
 * express or implied. See the License for the specific language governing
 * permissions and limitations under the License.
 */

#include <crt.h>
#include <jni.h>

#include <aws/common/mutex.h>
#include <aws/http/connection.h>
#include <aws/http/http.h>
#include <aws/http/request_response.h>
#include <aws/io/logging.h>
#include <aws/io/stream.h>

#include "http_request_body_stream.h"

#if _MSC_VER
#    pragma warning(disable : 4204) /* non-constant aggregate initializer */
#endif

/* on 32-bit platforms, casting pointers to longs throws a warning we don't need */
#if UINTPTR_MAX == 0xffffffff
#    if defined(_MSC_VER)
#        pragma warning(push)
#        pragma warning(disable : 4305) /* 'type cast': truncation from 'jlong' to 'jni_tls_ctx_options *' */
#    else
#        pragma GCC diagnostic push
#        pragma GCC diagnostic ignored "-Wpointer-to-int-cast"
#        pragma GCC diagnostic ignored "-Wint-to-pointer-cast"
#    endif
#endif

static struct {
    jclass header_class;
    jmethodID constructor;
    jfieldID name;
    jfieldID value;
} s_http_header;

void s_cache_http_header(JNIEnv *env) {
    jclass cls = (*env)->FindClass(env, "software/amazon/awssdk/crt/http/HttpHeader");
    AWS_FATAL_ASSERT(cls);
    s_http_header.header_class = cls;

    s_http_header.constructor = (*env)->GetMethodID(env, cls, "<init>", "()V");
    AWS_FATAL_ASSERT(s_http_header.constructor);

    s_http_header.name = (*env)->GetFieldID(env, cls, "name", "[B");
    AWS_FATAL_ASSERT(s_http_header.name);

    s_http_header.value = (*env)->GetFieldID(env, cls, "value", "[B");
    AWS_FATAL_ASSERT(s_http_header.value);

    // FindClass() returns local JNI references that become eligible for GC once this native method returns to Java.
    // Call NewGlobalRef() so that this class reference doesn't get Garbage collected.
    s_http_header.header_class = (*env)->NewGlobalRef(env, s_http_header.header_class);
}

static struct {
    jclass stream_class;
    jmethodID constructor;
    jmethodID close;
} s_http_stream_handler;

void s_cache_http_stream(JNIEnv *env) {
    jclass cls = (*env)->FindClass(env, "software/amazon/awssdk/crt/http/HttpStream");
    AWS_FATAL_ASSERT(cls);
    s_http_stream_handler.stream_class = cls;

    // FindClass() returns local JNI references that become eligible for GC once this native method returns to Java.
    // Call NewGlobalRef() so that this class reference doesn't get Garbage collected.
    s_http_stream_handler.stream_class = (*env)->NewGlobalRef(env, s_http_stream_handler.stream_class);

    s_http_stream_handler.constructor = (*env)->GetMethodID(env, cls, "<init>", "(J)V");
    AWS_FATAL_ASSERT(s_http_stream_handler.constructor);

    s_http_stream_handler.close = (*env)->GetMethodID(env, cls, "close", "()V");
    AWS_FATAL_ASSERT(s_http_stream_handler.close);
}

static jobject s_java_http_stream_from_native_new(JNIEnv *env, struct aws_http_stream *stream) {
    jlong jni_native_ptr = (jlong)stream;
    AWS_ASSERT(jni_native_ptr);
    return (*env)->NewObject(
        env, s_http_stream_handler.stream_class, s_http_stream_handler.constructor, jni_native_ptr);
}

static void s_java_http_stream_from_native_delete(JNIEnv *env, jobject jHttpStream) {
    // Delete our reference to the HttpStream Object from the JVM.
    (*env)->DeleteGlobalRef(env, jHttpStream);
}

/*******************************************************************************
 * http_stream_callback_data - carries around data needed by the various http request
 * callbacks.
 ******************************************************************************/
struct http_stream_callback_data {
    struct aws_mutex setup_lock;
    JavaVM *jvm;

    // TEMP: Until Java API changes to match "H1B" native HTTP API,
    // create aws_http_message and aws_input_stream under the hood.
    struct aws_http_message *native_request;
    struct aws_input_stream *outgoing_body_stream;

    jobject java_http_response_stream_handler;
    jobject java_http_stream;
};

static void http_stream_callback_destroy(JNIEnv *env, struct http_stream_callback_data *callback) {

    if (callback == NULL) {
        return;
    }

    if (callback->java_http_stream) {
        s_java_http_stream_from_native_delete(env, callback->java_http_stream);
    }

    if (callback->java_http_response_stream_handler != NULL) {
        (*env)->DeleteGlobalRef(env, callback->java_http_response_stream_handler);
    }

    if (callback->native_request) {
        struct aws_input_stream *input_stream = aws_http_message_get_body_stream(callback->native_request);
        if (input_stream != NULL) {
            aws_input_stream_destroy(input_stream);
        }

        aws_http_message_destroy(callback->native_request);
    }

    aws_mutex_clean_up(&callback->setup_lock);

    aws_mem_release(aws_jni_get_allocator(), callback);
}

// If error occurs, A Java exception is thrown and NULL is returned.
static struct http_stream_callback_data *http_stream_callback_alloc(
    JNIEnv *env,
    jobject java_callback_handler,
    jobject java_request_body_stream) {

    struct aws_allocator *allocator = aws_jni_get_allocator();
    struct http_stream_callback_data *callback = aws_mem_calloc(allocator, 1, sizeof(struct http_stream_callback_data));
<<<<<<< HEAD
    if (!callback) {
        aws_jni_throw_runtime_exception(env, "HttpClientConnection.MakeRequest: failed");
        goto on_error;
    }
=======
    AWS_FATAL_ASSERT(callback);
>>>>>>> c5723575

    // GetJavaVM() reference doesn't need a NewGlobalRef() call since it's global by default
    jint jvmresult = (*env)->GetJavaVM(env, &callback->jvm);
    (void)jvmresult;
    AWS_FATAL_ASSERT(jvmresult == 0);

    aws_mutex_init(&callback->setup_lock);

    callback->outgoing_body_stream =
        aws_input_stream_new_from_java_http_request_body_stream(allocator, env, java_request_body_stream);
    if (callback->outgoing_body_stream == NULL) {
        aws_jni_throw_runtime_exception(env, "HttpClientConnection.MakeRequest: failed");
        goto on_error;
    }

    callback->native_request = aws_http_message_new_request(allocator);
<<<<<<< HEAD
    if (!callback->native_request) {
        aws_jni_throw_runtime_exception(env, "HttpClientConnection.MakeRequest: failed");
        goto on_error;
    }
=======
    AWS_FATAL_ASSERT(callback->native_request);
>>>>>>> c5723575

    aws_http_message_set_body_stream(callback->native_request, callback->outgoing_body_stream);

<<<<<<< HEAD
    callback->java_http_response_stream_handler = (*env)->NewGlobalRef(env, java_callback_handler);
    if (!callback->java_http_response_stream_handler) {
        goto on_error;
    }

    return callback;

on_error:
=======
    callback->java_crt_http_callback_handler = (*env)->NewGlobalRef(env, java_callback_handler);
    AWS_FATAL_ASSERT(callback->java_crt_http_callback_handler);

    return callback;
}

static void http_stream_callback_release(JNIEnv *env, struct http_stream_callback_data *callback) {

    if (callback->java_http_stream) {
        s_java_http_stream_from_native_delete(env, callback->java_http_stream);
    }
>>>>>>> c5723575

    http_stream_callback_destroy(env, callback);

    return NULL;
}

// Return whether the Java HttpStream object was successfully created.
static bool http_stream_callback_is_valid(struct http_stream_callback_data *callback) {
    // Lock to be sure that the setup attempt is finished
    aws_mutex_lock(&callback->setup_lock);
    bool is_setup = (callback->java_http_stream != NULL);
    aws_mutex_unlock(&callback->setup_lock);
    return is_setup;
}

/* HttpStreamResponseHandler Java Methods */
static struct {
    jmethodID onResponseHeaders;
    jmethodID onResponseHeadersDone;
    jmethodID onResponseBody;
    jmethodID onResponseComplete;
} s_http_stream_response_handler;

void s_cache_http_stream_response_handler(JNIEnv *env) {
    jclass cls = (*env)->FindClass(env, "software/amazon/awssdk/crt/http/HttpStreamResponseHandler");
    AWS_FATAL_ASSERT(cls);
    s_http_stream_response_handler.onResponseHeaders = (*env)->GetMethodID(
        env,
        cls,
        "onResponseHeaders",
        "(Lsoftware/amazon/awssdk/crt/http/HttpStream;II[Lsoftware/amazon/awssdk/crt/http/HttpHeader;)V");

    AWS_FATAL_ASSERT(s_http_stream_response_handler.onResponseHeaders);

    s_http_stream_response_handler.onResponseHeadersDone =
        (*env)->GetMethodID(env, cls, "onResponseHeadersDone", "(Lsoftware/amazon/awssdk/crt/http/HttpStream;I)V");
    AWS_FATAL_ASSERT(s_http_stream_response_handler.onResponseHeadersDone);

    s_http_stream_response_handler.onResponseBody =
        (*env)->GetMethodID(env, cls, "onResponseBody", "(Lsoftware/amazon/awssdk/crt/http/HttpStream;[B)I");
    AWS_FATAL_ASSERT(s_http_stream_response_handler.onResponseBody);

    s_http_stream_response_handler.onResponseComplete =
        (*env)->GetMethodID(env, cls, "onResponseComplete", "(Lsoftware/amazon/awssdk/crt/http/HttpStream;I)V");
    AWS_FATAL_ASSERT(s_http_stream_response_handler.onResponseComplete);
}

static jobjectArray s_java_headers_array_from_native(
    JNIEnv *env,
    const struct aws_http_header *header_array,
    size_t num_headers) {

    AWS_FATAL_ASSERT(s_http_header.header_class);
    AWS_FATAL_ASSERT(s_http_header.constructor);
    AWS_FATAL_ASSERT(s_http_header.name);
    AWS_FATAL_ASSERT(s_http_header.value);

    jobjectArray jArray = (*env)->NewObjectArray(env, (jsize)num_headers, s_http_header.header_class, NULL);

    for (size_t i = 0; i < num_headers; i++) {
        jobject jHeader = (*env)->NewObject(env, s_http_header.header_class, s_http_header.constructor);

        jbyteArray actual_name = aws_jni_byte_array_from_cursor(env, &(header_array[i].name));
        jbyteArray actual_value = aws_jni_byte_array_from_cursor(env, &(header_array[i].value));

        // Overwrite with actual values
        (*env)->SetObjectField(env, jHeader, s_http_header.name, actual_name);
        (*env)->SetObjectField(env, jHeader, s_http_header.value, actual_value);
        (*env)->SetObjectArrayElement(env, jArray, (jsize)i, jHeader);

        (*env)->DeleteLocalRef(env, actual_name);
        (*env)->DeleteLocalRef(env, actual_value);
        (*env)->DeleteLocalRef(env, jHeader);
    }

    return jArray;
}

static int s_on_incoming_headers_fn(
    struct aws_http_stream *stream,
    enum aws_http_header_block block_type,
    const struct aws_http_header *header_array,
    size_t num_headers,
    void *user_data) {

    struct http_stream_callback_data *callback = (struct http_stream_callback_data *)user_data;

    if (!http_stream_callback_is_valid(callback)) {
        return aws_raise_error(AWS_ERROR_INVALID_STATE);
    }

    int resp_status = -1;
    int err_code = aws_http_stream_get_incoming_response_status(stream, &resp_status);
    if (err_code != AWS_OP_SUCCESS) {
        AWS_LOGF_ERROR(AWS_LS_HTTP_STREAM, "id=%p: Invalid Incoming Response Status", (void *)stream);
        return AWS_OP_ERR;
    }

    JNIEnv *env = aws_jni_get_thread_env(callback->jvm);

    /* All New Java Objects created through JNI have Thread-local references in the current Environment Frame, and
     * won't be eligible for GC until either DeleteLocalRef or PopLocalFrame is called.
     *
     * Capacity is multiple of 4 since we will need at minimum 4 Java Objects for a single Header:
     *   - byte[] name, byte[] val, HttpHeader, HttpHeader[]
     */
    jint frameCapacity = (jint)(num_headers * 4);
    jint result = (*env)->EnsureLocalCapacity(env, frameCapacity);

    if (result != 0) {
        AWS_LOGF_ERROR(
            AWS_LS_HTTP_STREAM, "id=%p: Failed to EnsureLocalCapacity. Possibly OutOfMemory.", (void *)stream);
        return aws_raise_error(AWS_ERROR_HTTP_CALLBACK_FAILURE);
    }

    jobjectArray jHeaders = s_java_headers_array_from_native(env, header_array, num_headers);
    if (!jHeaders) {
        AWS_LOGF_ERROR(AWS_LS_HTTP_STREAM, "id=%p: Failed to create HttpHeaders", (void *)stream);
        return aws_raise_error(AWS_ERROR_HTTP_CALLBACK_FAILURE);
    }

    (*env)->CallVoidMethod(
        env,
        callback->java_http_response_stream_handler,
        s_http_stream_response_handler.onResponseHeaders,
        callback->java_http_stream,
        resp_status,
        (jint)block_type,
        jHeaders);

    (*env)->DeleteLocalRef(env, jHeaders);

    if ((*env)->ExceptionCheck(env)) {
        return aws_raise_error(AWS_ERROR_HTTP_CALLBACK_FAILURE);
    }

    return AWS_OP_SUCCESS;
}

static int s_on_incoming_header_block_done_fn(
    struct aws_http_stream *stream,
    enum aws_http_header_block block_type,
    void *user_data) {
    (void)stream;

    struct http_stream_callback_data *callback = (struct http_stream_callback_data *)user_data;

    if (!http_stream_callback_is_valid(callback)) {
        return aws_raise_error(AWS_ERROR_INVALID_STATE);
    }

    JNIEnv *env = aws_jni_get_thread_env(callback->jvm);
    jint jni_block_type = block_type;
    (*env)->CallVoidMethod(
        env,
        callback->java_http_response_stream_handler,
        s_http_stream_response_handler.onResponseHeadersDone,
        callback->java_http_stream,
        jni_block_type);

    if ((*env)->ExceptionCheck(env)) {
        return aws_raise_error(AWS_ERROR_HTTP_CALLBACK_FAILURE);
    }

    return AWS_OP_SUCCESS;
}

static int s_on_incoming_body_fn(struct aws_http_stream *stream, const struct aws_byte_cursor *data, void *user_data) {
    struct http_stream_callback_data *callback = (struct http_stream_callback_data *)user_data;

    if (!http_stream_callback_is_valid(callback)) {
        return aws_raise_error(AWS_ERROR_INVALID_STATE);
    }

    size_t total_window_increment = 0;

    JNIEnv *env = aws_jni_get_thread_env(callback->jvm);
    jbyteArray jni_payload = (*env)->NewByteArray(env, (jsize)data->len);
    (*env)->SetByteArrayRegion(env, jni_payload, 0, (jsize)data->len, (const signed char *)data->ptr);

    jint window_increment = (*env)->CallIntMethod(
        env,
        callback->java_http_response_stream_handler,
        s_http_stream_response_handler.onResponseBody,
        callback->java_http_stream,
        jni_payload);

    (*env)->DeleteLocalRef(env, jni_payload);

    if ((*env)->ExceptionCheck(env)) {
        AWS_LOGF_ERROR(AWS_LS_HTTP_STREAM, "id=%p: Received Exception from onResponseBody", (void *)stream);
        return aws_raise_error(AWS_ERROR_HTTP_CALLBACK_FAILURE);
    }

    if (window_increment < 0) {
        AWS_LOGF_ERROR(AWS_LS_HTTP_STREAM, "id=%p: Window Increment from onResponseBody < 0", (void *)stream);
        return aws_raise_error(AWS_ERROR_HTTP_CALLBACK_FAILURE);
    }

    total_window_increment += window_increment;

    if (total_window_increment > 0) {
        aws_http_stream_update_window(stream, total_window_increment);
    }

    return AWS_OP_SUCCESS;
}

static void s_on_stream_complete_fn(struct aws_http_stream *stream, int error_code, void *user_data) {

    struct http_stream_callback_data *callback = (struct http_stream_callback_data *)user_data;
    JNIEnv *env = aws_jni_get_thread_env(callback->jvm);

    // Don't invoke Java callbacks if Java HttpStream failed to completely setup
    if (http_stream_callback_is_valid(callback)) {

        jint jErrorCode = error_code;
        (*env)->CallVoidMethod(
            env,
            callback->java_http_response_stream_handler,
            s_http_stream_response_handler.onResponseComplete,
            callback->java_http_stream,
            jErrorCode);

        if ((*env)->ExceptionCheck(env)) {
            // Close the Connection if the Java Callback throws an Exception
            aws_http_connection_close(aws_http_stream_get_connection(stream));
        }
    }

    http_stream_callback_destroy(env, callback);
}

/* If error occurs, A Java exception is thrown and false is returned. */
static bool s_fill_out_request(
    JNIEnv *env,
    struct aws_http_message *request,
    jstring jni_method,
    jstring jni_uri,
    jobjectArray jni_headers) {

    struct aws_byte_cursor method_cursor = aws_jni_byte_cursor_from_jstring_acquire(env, jni_method);
    int result = aws_http_message_set_request_method(request, method_cursor);
    aws_jni_byte_cursor_from_jstring_release(env, jni_method, method_cursor);
    if (result != AWS_OP_SUCCESS) {
        aws_jni_throw_runtime_exception(env, "HttpClientConnection.MakeRequest: Unable to set Method");
        return false;
    }

    struct aws_byte_cursor path_cursor = aws_jni_byte_cursor_from_jstring_acquire(env, jni_uri);
    result = aws_http_message_set_request_path(request, path_cursor);
    aws_jni_byte_cursor_from_jstring_release(env, jni_uri, path_cursor);
    if (result != AWS_OP_SUCCESS) {
        aws_jni_throw_runtime_exception(env, "HttpClientConnection.MakeRequest: Unable to set Path");
        return false;
    }

    jsize num_headers = (*env)->GetArrayLength(env, jni_headers);
    for (jsize i = 0; i < num_headers; ++i) {
        jobject jHeader = (*env)->GetObjectArrayElement(env, jni_headers, i);
        jbyteArray jname = (*env)->GetObjectField(env, jHeader, s_http_header.name);
        jbyteArray jvalue = (*env)->GetObjectField(env, jHeader, s_http_header.value);

        const size_t name_len = (*env)->GetArrayLength(env, jname);
        const size_t value_len = (*env)->GetArrayLength(env, jvalue);

        jbyte *name = (*env)->GetPrimitiveArrayCritical(env, jname, NULL);
        struct aws_byte_cursor name_cursor = aws_byte_cursor_from_array(name, name_len);

        jbyte *value = (*env)->GetPrimitiveArrayCritical(env, jvalue, NULL);
        struct aws_byte_cursor value_cursor = aws_byte_cursor_from_array(value, value_len);

        struct aws_http_header c_header = {
            .name = name_cursor,
            .value = value_cursor,
        };

        result = aws_http_message_add_header(request, c_header);

        (*env)->ReleasePrimitiveArrayCritical(env, jname, name, 0);
        (*env)->ReleasePrimitiveArrayCritical(env, jvalue, value, 0);

        (*env)->DeleteLocalRef(env, jname);
        (*env)->DeleteLocalRef(env, jvalue);
        (*env)->DeleteLocalRef(env, jHeader);

        if (result != AWS_OP_SUCCESS) {
            aws_jni_throw_runtime_exception(env, "HttpClientConnection.MakeRequest: Header[%d] error", i);
            return false;
        }
    }

    return true;
}

JNIEXPORT jobject JNICALL Java_software_amazon_awssdk_crt_http_HttpClientConnection_httpClientConnectionMakeRequest(
    JNIEnv *env,
    jclass jni_class,
    jlong jni_connection,
    jstring jni_method,
    jstring jni_uri,
    jobjectArray jni_headers,
    jobject jni_http_request_body_stream,
    jobject jni_http_response_callback_handler) {

    (void)jni_class;

    struct aws_http_connection *native_conn = (struct aws_http_connection *)jni_connection;

    if (!native_conn) {
        aws_jni_throw_runtime_exception(env, "HttpClientConnection.MakeRequest: Invalid aws_http_connection");
        return (jobject)NULL;
    }

    if (!jni_http_response_callback_handler) {
        aws_jni_throw_runtime_exception(
            env, "HttpClientConnection.MakeRequest: Invalid jni_http_response_callback_handler");
        return (jobject)NULL;
    }

    struct http_stream_callback_data *callback_data =
        http_stream_callback_alloc(env, jni_http_response_callback_handler, jni_http_request_body_stream);
    if (!callback_data) {
        // Exception already thrown
        return (jobject)NULL;
    }

    if (!s_fill_out_request(env, callback_data->native_request, jni_method, jni_uri, jni_headers)) {
        // Exception already thrown
        http_stream_callback_destroy(env, callback_data);
        return (jobject)NULL;
    }

    struct aws_http_make_request_options request_options = {
        .self_size = sizeof(request_options),
        .request = callback_data->native_request,
        .manual_window_management = true,
        // Set Callbacks
        .on_response_headers = s_on_incoming_headers_fn,
        .on_response_header_block_done = s_on_incoming_header_block_done_fn,
        .on_response_body = s_on_incoming_body_fn,
        .on_complete = s_on_stream_complete_fn,
        .user_data = callback_data,
    };

    struct aws_http_stream *native_stream = NULL;
    jobject jHttpStream = NULL;

    // There's a Data Race between this thread writing to callback_data->java_http_stream and the EventLoop thread
    // reading callback_data->java_http_stream when calling the callbacks, add a lock so that
    // callbacks will wait for setup to complete.
    aws_mutex_lock(&callback_data->setup_lock);

    // This call schedules tasks on the Native Event loop thread to begin sending HttpRequest and receive the response.
    native_stream = aws_http_connection_make_request(native_conn, &request_options);
    if (native_stream) {
        AWS_LOGF_TRACE(
            AWS_LS_HTTP_CONNECTION,
            "Opened new Stream on Connection. conn: %p, stream: %p",
            (void *)native_conn,
            (void *)native_stream);

        jHttpStream = s_java_http_stream_from_native_new(env, native_stream);
        if (jHttpStream) {
            // Call NewGlobalRef() so that jHttpStream reference doesn't get Garbage collected can can be used from
            // callbacks.
            callback_data->java_http_stream = (*env)->NewGlobalRef(env, jHttpStream);
        }
    }

    // Now that callback_data->java_http_stream has been written, the EventLoop thread may begin using this callback.
    aws_mutex_unlock(&callback_data->setup_lock);

    // Check for errors that might have occurred while holding the lock.
    if (!native_stream) {
        // Failed to create native aws_http_stream. Clean up callback_data.
        AWS_LOGF_ERROR(AWS_LS_HTTP_CONNECTION, "Stream Request Failed. conn: %p", (void *)native_conn);
        aws_jni_throw_runtime_exception(env, "HttpClientConnection.MakeRequest: Unable to Execute Request");
        http_stream_callback_destroy(env, callback_data);
        return NULL;
    } else if (!jHttpStream) {
        // Failed to create java HttpStream, but did create native aws_http_stream.
        // Close connection and mark native_stream for release.
        // callback_data will clean itself up when stream completes.
        aws_http_connection_close(native_conn);
        aws_http_stream_release(native_stream);
        return NULL;
    } else if (!callback_data->java_http_stream) {
        // Failed to create global reference to HttpStream, but we did create java HttpStream.
        // Close the connection. Native stream will be marked for release when local HttpStream goes out of scope.
        // callback_data will clean itself up when stream completes. */
        aws_http_connection_close(native_conn);
        return NULL;
    }

    return callback_data->java_http_stream;
}

JNIEXPORT void JNICALL
    Java_software_amazon_awssdk_crt_http_HttpStream_httpStreamRelease(JNIEnv *env, jclass jni_class, jlong jni_stream) {

    (void)jni_class;

    struct aws_http_stream *stream = (struct aws_http_stream *)jni_stream;

    if (stream == NULL) {
        aws_jni_throw_runtime_exception(env, "HttpStream is null.");
        return;
    }

    AWS_LOGF_TRACE(AWS_LS_HTTP_STREAM, "Releasing Stream. stream: %p", (void *)stream);
    aws_http_stream_release(stream);
}

JNIEXPORT jint JNICALL Java_software_amazon_awssdk_crt_http_HttpStream_httpStreamGetResponseStatusCode(
    JNIEnv *env,
    jclass jni_class,
    jlong jni_stream) {

    (void)jni_class;

    struct aws_http_stream *stream = (struct aws_http_stream *)jni_stream;

    if (stream == NULL) {
        aws_jni_throw_runtime_exception(env, "HttpStream is null.");
        return -1;
    }

    int status = -1;
    int err_code = aws_http_stream_get_incoming_response_status(stream, &status);

    if (err_code != AWS_OP_SUCCESS) {
        aws_jni_throw_runtime_exception(env, "Error Getting Response Status Code from HttpStream.");
        return -1;
    }

    return (jint)status;
}

JNIEXPORT void JNICALL Java_software_amazon_awssdk_crt_http_HttpStream_httpStreamIncrementWindow(
    JNIEnv *env,
    jclass jni_class,
    jlong jni_stream,
    jint window_update) {

    (void)jni_class;

    struct aws_http_stream *stream = (struct aws_http_stream *)jni_stream;

    if (stream == NULL) {
        aws_jni_throw_runtime_exception(env, "HttpStream is null.");
        return;
    }

    if (window_update < 0) {
        aws_jni_throw_runtime_exception(env, "Window Update is < 0");
        return;
    }

    AWS_LOGF_TRACE(
        AWS_LS_HTTP_STREAM, "Updating Stream Window. stream: %p, update: %d", (void *)stream, (int)window_update);
    aws_http_stream_update_window(stream, window_update);
}

#if UINTPTR_MAX == 0xffffffff
#    if defined(_MSC_VER)
#        pragma warning(pop)
#    else
#        pragma GCC diagnostic pop
#    endif
#endif<|MERGE_RESOLUTION|>--- conflicted
+++ resolved
@@ -154,14 +154,7 @@
 
     struct aws_allocator *allocator = aws_jni_get_allocator();
     struct http_stream_callback_data *callback = aws_mem_calloc(allocator, 1, sizeof(struct http_stream_callback_data));
-<<<<<<< HEAD
-    if (!callback) {
-        aws_jni_throw_runtime_exception(env, "HttpClientConnection.MakeRequest: failed");
-        goto on_error;
-    }
-=======
     AWS_FATAL_ASSERT(callback);
->>>>>>> c5723575
 
     // GetJavaVM() reference doesn't need a NewGlobalRef() call since it's global by default
     jint jvmresult = (*env)->GetJavaVM(env, &callback->jvm);
@@ -178,27 +171,10 @@
     }
 
     callback->native_request = aws_http_message_new_request(allocator);
-<<<<<<< HEAD
-    if (!callback->native_request) {
-        aws_jni_throw_runtime_exception(env, "HttpClientConnection.MakeRequest: failed");
-        goto on_error;
-    }
-=======
     AWS_FATAL_ASSERT(callback->native_request);
->>>>>>> c5723575
 
     aws_http_message_set_body_stream(callback->native_request, callback->outgoing_body_stream);
 
-<<<<<<< HEAD
-    callback->java_http_response_stream_handler = (*env)->NewGlobalRef(env, java_callback_handler);
-    if (!callback->java_http_response_stream_handler) {
-        goto on_error;
-    }
-
-    return callback;
-
-on_error:
-=======
     callback->java_crt_http_callback_handler = (*env)->NewGlobalRef(env, java_callback_handler);
     AWS_FATAL_ASSERT(callback->java_crt_http_callback_handler);
 
@@ -210,7 +186,6 @@
     if (callback->java_http_stream) {
         s_java_http_stream_from_native_delete(env, callback->java_http_stream);
     }
->>>>>>> c5723575
 
     http_stream_callback_destroy(env, callback);
 
