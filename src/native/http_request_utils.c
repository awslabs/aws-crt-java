/**
 * Copyright Amazon.com, Inc. or its affiliates. All Rights Reserved.
 * SPDX-License-Identifier: Apache-2.0.
 */

#include "http_request_utils.h"

#include "crt.h"
#include "java_class_ids.h"

#include <aws/common/byte_order.h>
#include <aws/http/http.h>
#include <aws/http/request_response.h>
#include <aws/io/stream.h>

#if _MSC_VER
#    pragma warning(disable : 4204) /* non-constant aggregate initializer */
#endif

struct aws_http_request_body_stream_impl {
    JavaVM *jvm;
    jobject http_request_body_stream;
    bool body_done;
    bool is_valid;
};

static int s_aws_input_stream_seek(
    struct aws_input_stream *stream,
    aws_off_t offset,
    enum aws_stream_seek_basis basis) {
    struct aws_http_request_body_stream_impl *impl = stream->impl;

    if (!impl->is_valid) {
        return aws_raise_error(AWS_ERROR_HTTP_INVALID_BODY_STREAM);
        ;
    }

    int result = AWS_OP_SUCCESS;
    if (impl->http_request_body_stream != NULL) {
        if (basis != AWS_SSB_BEGIN || offset != 0) {
            return AWS_OP_ERR;
        }

        JNIEnv *env = aws_jni_get_thread_env(impl->jvm);
        if (!(*env)->CallBooleanMethod(
                env, impl->http_request_body_stream, http_request_body_stream_properties.reset_position)) {
            result = AWS_OP_ERR;
        }

<<<<<<< HEAD
        if ((*env)->ExceptionCheck(env)) {
            (*env)->ExceptionClear(env);
            impl->is_valid = false;
            return aws_raise_error(AWS_ERROR_HTTP_INVALID_BODY_STREAM);
=======
        if (aws_jni_check_and_clear_exception(env)) {
            return aws_raise_error(AWS_ERROR_HTTP_CALLBACK_FAILURE);
>>>>>>> cf098370
        }
    }

    if (result == AWS_OP_SUCCESS) {
        impl->body_done = false;
    }

    return result;
}

static int s_aws_input_stream_read(struct aws_input_stream *stream, struct aws_byte_buf *dest) {
    struct aws_http_request_body_stream_impl *impl = stream->impl;

    if (!impl->is_valid) {
        return aws_raise_error(AWS_ERROR_HTTP_INVALID_BODY_STREAM);
    }

    if (impl->http_request_body_stream == NULL) {
        impl->body_done = true;
        return AWS_OP_SUCCESS;
    }

    if (impl->body_done) {
        return AWS_OP_SUCCESS;
    }

    JNIEnv *env = aws_jni_get_thread_env(impl->jvm);

    size_t out_remaining = dest->capacity - dest->len;

    jobject direct_buffer = aws_jni_direct_byte_buffer_from_raw_ptr(env, dest->buffer + dest->len, out_remaining);

    impl->body_done = (*env)->CallBooleanMethod(
        env, impl->http_request_body_stream, http_request_body_stream_properties.send_outgoing_body, direct_buffer);

<<<<<<< HEAD
    if ((*env)->ExceptionCheck(env)) {
        (*env)->ExceptionClear(env);
        impl->is_valid = false;
        return aws_raise_error(AWS_IO_STREAM_READ_FAILED);
=======
    if (aws_jni_check_and_clear_exception(env)) {
        return aws_raise_error(AWS_ERROR_HTTP_CALLBACK_FAILURE);
>>>>>>> cf098370
    }

    size_t amt_written = aws_jni_byte_buffer_get_position(env, direct_buffer);
    dest->len += amt_written;

    (*env)->DeleteLocalRef(env, direct_buffer);

    return AWS_OP_SUCCESS;
}

static int s_aws_input_stream_get_status(struct aws_input_stream *stream, struct aws_stream_status *status) {
    struct aws_http_request_body_stream_impl *impl = stream->impl;

    status->is_end_of_stream = impl->body_done;
    status->is_valid = impl->is_valid;

    return AWS_OP_SUCCESS;
}

static int s_aws_input_stream_get_length(struct aws_input_stream *stream, int64_t *length) {
    AWS_FATAL_ASSERT(length && "NULL length out param passed to JNI aws_input_stream_get_length");
    struct aws_http_request_body_stream_impl *impl = stream->impl;

    if (impl->http_request_body_stream != NULL) {
        JNIEnv *env = aws_jni_get_thread_env(impl->jvm);
        *length =
            (*env)->CallLongMethod(env, impl->http_request_body_stream, http_request_body_stream_properties.get_length);

        if (aws_jni_check_and_clear_exception(env)) {
            return aws_raise_error(AWS_ERROR_HTTP_CALLBACK_FAILURE);
        }
        return AWS_OP_SUCCESS;
    }

    return AWS_OP_ERR;
}

static void s_aws_input_stream_destroy(struct aws_input_stream *stream) {
    struct aws_http_request_body_stream_impl *impl = stream->impl;
    JNIEnv *env = aws_jni_get_thread_env(impl->jvm);

    if (impl->http_request_body_stream != NULL) {
        (*env)->DeleteGlobalRef(env, impl->http_request_body_stream);
    }

    aws_mem_release(stream->allocator, stream);
}

static struct aws_input_stream_vtable s_aws_input_stream_vtable = {
    .seek = s_aws_input_stream_seek,
    .read = s_aws_input_stream_read,
    .get_status = s_aws_input_stream_get_status,
    .get_length = s_aws_input_stream_get_length,
    .destroy = s_aws_input_stream_destroy,
};

struct aws_input_stream *aws_input_stream_new_from_java_http_request_body_stream(
    struct aws_allocator *allocator,
    JNIEnv *env,
    jobject http_request_body_stream) {
    struct aws_input_stream *input_stream = NULL;
    struct aws_http_request_body_stream_impl *impl = NULL;

    aws_mem_acquire_many(
        allocator,
        2,
        &input_stream,
        sizeof(struct aws_input_stream),
        &impl,
        sizeof(struct aws_http_request_body_stream_impl));

    if (!input_stream) {
        return NULL;
    }

    AWS_ZERO_STRUCT(*input_stream);
    AWS_ZERO_STRUCT(*impl);

    input_stream->allocator = allocator;
    input_stream->vtable = &s_aws_input_stream_vtable;
    input_stream->impl = impl;

    jint jvmresult = (*env)->GetJavaVM(env, &impl->jvm);
    AWS_FATAL_ASSERT(jvmresult == 0);

    impl->is_valid = true;
    if (http_request_body_stream != NULL) {
        impl->http_request_body_stream = (*env)->NewGlobalRef(env, http_request_body_stream);
        if (impl->http_request_body_stream == NULL) {
            goto on_error;
        }
    } else {
        impl->body_done = true;
    }

    return input_stream;

on_error:

    aws_input_stream_destroy(input_stream);

    return NULL;
}

static inline int s_marshal_http_header_to_buffer(
    struct aws_byte_buf *buf,
    const struct aws_byte_cursor *name,
    const struct aws_byte_cursor *value) {
    if (aws_byte_buf_reserve_relative(buf, sizeof(int) + sizeof(int) + name->len + value->len)) {
        return AWS_OP_ERR;
    }

    aws_byte_buf_write_be32(buf, (uint32_t)name->len);
    aws_byte_buf_write_from_whole_cursor(buf, *name);
    aws_byte_buf_write_be32(buf, (uint32_t)value->len);
    aws_byte_buf_write_from_whole_cursor(buf, *value);
    return AWS_OP_SUCCESS;
}

int aws_marshal_http_headers_to_dynamic_buffer(
    struct aws_byte_buf *buf,
    const struct aws_http_header *header_array,
    size_t num_headers) {
    for (size_t i = 0; i < num_headers; ++i) {
        if (s_marshal_http_header_to_buffer(buf, &header_array[i].name, &header_array[i].value)) {
            return AWS_OP_ERR;
        }
    }

    return AWS_OP_SUCCESS;
}

static inline int s_unmarshal_http_request(struct aws_http_message *message, struct aws_byte_cursor *request_blob) {
    uint32_t field_len = 0;

    if (!aws_byte_cursor_read_be32(request_blob, &field_len)) {
        return aws_raise_error(AWS_ERROR_INVALID_ARGUMENT);
    }

    struct aws_byte_cursor method = aws_byte_cursor_advance(request_blob, field_len);

    int result = aws_http_message_set_request_method(message, method);
    if (result != AWS_OP_SUCCESS) {
        return AWS_OP_ERR;
    }

    if (!aws_byte_cursor_read_be32(request_blob, &field_len)) {
        return aws_raise_error(AWS_ERROR_INVALID_ARGUMENT);
    }

    struct aws_byte_cursor path = aws_byte_cursor_advance(request_blob, field_len);

    result = aws_http_message_set_request_path(message, path);
    if (result != AWS_OP_SUCCESS) {
        return AWS_OP_ERR;
    }

    while (request_blob->len) {
        if (!aws_byte_cursor_read_be32(request_blob, &field_len)) {
            return aws_raise_error(AWS_ERROR_INVALID_ARGUMENT);
        }

        struct aws_byte_cursor header_name = aws_byte_cursor_advance(request_blob, field_len);

        if (!aws_byte_cursor_read_be32(request_blob, &field_len)) {
            return aws_raise_error(AWS_ERROR_INVALID_ARGUMENT);
        }

        struct aws_byte_cursor header_value = aws_byte_cursor_advance(request_blob, field_len);

        struct aws_http_header header = {
            .name = header_name,
            .value = header_value,
        };

        aws_http_message_add_header(message, header);
    }

    return AWS_OP_SUCCESS;
}

int aws_apply_java_http_request_changes_to_native_request(
    JNIEnv *env,
    jbyteArray marshalled_request,
    jobject jni_body_stream,
    struct aws_http_message *message) {

    /* come back to this when we decide we need to. */
    (void)jni_body_stream;

    struct aws_http_headers *headers = aws_http_message_get_headers(message);
    aws_http_headers_clear(headers);
    int result = AWS_OP_SUCCESS;

    const size_t marshalled_request_length = (*env)->GetArrayLength(env, marshalled_request);

    uint8_t *marshalled_request_data = (*env)->GetPrimitiveArrayCritical(env, marshalled_request, NULL);
    struct aws_byte_cursor marshalled_cur =
        aws_byte_cursor_from_array((uint8_t *)marshalled_request_data, marshalled_request_length);

    result = s_unmarshal_http_request(message, &marshalled_cur);
    (*env)->ReleasePrimitiveArrayCritical(env, marshalled_request, marshalled_request_data, 0);

    if (jni_body_stream) {
        struct aws_input_stream *body_stream =
            aws_input_stream_new_from_java_http_request_body_stream(aws_jni_get_allocator(), env, jni_body_stream);

        aws_http_message_set_body_stream(message, body_stream);
    }

    if (result) {
        aws_jni_throw_runtime_exception(
            env, "HttpRequest.applyChangesToNativeRequest: %s\n", aws_error_debug_str(aws_last_error()));
    }

    return result;
}

struct aws_http_message *aws_http_request_new_from_java_http_request(
    JNIEnv *env,
    jbyteArray marshalled_request,
    jobject jni_body_stream) {
    const char *exception_message = NULL;
    struct aws_http_message *request = aws_http_message_new_request(aws_jni_get_allocator());
    if (request == NULL) {
        aws_jni_throw_runtime_exception(env, "aws_http_request_new_from_java_http_request: Unable to allocate request");
        return NULL;
    }
    const size_t marshalled_request_length = (*env)->GetArrayLength(env, marshalled_request);

    jbyte *marshalled_request_data = (*env)->GetPrimitiveArrayCritical(env, marshalled_request, NULL);
    struct aws_byte_cursor marshalled_cur =
        aws_byte_cursor_from_array((uint8_t *)marshalled_request_data, marshalled_request_length);
    int result = s_unmarshal_http_request(request, &marshalled_cur);
    (*env)->ReleasePrimitiveArrayCritical(env, marshalled_request, marshalled_request_data, 0);

    if (result) {
        exception_message = "aws_http_request_new_from_java_http_request: Invalid marshalled request data.";
        goto on_error;
    }

    if (jni_body_stream != NULL) {
        struct aws_input_stream *body_stream =
            aws_input_stream_new_from_java_http_request_body_stream(aws_jni_get_allocator(), env, jni_body_stream);
        if (body_stream == NULL) {
            exception_message = "aws_fill_out_request: Error building body stream";
            goto on_error;
        }

        aws_http_message_set_body_stream(request, body_stream);
    }

    return request;

on_error:
    if (exception_message) {
        aws_jni_throw_runtime_exception(env, exception_message);
    }

    /* Don't need to destroy input stream since it's the last thing created */
    aws_http_message_destroy(request);

    return NULL;
}

static inline int s_marshall_http_request(const struct aws_http_message *message, struct aws_byte_buf *request_buf) {
    struct aws_byte_cursor method;
    AWS_ZERO_STRUCT(method);

    AWS_FATAL_ASSERT(!aws_http_message_get_request_method(message, &method));

    struct aws_byte_cursor path;
    AWS_ZERO_STRUCT(path);

    AWS_FATAL_ASSERT(!aws_http_message_get_request_path(message, &path));

    if (aws_byte_buf_reserve_relative(request_buf, sizeof(int) + sizeof(int) + method.len + path.len)) {
        return AWS_OP_ERR;
    }

    aws_byte_buf_write_be32(request_buf, (uint32_t)method.len);
    aws_byte_buf_write_from_whole_cursor(request_buf, method);
    aws_byte_buf_write_be32(request_buf, (uint32_t)path.len);
    aws_byte_buf_write_from_whole_cursor(request_buf, path);

    const struct aws_http_headers *headers = aws_http_message_get_const_headers(message);
    AWS_FATAL_ASSERT(headers);
    size_t header_count = aws_http_message_get_header_count(message);
    for (size_t i = 0; i < header_count; ++i) {
        struct aws_http_header header;
        AWS_ZERO_STRUCT(header);

        AWS_FATAL_ASSERT(!aws_http_headers_get_index(headers, i, &header));
        if (s_marshal_http_header_to_buffer(request_buf, &header.name, &header.value)) {
            return AWS_OP_ERR;
        }
    }

    return AWS_OP_SUCCESS;
}

jobject aws_java_http_request_from_native(JNIEnv *env, struct aws_http_message *message, jobject request_body_stream) {
    jobject jni_request_blob = NULL;
    jobject j_request = NULL;
    struct aws_byte_buf marshaling_buf;

    if (aws_byte_buf_init(&marshaling_buf, aws_jni_get_allocator(), 1024)) {
        aws_jni_throw_runtime_exception(env, "aws_java_http_request_from_native: allocation failed");
        return NULL;
    }

    if (s_marshall_http_request(message, &marshaling_buf)) {
        aws_jni_throw_runtime_exception(
            env, "aws_java_http_request_from_native: %s.", aws_error_debug_str(aws_last_error()));
        goto done;
    }

    jni_request_blob = aws_jni_direct_byte_buffer_from_raw_ptr(env, marshaling_buf.buffer, marshaling_buf.len);

    /* Currently our only use case for this does not involve a body stream. We should come back and handle this
       when it's not time sensitive to do so. */
    j_request = (*env)->NewObject(
        env,
        http_request_properties.http_request_class,
        http_request_properties.constructor_method_id,
        jni_request_blob,
        request_body_stream);

    if (aws_jni_check_and_clear_exception(env)) {
        aws_raise_error(AWS_ERROR_HTTP_CALLBACK_FAILURE);
        goto done;
    }

done:
    if (jni_request_blob) {
        (*env)->DeleteLocalRef(env, jni_request_blob);
    }

    aws_byte_buf_clean_up(&marshaling_buf);
    return j_request;
}<|MERGE_RESOLUTION|>--- conflicted
+++ resolved
@@ -47,15 +47,8 @@
             result = AWS_OP_ERR;
         }
 
-<<<<<<< HEAD
-        if ((*env)->ExceptionCheck(env)) {
-            (*env)->ExceptionClear(env);
-            impl->is_valid = false;
-            return aws_raise_error(AWS_ERROR_HTTP_INVALID_BODY_STREAM);
-=======
         if (aws_jni_check_and_clear_exception(env)) {
             return aws_raise_error(AWS_ERROR_HTTP_CALLBACK_FAILURE);
->>>>>>> cf098370
         }
     }
 
@@ -91,15 +84,8 @@
     impl->body_done = (*env)->CallBooleanMethod(
         env, impl->http_request_body_stream, http_request_body_stream_properties.send_outgoing_body, direct_buffer);
 
-<<<<<<< HEAD
-    if ((*env)->ExceptionCheck(env)) {
-        (*env)->ExceptionClear(env);
-        impl->is_valid = false;
-        return aws_raise_error(AWS_IO_STREAM_READ_FAILED);
-=======
     if (aws_jni_check_and_clear_exception(env)) {
         return aws_raise_error(AWS_ERROR_HTTP_CALLBACK_FAILURE);
->>>>>>> cf098370
     }
 
     size_t amt_written = aws_jni_byte_buffer_get_position(env, direct_buffer);
