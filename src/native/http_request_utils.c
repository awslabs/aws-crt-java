--- conflicted
+++ resolved
@@ -41,13 +41,8 @@
         }
 
         /********** JNI ENV ACQUIRE **********/
-<<<<<<< HEAD
-        bool needs_detach = false;
-        JNIEnv *env = aws_jni_acquire_thread_env(impl->jvm, &needs_detach);
-=======
         struct aws_jvm_env_context jvm_env_context = aws_jni_acquire_thread_env(impl->jvm);
         JNIEnv *env = jvm_env_context.env;
->>>>>>> f9cb644f
         if (env == NULL) {
             /* If we can't get an environment, then the JVM is probably shutting down.  Don't crash. */
             return AWS_OP_ERR;
@@ -62,11 +57,7 @@
             result = aws_raise_error(AWS_ERROR_HTTP_CALLBACK_FAILURE);
         }
 
-<<<<<<< HEAD
-        aws_jni_release_thread_env(impl->jvm, env, needs_detach);
-=======
         aws_jni_release_thread_env(impl->jvm, &jvm_env_context);
->>>>>>> f9cb644f
         /********** JNI ENV RELEASE **********/
     }
 
@@ -95,13 +86,8 @@
     }
 
     /********** JNI ENV ACQUIRE **********/
-<<<<<<< HEAD
-    bool needs_detach = false;
-    JNIEnv *env = aws_jni_acquire_thread_env(impl->jvm, &needs_detach);
-=======
     struct aws_jvm_env_context jvm_env_context = aws_jni_acquire_thread_env(impl->jvm);
     JNIEnv *env = jvm_env_context.env;
->>>>>>> f9cb644f
     if (env == NULL) {
         /* If we can't get an environment, then the JVM is probably shutting down.  Don't crash. */
         return AWS_OP_ERR;
@@ -124,11 +110,7 @@
 
     (*env)->DeleteLocalRef(env, direct_buffer);
 
-<<<<<<< HEAD
-    aws_jni_release_thread_env(impl->jvm, env, needs_detach);
-=======
     aws_jni_release_thread_env(impl->jvm, &jvm_env_context);
->>>>>>> f9cb644f
     /********** JNI ENV RELEASE **********/
 
     return result;
@@ -152,13 +134,8 @@
     if (impl->http_request_body_stream != NULL) {
 
         /********** JNI ENV ACQUIRE **********/
-<<<<<<< HEAD
-        bool needs_detach = false;
-        JNIEnv *env = aws_jni_acquire_thread_env(impl->jvm, &needs_detach);
-=======
         struct aws_jvm_env_context jvm_env_context = aws_jni_acquire_thread_env(impl->jvm);
         JNIEnv *env = jvm_env_context.env;
->>>>>>> f9cb644f
         if (env == NULL) {
             /* If we can't get an environment, then the JVM is probably shutting down.  Don't crash. */
             return AWS_OP_ERR;
@@ -172,11 +149,7 @@
             result = aws_raise_error(AWS_ERROR_HTTP_CALLBACK_FAILURE);
         }
 
-<<<<<<< HEAD
-        aws_jni_release_thread_env(impl->jvm, env, needs_detach);
-=======
         aws_jni_release_thread_env(impl->jvm, &jvm_env_context);
->>>>>>> f9cb644f
         /********** JNI ENV RELEASE **********/
 
         return result;
@@ -188,13 +161,8 @@
 static void s_aws_input_stream_destroy(struct aws_http_request_body_stream_impl *impl) {
 
     /********** JNI ENV ACQUIRE **********/
-<<<<<<< HEAD
-    bool needs_detach = false;
-    JNIEnv *env = aws_jni_acquire_thread_env(impl->jvm, &needs_detach);
-=======
     struct aws_jvm_env_context jvm_env_context = aws_jni_acquire_thread_env(impl->jvm);
     JNIEnv *env = jvm_env_context.env;
->>>>>>> f9cb644f
     if (env == NULL) {
         /* If we can't get an environment, then the JVM is probably shutting down.  Don't crash. */
         return;
@@ -204,11 +172,7 @@
         (*env)->DeleteGlobalRef(env, impl->http_request_body_stream);
     }
 
-<<<<<<< HEAD
-    aws_jni_release_thread_env(impl->jvm, env, needs_detach);
-=======
     aws_jni_release_thread_env(impl->jvm, &jvm_env_context);
->>>>>>> f9cb644f
     /********** JNI ENV RELEASE **********/
 
     aws_mem_release(impl->allocator, impl);
