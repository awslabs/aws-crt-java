/**
 * Copyright Amazon.com, Inc. or its affiliates. All Rights Reserved.
 * SPDX-License-Identifier: Apache-2.0.
 */

#include "java_class_ids.h"

#include <aws/common/assert.h>

struct java_http_request_body_stream_properties http_request_body_stream_properties;

static void s_cache_http_request_body_stream(JNIEnv *env) {
    jclass cls = (*env)->FindClass(env, "software/amazon/awssdk/crt/http/HttpRequestBodyStream");
    AWS_FATAL_ASSERT(cls);

    http_request_body_stream_properties.send_outgoing_body =
        (*env)->GetMethodID(env, cls, "sendRequestBody", "(Ljava/nio/ByteBuffer;)Z");
    AWS_FATAL_ASSERT(http_request_body_stream_properties.send_outgoing_body);

    http_request_body_stream_properties.reset_position = (*env)->GetMethodID(env, cls, "resetPosition", "()Z");
    AWS_FATAL_ASSERT(http_request_body_stream_properties.reset_position);

    http_request_body_stream_properties.get_length = (*env)->GetMethodID(env, cls, "getLength", "()J");
    AWS_FATAL_ASSERT(http_request_body_stream_properties.get_length);
}

struct java_aws_signing_config_properties aws_signing_config_properties;

static void s_cache_aws_signing_config(JNIEnv *env) {
    jclass aws_signing_config_class =
        (*env)->FindClass(env, "software/amazon/awssdk/crt/auth/signing/AwsSigningConfig");
    AWS_FATAL_ASSERT(aws_signing_config_class);
    aws_signing_config_properties.aws_signing_config_class = (*env)->NewGlobalRef(env, aws_signing_config_class);

    aws_signing_config_properties.algorithm_field_id =
        (*env)->GetFieldID(env, aws_signing_config_class, "algorithm", "I");
    AWS_FATAL_ASSERT(aws_signing_config_properties.algorithm_field_id);

    aws_signing_config_properties.signature_type_field_id =
        (*env)->GetFieldID(env, aws_signing_config_class, "signatureType", "I");
    AWS_FATAL_ASSERT(aws_signing_config_properties.signature_type_field_id);

    aws_signing_config_properties.region_field_id =
        (*env)->GetFieldID(env, aws_signing_config_class, "region", "Ljava/lang/String;");
    AWS_FATAL_ASSERT(aws_signing_config_properties.region_field_id);

    aws_signing_config_properties.service_field_id =
        (*env)->GetFieldID(env, aws_signing_config_class, "service", "Ljava/lang/String;");
    AWS_FATAL_ASSERT(aws_signing_config_properties.service_field_id);

    aws_signing_config_properties.time_field_id = (*env)->GetFieldID(env, aws_signing_config_class, "time", "J");
    AWS_FATAL_ASSERT(aws_signing_config_properties.time_field_id);

    aws_signing_config_properties.credentials_provider_field_id = (*env)->GetFieldID(
        env,
        aws_signing_config_class,
        "credentialsProvider",
        "Lsoftware/amazon/awssdk/crt/auth/credentials/CredentialsProvider;");
    AWS_FATAL_ASSERT(aws_signing_config_properties.credentials_provider_field_id);

    aws_signing_config_properties.credentials_field_id = (*env)->GetFieldID(
        env, aws_signing_config_class, "credentials", "Lsoftware/amazon/awssdk/crt/auth/credentials/Credentials;");
    AWS_FATAL_ASSERT(aws_signing_config_properties.credentials_field_id);

    aws_signing_config_properties.should_sign_header_field_id =
        (*env)->GetFieldID(env, aws_signing_config_class, "shouldSignHeader", "Ljava/util/function/Predicate;");
    AWS_FATAL_ASSERT(aws_signing_config_properties.should_sign_header_field_id);

    aws_signing_config_properties.use_double_uri_encode_field_id =
        (*env)->GetFieldID(env, aws_signing_config_class, "useDoubleUriEncode", "Z");
    AWS_FATAL_ASSERT(aws_signing_config_properties.use_double_uri_encode_field_id);

    aws_signing_config_properties.should_normalize_uri_path_field_id =
        (*env)->GetFieldID(env, aws_signing_config_class, "shouldNormalizeUriPath", "Z");
    AWS_FATAL_ASSERT(aws_signing_config_properties.should_normalize_uri_path_field_id);

    aws_signing_config_properties.omit_session_token_field_id =
        (*env)->GetFieldID(env, aws_signing_config_class, "omitSessionToken", "Z");
    AWS_FATAL_ASSERT(aws_signing_config_properties.omit_session_token_field_id);

    aws_signing_config_properties.signed_body_value_field_id =
        (*env)->GetFieldID(env, aws_signing_config_class, "signedBodyValue", "Ljava/lang/String;");
    AWS_FATAL_ASSERT(aws_signing_config_properties.signed_body_value_field_id);

    aws_signing_config_properties.signed_body_header_field_id =
        (*env)->GetFieldID(env, aws_signing_config_class, "signedBodyHeader", "I");
    AWS_FATAL_ASSERT(aws_signing_config_properties.signed_body_header_field_id);

    aws_signing_config_properties.expiration_in_seconds_field_id =
        (*env)->GetFieldID(env, aws_signing_config_class, "expirationInSeconds", "J");
    AWS_FATAL_ASSERT(aws_signing_config_properties.expiration_in_seconds_field_id);
}

struct java_predicate_properties predicate_properties;

static void s_cache_predicate(JNIEnv *env) {
    jclass predicate_class = (*env)->FindClass(env, "java/util/function/Predicate");
    AWS_FATAL_ASSERT(predicate_class);
    predicate_properties.predicate_class = (*env)->NewGlobalRef(env, predicate_class);

    predicate_properties.test_method_id = (*env)->GetMethodID(env, predicate_class, "test", "(Ljava/lang/Object;)Z");
    AWS_FATAL_ASSERT(predicate_properties.test_method_id);
}

struct java_http_request_properties http_request_properties;

static void s_cache_http_request(JNIEnv *env) {
    jclass http_request_class = (*env)->FindClass(env, "software/amazon/awssdk/crt/http/HttpRequest");
    AWS_FATAL_ASSERT(http_request_class);
    http_request_properties.http_request_class = (*env)->NewGlobalRef(env, http_request_class);

    http_request_properties.constructor_method_id = (*env)->GetMethodID(
        env,
        http_request_class,
        "<init>",
        "(Ljava/nio/ByteBuffer;Lsoftware/amazon/awssdk/crt/http/HttpRequestBodyStream;)V");
    AWS_FATAL_ASSERT(http_request_properties.constructor_method_id);

    http_request_properties.body_stream_field_id = (*env)->GetFieldID(
        env, http_request_class, "bodyStream", "Lsoftware/amazon/awssdk/crt/http/HttpRequestBodyStream;");
    AWS_FATAL_ASSERT(http_request_properties.body_stream_field_id);
}

struct java_crt_resource_properties crt_resource_properties;

static void s_cache_crt_resource(JNIEnv *env) {
    jclass crt_resource_class = (*env)->FindClass(env, "software/amazon/awssdk/crt/CrtResource");
    AWS_FATAL_ASSERT(crt_resource_class);

    crt_resource_properties.get_native_handle_method_id =
        (*env)->GetMethodID(env, crt_resource_class, "getNativeHandle", "()J");
    AWS_FATAL_ASSERT(crt_resource_properties.get_native_handle_method_id);

    crt_resource_properties.release_references =
        (*env)->GetMethodID(env, crt_resource_class, "releaseReferences", "()V");
    AWS_FATAL_ASSERT(crt_resource_properties.release_references);

    crt_resource_properties.add_ref = (*env)->GetMethodID(env, crt_resource_class, "addRef", "()V");
    AWS_FATAL_ASSERT(crt_resource_properties.add_ref);

    crt_resource_properties.close = (*env)->GetMethodID(env, crt_resource_class, "close", "()V");
    AWS_FATAL_ASSERT(crt_resource_properties.close);
}

struct java_mqtt_connection_properties mqtt_connection_properties;

static void s_cache_mqtt_connection(JNIEnv *env) {
    jclass cls = (*env)->FindClass(env, "software/amazon/awssdk/crt/mqtt/MqttClientConnection");
    AWS_FATAL_ASSERT(cls);

    mqtt_connection_properties.on_connection_complete = (*env)->GetMethodID(env, cls, "onConnectionComplete", "(IZ)V");
    AWS_FATAL_ASSERT(mqtt_connection_properties.on_connection_complete);

    mqtt_connection_properties.on_connection_interrupted =
        (*env)->GetMethodID(env, cls, "onConnectionInterrupted", "(ILsoftware/amazon/awssdk/crt/AsyncCallback;)V");
    AWS_FATAL_ASSERT(mqtt_connection_properties.on_connection_interrupted);

    mqtt_connection_properties.on_connection_resumed = (*env)->GetMethodID(env, cls, "onConnectionResumed", "(Z)V");
    AWS_FATAL_ASSERT(mqtt_connection_properties.on_connection_resumed);

    mqtt_connection_properties.on_websocket_handshake =
        (*env)->GetMethodID(env, cls, "onWebsocketHandshake", "(Lsoftware/amazon/awssdk/crt/http/HttpRequest;J)V");
    AWS_FATAL_ASSERT(mqtt_connection_properties.on_websocket_handshake);
}

struct java_message_handler_properties message_handler_properties;

static void s_cache_message_handler(JNIEnv *env) {
    jclass cls = (*env)->FindClass(env, "software/amazon/awssdk/crt/mqtt/MqttClientConnection$MessageHandler");
    AWS_FATAL_ASSERT(cls);

    message_handler_properties.deliver = (*env)->GetMethodID(env, cls, "deliver", "(Ljava/lang/String;[B)V");
    AWS_FATAL_ASSERT(message_handler_properties.deliver);
}

struct java_mqtt_exception_properties mqtt_exception_properties;

static void s_cache_mqtt_exception(JNIEnv *env) {
    mqtt_exception_properties.jni_mqtt_exception =
        (*env)->NewGlobalRef(env, (*env)->FindClass(env, "software/amazon/awssdk/crt/mqtt/MqttException"));
    AWS_FATAL_ASSERT(mqtt_exception_properties.jni_mqtt_exception);

    mqtt_exception_properties.jni_constructor =
        (*env)->GetMethodID(env, mqtt_exception_properties.jni_mqtt_exception, "<init>", "(I)V");
    AWS_FATAL_ASSERT(mqtt_exception_properties.jni_constructor);
}

struct java_byte_buffer_properties byte_buffer_properties;

static void s_cache_byte_buffer(JNIEnv *env) {
    jclass cls = (*env)->FindClass(env, "java/nio/ByteBuffer");
    AWS_FATAL_ASSERT(cls);

    // FindClass() returns local JNI references that become eligible for GC once this native method returns to Java.
    // Call NewGlobalRef() so that this class reference doesn't get Garbage collected.
    byte_buffer_properties.cls = (*env)->NewGlobalRef(env, cls);

    byte_buffer_properties.get_capacity = (*env)->GetMethodID(env, cls, "capacity", "()I");
    AWS_FATAL_ASSERT(byte_buffer_properties.get_capacity);

    byte_buffer_properties.get_limit = (*env)->GetMethodID(env, cls, "limit", "()I");
    AWS_FATAL_ASSERT(byte_buffer_properties.get_limit);

    byte_buffer_properties.set_limit = (*env)->GetMethodID(env, cls, "limit", "(I)Ljava/nio/Buffer;");
    AWS_FATAL_ASSERT(byte_buffer_properties.set_limit);

    byte_buffer_properties.get_position = (*env)->GetMethodID(env, cls, "position", "()I");
    AWS_FATAL_ASSERT(byte_buffer_properties.get_position);

    byte_buffer_properties.set_position = (*env)->GetMethodID(env, cls, "position", "(I)Ljava/nio/Buffer;");
    AWS_FATAL_ASSERT(byte_buffer_properties.set_position);

    byte_buffer_properties.get_remaining = (*env)->GetMethodID(env, cls, "remaining", "()I");
    AWS_FATAL_ASSERT(byte_buffer_properties.get_remaining);

    byte_buffer_properties.wrap = (*env)->GetStaticMethodID(env, cls, "wrap", "([B)Ljava/nio/ByteBuffer;");
    AWS_FATAL_ASSERT(byte_buffer_properties.wrap);
}

struct java_credentials_provider_properties credentials_provider_properties;

static void s_cache_credentials_provider(JNIEnv *env) {
    jclass provider_class = (*env)->FindClass(env, "software/amazon/awssdk/crt/auth/credentials/CredentialsProvider");
    AWS_FATAL_ASSERT(provider_class);

    credentials_provider_properties.on_shutdown_complete_method_id =
        (*env)->GetMethodID(env, provider_class, "onShutdownComplete", "()V");
    AWS_FATAL_ASSERT(credentials_provider_properties.on_shutdown_complete_method_id);

    credentials_provider_properties.on_get_credentials_complete_method_id = (*env)->GetMethodID(
        env,
        provider_class,
        "onGetCredentialsComplete",
        "(Ljava/util/concurrent/CompletableFuture;Lsoftware/amazon/awssdk/crt/auth/credentials/Credentials;)V");
    AWS_FATAL_ASSERT(credentials_provider_properties.on_get_credentials_complete_method_id);
}

struct java_credentials_properties credentials_properties;

static void s_cache_credentials(JNIEnv *env) {
    credentials_properties.credentials_class =
        (*env)->FindClass(env, "software/amazon/awssdk/crt/auth/credentials/Credentials");
    AWS_FATAL_ASSERT(credentials_properties.credentials_class);
    credentials_properties.credentials_class = (*env)->NewGlobalRef(env, credentials_properties.credentials_class);

    credentials_properties.constructor_method_id =
        (*env)->GetMethodID(env, credentials_properties.credentials_class, "<init>", "()V");
    AWS_FATAL_ASSERT(credentials_properties.constructor_method_id);

    credentials_properties.access_key_id_field_id =
        (*env)->GetFieldID(env, credentials_properties.credentials_class, "accessKeyId", "[B");
    AWS_FATAL_ASSERT(credentials_properties.access_key_id_field_id);

    credentials_properties.secret_access_key_field_id =
        (*env)->GetFieldID(env, credentials_properties.credentials_class, "secretAccessKey", "[B");
    AWS_FATAL_ASSERT(credentials_properties.secret_access_key_field_id);

    credentials_properties.session_token_field_id =
        (*env)->GetFieldID(env, credentials_properties.credentials_class, "sessionToken", "[B");
    AWS_FATAL_ASSERT(credentials_properties.session_token_field_id);
}

struct java_async_callback_properties async_callback_properties;

static void s_cache_async_callback(JNIEnv *env) {
    jclass cls = (*env)->FindClass(env, "software/amazon/awssdk/crt/AsyncCallback");
    AWS_FATAL_ASSERT(cls);

    async_callback_properties.on_success = (*env)->GetMethodID(env, cls, "onSuccess", "()V");
    AWS_FATAL_ASSERT(async_callback_properties.on_success);

    async_callback_properties.on_failure = (*env)->GetMethodID(env, cls, "onFailure", "(Ljava/lang/Throwable;)V");
    AWS_FATAL_ASSERT(async_callback_properties.on_failure);
}

struct java_event_loop_group_properties event_loop_group_properties;

static void s_cache_event_loop_group(JNIEnv *env) {
    jclass cls = (*env)->FindClass(env, "software/amazon/awssdk/crt/io/EventLoopGroup");
    AWS_FATAL_ASSERT(cls);

    event_loop_group_properties.onCleanupComplete = (*env)->GetMethodID(env, cls, "onCleanupComplete", "()V");
    AWS_FATAL_ASSERT(event_loop_group_properties.onCleanupComplete);
}

struct java_client_bootstrap_properties client_bootstrap_properties;

static void s_cache_client_bootstrap(JNIEnv *env) {
    jclass cls = (*env)->FindClass(env, "software/amazon/awssdk/crt/io/ClientBootstrap");
    AWS_FATAL_ASSERT(cls);

    client_bootstrap_properties.onShutdownComplete = (*env)->GetMethodID(env, cls, "onShutdownComplete", "()V");
    AWS_FATAL_ASSERT(client_bootstrap_properties.onShutdownComplete);
}

struct java_http_client_connection_manager_properties http_client_connection_manager_properties;

static void s_cache_http_client_connection_manager(JNIEnv *env) {
    jclass cls = (*env)->FindClass(env, "software/amazon/awssdk/crt/http/HttpClientConnectionManager");
    AWS_FATAL_ASSERT(cls);

    http_client_connection_manager_properties.onConnectionAcquired =
        (*env)->GetMethodID(env, cls, "onConnectionAcquired", "(JI)V");
    AWS_FATAL_ASSERT(http_client_connection_manager_properties.onConnectionAcquired);

    http_client_connection_manager_properties.onShutdownComplete =
        (*env)->GetMethodID(env, cls, "onShutdownComplete", "()V");
    AWS_FATAL_ASSERT(http_client_connection_manager_properties.onShutdownComplete);
}

struct java_http_stream_properties http_stream_properties;

static void s_cache_http_stream(JNIEnv *env) {
    jclass cls = (*env)->FindClass(env, "software/amazon/awssdk/crt/http/HttpStream");
    AWS_FATAL_ASSERT(cls);
    http_stream_properties.stream_class = (*env)->NewGlobalRef(env, cls);

    http_stream_properties.constructor = (*env)->GetMethodID(env, cls, "<init>", "(J)V");
    AWS_FATAL_ASSERT(http_stream_properties.constructor);

    http_stream_properties.close = (*env)->GetMethodID(env, cls, "close", "()V");
    AWS_FATAL_ASSERT(http_stream_properties.close);
}

struct java_http_stream_response_handler_native_adapter_properties http_stream_response_handler_properties;

static void s_cache_http_stream_response_handler_native_adapter(JNIEnv *env) {
    jclass cls = (*env)->FindClass(env, "software/amazon/awssdk/crt/http/HttpStreamResponseHandlerNativeAdapter");
    AWS_FATAL_ASSERT(cls);

    http_stream_response_handler_properties.onResponseHeaders = (*env)->GetMethodID(
        env, cls, "onResponseHeaders", "(Lsoftware/amazon/awssdk/crt/http/HttpStream;IILjava/nio/ByteBuffer;)V");
    AWS_FATAL_ASSERT(http_stream_response_handler_properties.onResponseHeaders);

    http_stream_response_handler_properties.onResponseHeadersDone =
        (*env)->GetMethodID(env, cls, "onResponseHeadersDone", "(Lsoftware/amazon/awssdk/crt/http/HttpStream;I)V");
    AWS_FATAL_ASSERT(http_stream_response_handler_properties.onResponseHeadersDone);

    http_stream_response_handler_properties.onResponseBody = (*env)->GetMethodID(
        env, cls, "onResponseBody", "(Lsoftware/amazon/awssdk/crt/http/HttpStream;Ljava/nio/ByteBuffer;)I");
    AWS_FATAL_ASSERT(http_stream_response_handler_properties.onResponseBody);

    http_stream_response_handler_properties.onResponseComplete =
        (*env)->GetMethodID(env, cls, "onResponseComplete", "(Lsoftware/amazon/awssdk/crt/http/HttpStream;I)V");
    AWS_FATAL_ASSERT(http_stream_response_handler_properties.onResponseComplete);
}

struct java_event_stream_server_listener_properties event_stream_server_listener_properties;

static void s_cache_event_stream_server_listener_properties(JNIEnv *env) {
    jclass cls = (*env)->FindClass(env, "software/amazon/awssdk/crt/eventstream/ServerListener");
    AWS_FATAL_ASSERT(cls);

    event_stream_server_listener_properties.onShutdownComplete =
        (*env)->GetMethodID(env, cls, "onShutdownComplete", "()V");
    AWS_FATAL_ASSERT(event_stream_server_listener_properties.onShutdownComplete);
}

struct java_event_stream_server_listener_handler_properties event_stream_server_listener_handler_properties;

static void s_cache_event_stream_server_listener_handler_properties(JNIEnv *env) {
    jclass cls = (*env)->FindClass(env, "software/amazon/awssdk/crt/eventstream/ServerListenerHandler");
    AWS_FATAL_ASSERT(cls);

    event_stream_server_listener_handler_properties.connCls =
        (*env)->NewGlobalRef(env, (*env)->FindClass(env, "software/amazon/awssdk/crt/eventstream/ServerConnection"));
    AWS_FATAL_ASSERT(event_stream_server_listener_handler_properties.connCls);

    event_stream_server_listener_handler_properties.newConnConstructor =
        (*env)->GetMethodID(env, event_stream_server_listener_handler_properties.connCls, "<init>", "(J)V");
    AWS_FATAL_ASSERT(event_stream_server_listener_handler_properties.newConnConstructor);

    event_stream_server_listener_handler_properties.onNewConnection = (*env)->GetMethodID(
        env,
        cls,
        "onNewConnection",
        "(Lsoftware/amazon/awssdk/crt/eventstream/ServerConnection;I)Lsoftware/amazon/awssdk/crt/eventstream/"
        "ServerConnectionHandler;");
    AWS_FATAL_ASSERT(event_stream_server_listener_handler_properties.onNewConnection);
    event_stream_server_listener_handler_properties.onConnectionShutdown = (*env)->GetMethodID(
        env, cls, "onConnectionShutdownShim", "(Lsoftware/amazon/awssdk/crt/eventstream/ServerConnection;I)V");
    AWS_FATAL_ASSERT(event_stream_server_listener_handler_properties.onConnectionShutdown);
}

struct java_event_stream_server_connection_handler_properties event_stream_server_connection_handler_properties;

static void s_cache_event_stream_server_connection_handler_properties(JNIEnv *env) {
    jclass cls = (*env)->FindClass(env, "software/amazon/awssdk/crt/eventstream/ServerConnectionHandler");
    AWS_FATAL_ASSERT(cls);

    event_stream_server_connection_handler_properties.continuationCls = (*env)->NewGlobalRef(
        env, (*env)->FindClass(env, "software/amazon/awssdk/crt/eventstream/ServerConnectionContinuation"));
    AWS_FATAL_ASSERT(event_stream_server_connection_handler_properties.continuationCls);

    event_stream_server_connection_handler_properties.newContinuationConstructor =
        (*env)->GetMethodID(env, event_stream_server_connection_handler_properties.continuationCls, "<init>", "(J)V");
    AWS_FATAL_ASSERT(event_stream_server_connection_handler_properties.newContinuationConstructor);

    event_stream_server_connection_handler_properties.onProtocolMessage =
        (*env)->GetMethodID(env, cls, "onProtocolMessage", "([B[BII)V");
    AWS_FATAL_ASSERT(event_stream_server_connection_handler_properties.onProtocolMessage);

    event_stream_server_connection_handler_properties.onIncomingStream = (*env)->GetMethodID(
        env,
        cls,
        "onIncomingStream",
        "(Lsoftware/amazon/awssdk/crt/eventstream/ServerConnectionContinuation;[B)Lsoftware/amazon/awssdk/crt/"
        "eventstream/ServerConnectionContinuationHandler;");
    AWS_FATAL_ASSERT(event_stream_server_connection_handler_properties.onIncomingStream);
}

struct java_event_stream_server_continuation_handler_properties event_stream_server_continuation_handler_properties;

static void s_cache_event_stream_server_continuation_handler_properties(JNIEnv *env) {
    jclass cls = (*env)->FindClass(env, "software/amazon/awssdk/crt/eventstream/ServerConnectionContinuationHandler");
    AWS_FATAL_ASSERT(cls);

    event_stream_server_continuation_handler_properties.onContinuationMessage =
        (*env)->GetMethodID(env, cls, "onContinuationMessageShim", "([B[BII)V");
    AWS_FATAL_ASSERT(event_stream_server_continuation_handler_properties.onContinuationMessage);
    event_stream_server_continuation_handler_properties.onContinuationClosed =
        (*env)->GetMethodID(env, cls, "onContinuationClosedShim", "()V");
    AWS_FATAL_ASSERT(event_stream_server_continuation_handler_properties.onContinuationClosed);
}

struct java_event_stream_client_connection_handler_properties event_stream_client_connection_handler_properties;

static void s_cache_event_stream_client_connection_handler_properties(JNIEnv *env) {
    jclass cls = (*env)->FindClass(env, "software/amazon/awssdk/crt/eventstream/ClientConnectionHandler");
    AWS_FATAL_ASSERT(cls);

    event_stream_client_connection_handler_properties.onSetup =
        (*env)->GetMethodID(env, cls, "onConnectionSetupShim", "(JI)V");
    AWS_FATAL_ASSERT(event_stream_client_connection_handler_properties.onSetup);
    event_stream_client_connection_handler_properties.onProtocolMessage =
        (*env)->GetMethodID(env, cls, "onProtocolMessage", "([B[BII)V");
    AWS_FATAL_ASSERT(event_stream_client_connection_handler_properties.onProtocolMessage);
    event_stream_client_connection_handler_properties.onClosed =
        (*env)->GetMethodID(env, cls, "onConnectionClosedShim", "(I)V");
    AWS_FATAL_ASSERT(event_stream_client_connection_handler_properties.onClosed);
}

struct java_event_stream_client_continuation_handler_properties event_stream_client_continuation_handler_properties;

static void s_cache_event_stream_client_continuation_handler_properties(JNIEnv *env) {
    jclass cls = (*env)->FindClass(env, "software/amazon/awssdk/crt/eventstream/ClientConnectionContinuationHandler");
    AWS_FATAL_ASSERT(cls);

    event_stream_client_continuation_handler_properties.onContinuationMessage =
        (*env)->GetMethodID(env, cls, "onContinuationMessageShim", "([B[BII)V");
    AWS_FATAL_ASSERT(event_stream_client_continuation_handler_properties.onContinuationMessage);
    event_stream_client_continuation_handler_properties.onContinuationClosed =
        (*env)->GetMethodID(env, cls, "onContinuationClosedShim", "()V");
    AWS_FATAL_ASSERT(event_stream_client_continuation_handler_properties.onContinuationClosed);
}

struct java_event_stream_message_flush_properties event_stream_server_message_flush_properties;

static void s_cache_event_stream_message_flush_properties(JNIEnv *env) {
    jclass cls = (*env)->FindClass(env, "software/amazon/awssdk/crt/eventstream/MessageFlushCallback");
    AWS_FATAL_ASSERT(cls);

    event_stream_server_message_flush_properties.callback = (*env)->GetMethodID(env, cls, "onCallbackInvoked", "(I)V");
    AWS_FATAL_ASSERT(event_stream_server_message_flush_properties.callback);
}

struct java_cpu_info_properties cpu_info_properties;

static void s_cache_cpu_info_properties(JNIEnv *env) {
    cpu_info_properties.cpu_info_class =
        (*env)->NewGlobalRef(env, (*env)->FindClass(env, "software/amazon/awssdk/crt/SystemInfo$CpuInfo"));
    AWS_FATAL_ASSERT(cpu_info_properties.cpu_info_class);

    cpu_info_properties.cpu_info_constructor =
        (*env)->GetMethodID(env, cpu_info_properties.cpu_info_class, "<init>", "(IZ)V");
}

struct java_s3_client_properties s3_client_properties;

static void s_cache_s3_client_properties(JNIEnv *env) {
    jclass cls = (*env)->FindClass(env, "software/amazon/awssdk/crt/s3/S3Client");
    AWS_FATAL_ASSERT(cls);

    s3_client_properties.onShutdownComplete = (*env)->GetMethodID(env, cls, "onShutdownComplete", "()V");
    AWS_FATAL_ASSERT(s3_client_properties.onShutdownComplete);
}

struct java_s3_meta_request_properties s3_meta_request_properties;

static void s_cache_s3_meta_request_properties(JNIEnv *env) {
    jclass cls = (*env)->FindClass(env, "software/amazon/awssdk/crt/s3/S3MetaRequest");
    AWS_FATAL_ASSERT(cls);

    s3_meta_request_properties.onShutdownComplete = (*env)->GetMethodID(env, cls, "onShutdownComplete", "()V");
    AWS_FATAL_ASSERT(s3_meta_request_properties.onShutdownComplete);
}

struct java_s3_meta_request_response_handler_native_adapter_properties
    s3_meta_request_response_handler_native_adapter_properties;

static void s_cache_s3_meta_request_response_handler_native_adapter_properties(JNIEnv *env) {
    jclass cls = (*env)->FindClass(env, "software/amazon/awssdk/crt/s3/S3MetaRequestResponseHandlerNativeAdapter");
    AWS_FATAL_ASSERT(cls);

    s3_meta_request_response_handler_native_adapter_properties.onResponseBody =
        (*env)->GetMethodID(env, cls, "onResponseBody", "(Ljava/nio/ByteBuffer;JJ)I");
    AWS_FATAL_ASSERT(s3_meta_request_response_handler_native_adapter_properties.onResponseBody);

    s3_meta_request_response_handler_native_adapter_properties.onFinished =
        (*env)->GetMethodID(env, cls, "onFinished", "(I)V");
    AWS_FATAL_ASSERT(s3_meta_request_response_handler_native_adapter_properties.onFinished);

    s3_meta_request_response_handler_native_adapter_properties.onResponseHeaders =
        (*env)->GetMethodID(env, cls, "onResponseHeaders", "(ILjava/nio/ByteBuffer;)V");
    AWS_FATAL_ASSERT(s3_meta_request_response_handler_native_adapter_properties.onResponseHeaders);
}

struct java_completable_future_properties completable_future_properties;

static void s_cache_completable_future(JNIEnv *env) {
    jclass cls = (*env)->FindClass(env, "java/util/concurrent/CompletableFuture");
    AWS_FATAL_ASSERT(cls);

    completable_future_properties.complete_method_id =
        (*env)->GetMethodID(env, cls, "complete", "(Ljava/lang/Object;)Z");
    AWS_FATAL_ASSERT(completable_future_properties.complete_method_id != NULL);

    completable_future_properties.complete_exceptionally_method_id =
        (*env)->GetMethodID(env, cls, "completeExceptionally", "(Ljava/lang/Throwable;)Z");
    AWS_FATAL_ASSERT(completable_future_properties.complete_exceptionally_method_id != NULL);
}

struct java_crt_runtime_exception_properties crt_runtime_exception_properties;

static void s_cache_crt_runtime_exception(JNIEnv *env) {
    jclass cls = (*env)->FindClass(env, "software/amazon/awssdk/crt/CrtRuntimeException");
    AWS_FATAL_ASSERT(cls);
    crt_runtime_exception_properties.crt_runtime_exception_class = (*env)->NewGlobalRef(env, cls);

    crt_runtime_exception_properties.constructor_method_id =
        (*env)->GetMethodID(env, cls, "<init>", "(ILjava/lang/String;)V");
    AWS_FATAL_ASSERT(crt_runtime_exception_properties.constructor_method_id);

    crt_runtime_exception_properties.error_code_field_id = (*env)->GetFieldID(env, cls, "errorCode", "I");
    AWS_FATAL_ASSERT(crt_runtime_exception_properties.error_code_field_id);
}

<<<<<<< HEAD
struct java_ecc_key_pair_properties ecc_key_pair_properties;

static void s_cache_ecc_key_pair(JNIEnv *env) {
    jclass cls = (*env)->FindClass(env, "software/amazon/awssdk/crt/cal/EccKeyPair");
    AWS_FATAL_ASSERT(cls);
    ecc_key_pair_properties.ecc_key_pair_class = (*env)->NewGlobalRef(env, cls);

    ecc_key_pair_properties.constructor = (*env)->GetMethodID(env, cls, "<init>", "(J)V");
    AWS_FATAL_ASSERT(ecc_key_pair_properties.constructor);
}

struct java_crt_properties crt_properties;

static void s_cache_crt(JNIEnv *env) {
    jclass cls = (*env)->FindClass(env, "software/amazon/awssdk/crt/CRT");
    AWS_FATAL_ASSERT(cls);
    crt_properties.crt_class = (*env)->NewGlobalRef(env, cls);

    crt_properties.test_jni_exception_method_id = (*env)->GetStaticMethodID(env, cls, "testJniException", "(Z)V");
    AWS_FATAL_ASSERT(crt_properties.test_jni_exception_method_id);
}

struct java_aws_signing_result_properties aws_signing_result_properties;

static void s_cache_aws_signing_result(JNIEnv *env) {
    jclass cls = (*env)->FindClass(env, "software/amazon/awssdk/crt/auth/signing/AwsSigningResult");
    AWS_FATAL_ASSERT(cls);
    aws_signing_result_properties.aws_signing_result_class = (*env)->NewGlobalRef(env, cls);

    aws_signing_result_properties.constructor = (*env)->GetMethodID(env, cls, "<init>", "()V");
    AWS_FATAL_ASSERT(aws_signing_result_properties.constructor);

    aws_signing_result_properties.signed_request_field_id =
        (*env)->GetFieldID(env, cls, "signedRequest", "Lsoftware/amazon/awssdk/crt/http/HttpRequest;");
    AWS_FATAL_ASSERT(aws_signing_result_properties.signed_request_field_id);

    aws_signing_result_properties.signature_field_id = (*env)->GetFieldID(env, cls, "signature", "[B");
    AWS_FATAL_ASSERT(aws_signing_result_properties.signature_field_id);
=======
struct java_http_header_properties http_header_properties;

static void s_cache_http_header(JNIEnv *env) {
    jclass cls = (*env)->FindClass(env, "software/amazon/awssdk/crt/http/HttpHeader");
    AWS_FATAL_ASSERT(cls);
    http_header_properties.http_header_class = (*env)->NewGlobalRef(env, cls);

    http_header_properties.constructor_method_id = (*env)->GetMethodID(env, cls, "<init>", "([B[B)V");
    AWS_FATAL_ASSERT(http_header_properties.constructor_method_id);
>>>>>>> cf098370
}

void cache_java_class_ids(JNIEnv *env) {
    s_cache_http_request_body_stream(env);
    s_cache_aws_signing_config(env);
    s_cache_predicate(env);
    s_cache_http_request(env);
    s_cache_crt_resource(env);
    s_cache_mqtt_connection(env);
    s_cache_message_handler(env);
    s_cache_mqtt_exception(env);
    s_cache_byte_buffer(env);
    s_cache_credentials_provider(env);
    s_cache_credentials(env);
    s_cache_async_callback(env);
    s_cache_event_loop_group(env);
    s_cache_client_bootstrap(env);
    s_cache_http_client_connection_manager(env);
    s_cache_http_stream(env);
    s_cache_http_stream_response_handler_native_adapter(env);
    s_cache_event_stream_server_listener_properties(env);
    s_cache_event_stream_server_listener_handler_properties(env);
    s_cache_event_stream_server_connection_handler_properties(env);
    s_cache_event_stream_server_continuation_handler_properties(env);
    s_cache_event_stream_client_connection_handler_properties(env);
    s_cache_event_stream_client_continuation_handler_properties(env);
    s_cache_event_stream_message_flush_properties(env);
    s_cache_cpu_info_properties(env);
    s_cache_s3_client_properties(env);
    s_cache_s3_meta_request_properties(env);
    s_cache_s3_meta_request_response_handler_native_adapter_properties(env);
    s_cache_completable_future(env);
    s_cache_crt_runtime_exception(env);
<<<<<<< HEAD
    s_cache_ecc_key_pair(env);
    s_cache_crt(env);
    s_cache_aws_signing_result(env);
=======
    s_cache_http_header(env);
>>>>>>> cf098370
}<|MERGE_RESOLUTION|>--- conflicted
+++ resolved
@@ -545,7 +545,6 @@
     AWS_FATAL_ASSERT(crt_runtime_exception_properties.error_code_field_id);
 }
 
-<<<<<<< HEAD
 struct java_ecc_key_pair_properties ecc_key_pair_properties;
 
 static void s_cache_ecc_key_pair(JNIEnv *env) {
@@ -584,7 +583,8 @@
 
     aws_signing_result_properties.signature_field_id = (*env)->GetFieldID(env, cls, "signature", "[B");
     AWS_FATAL_ASSERT(aws_signing_result_properties.signature_field_id);
-=======
+}
+
 struct java_http_header_properties http_header_properties;
 
 static void s_cache_http_header(JNIEnv *env) {
@@ -594,7 +594,6 @@
 
     http_header_properties.constructor_method_id = (*env)->GetMethodID(env, cls, "<init>", "([B[B)V");
     AWS_FATAL_ASSERT(http_header_properties.constructor_method_id);
->>>>>>> cf098370
 }
 
 void cache_java_class_ids(JNIEnv *env) {
@@ -628,11 +627,8 @@
     s_cache_s3_meta_request_response_handler_native_adapter_properties(env);
     s_cache_completable_future(env);
     s_cache_crt_runtime_exception(env);
-<<<<<<< HEAD
     s_cache_ecc_key_pair(env);
     s_cache_crt(env);
     s_cache_aws_signing_result(env);
-=======
     s_cache_http_header(env);
->>>>>>> cf098370
 }