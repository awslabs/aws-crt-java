--- conflicted
+++ resolved
@@ -76,11 +76,7 @@
     AWS_FATAL_ASSERT(aws_signing_config_properties.omit_session_token_field_id);
 
     aws_signing_config_properties.signed_body_value_field_id =
-<<<<<<< HEAD
-        (*env)->GetFieldID(env, aws_signing_config_class, "signedBodyValue", "I");
-=======
         (*env)->GetFieldID(env, aws_signing_config_class, "signedBodyValue", "Ljava/lang/String;");
->>>>>>> d93840e4
     AWS_FATAL_ASSERT(aws_signing_config_properties.signed_body_value_field_id);
 
     aws_signing_config_properties.signed_body_header_field_id =
