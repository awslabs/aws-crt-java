--- conflicted
+++ resolved
@@ -246,7 +246,6 @@
 };
 extern struct java_crt_runtime_exception_properties crt_runtime_exception_properties;
 
-<<<<<<< HEAD
 /* EccKeyPair */
 struct java_ecc_key_pair_properties {
     jclass ecc_key_pair_class;
@@ -269,14 +268,13 @@
     jfieldID signature_field_id;
 };
 extern struct java_aws_signing_result_properties aws_signing_result_properties;
-=======
+
 /* HttpHeader */
 struct java_http_header_properties {
     jclass http_header_class;
     jmethodID constructor_method_id; /* (byte[], byte[]) */
 };
 extern struct java_http_header_properties http_header_properties;
->>>>>>> cf098370
 
 void cache_java_class_ids(JNIEnv *env);
 
