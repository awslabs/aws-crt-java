/**
 * Copyright Amazon.com, Inc. or its affiliates. All Rights Reserved.
 * SPDX-License-Identifier: Apache-2.0.
 */
#include <jni.h>

#include <aws/common/atomics.h>
#include <aws/common/condition_variable.h>
#include <aws/common/logging.h>
#include <aws/common/mutex.h>
#include <aws/common/string.h>
#include <aws/common/thread.h>
#include <aws/http/connection.h>
#include <aws/http/proxy.h>
#include <aws/http/request_response.h>
#include <aws/io/channel.h>
#include <aws/io/channel_bootstrap.h>
#include <aws/io/event_loop.h>
#include <aws/io/host_resolver.h>
#include <aws/io/socket.h>
#include <aws/io/socket_channel_handler.h>
#include <aws/io/tls_channel_handler.h>
#include <aws/mqtt/client.h>

#include <ctype.h>
#include <string.h>

#include "crt.h"

#include "http_request_utils.h"
#include "java_class_ids.h"

/*******************************************************************************
 * mqtt_jni_async_callback - carries an AsyncCallback around as user data to mqtt
 * async ops, and is used to deliver callbacks. Also hangs on to JNI references
 * to buffers and strings that need to outlive the request
 ******************************************************************************/
struct mqtt_jni_async_callback {
    struct mqtt_jni_connection *connection;
    jobject async_callback;
    struct aws_byte_buf buffer; /* payloads or other pinned resources go in here, freed when callback is delivered */
};

/*******************************************************************************
 * mqtt_jni_connection - represents an aws_mqtt_client_connection to Java
 ******************************************************************************/
struct mqtt_jni_connection {
    struct aws_mqtt_client *client; /* Provided to mqtt_connect */
    struct aws_mqtt_client_connection *client_connection;
    struct aws_socket_options socket_options;
    struct aws_tls_connection_options tls_options;

    JavaVM *jvm;
    jweak java_mqtt_connection; /* MqttClientConnection instance */
    struct mqtt_jni_async_callback *on_message;

    struct aws_atomic_var ref_count;
};

/*******************************************************************************
 * mqtt_jni_ws_handshake - Data needed to perform the async websocket handshake
 * transform operations. Destroyed when transform is complete.
 ******************************************************************************/
struct mqtt_jni_ws_handshake {
    struct mqtt_jni_connection *connection;
    struct aws_http_message *http_request;
    aws_mqtt_transform_websocket_handshake_complete_fn *complete_fn;
    void *complete_ctx;
};

static void s_mqtt_connection_destroy(JNIEnv *env, struct mqtt_jni_connection *connection);

static void s_mqtt_jni_connection_acquire(struct mqtt_jni_connection *connection) {
    size_t old_value = aws_atomic_fetch_add(&connection->ref_count, 1);

    AWS_LOGF_DEBUG(AWS_LS_MQTT_CLIENT, "mqtt_jni_connection acquire, ref count now = %d", (int)old_value + 1);
}

static void s_on_shutdown_disconnect_complete(struct aws_mqtt_client_connection *connection, void *user_data);

static void s_mqtt_jni_connection_release(struct mqtt_jni_connection *connection) {
    size_t old_value = aws_atomic_fetch_sub(&connection->ref_count, 1);

    AWS_LOGF_DEBUG(AWS_LS_MQTT_CLIENT, "mqtt_jni_connection release, ref count now = %d", (int)old_value - 1);

    if (old_value == 1) {

        if (aws_mqtt_client_connection_disconnect(
                connection->client_connection, s_on_shutdown_disconnect_complete, connection) != AWS_OP_SUCCESS) {

            /*
             * This can happen under normal code paths if the client happens to be disconnected at cleanup/shutdown
             * time. Log it (in case it was unexpected) and then invoke the shutdown callback manually.
             */
            s_on_shutdown_disconnect_complete(connection->client_connection, connection);
        }
    }
}

static struct mqtt_jni_async_callback *s_mqtt_jni_async_callback_new(
    struct mqtt_jni_connection *connection,
    jobject async_callback) {

<<<<<<< HEAD
    struct aws_allocator *allocator = aws_jni_get_allocator();
    /* allocate cannot fail */
    struct mqtt_jni_async_callback *callback = aws_mem_calloc(allocator, 1, sizeof(struct mqtt_jni_async_callback));
=======
    JNIEnv *env = aws_jni_get_thread_env(connection->jvm);
    if (env == NULL) {
        /* If we can't get an environment, then the JVM is probably shutting down.  Don't crash. */
        return NULL;
    }
>>>>>>> eb24906e

    struct aws_allocator *allocator = aws_jni_get_allocator();
    /* allocate cannot fail */
    struct mqtt_jni_async_callback *callback = aws_mem_calloc(allocator, 1, sizeof(struct mqtt_jni_async_callback));

    callback->connection = connection;
    callback->async_callback = async_callback ? (*env)->NewGlobalRef(env, async_callback) : NULL;

    aws_byte_buf_init(&callback->buffer, aws_jni_get_allocator(), 0);

    return callback;
}

static void s_mqtt_jni_async_callback_destroy(struct mqtt_jni_async_callback *callback) {
    AWS_FATAL_ASSERT(callback && callback->connection);
    JNIEnv *env = aws_jni_get_thread_env(callback->connection->jvm);
    if (env == NULL) {
        /* If we can't get an environment, then the JVM is probably shutting down.  Don't crash. */
        return;
    }

    if (callback->async_callback) {
        (*env)->DeleteGlobalRef(env, callback->async_callback);
    }

    aws_byte_buf_clean_up(&callback->buffer);

    struct aws_allocator *allocator = aws_jni_get_allocator();
    aws_mem_release(allocator, callback);
}

static jobject s_new_mqtt_exception(JNIEnv *env, int error_code) {
    jobject exception = (*env)->NewObject(
        env, mqtt_exception_properties.jni_mqtt_exception, mqtt_exception_properties.jni_constructor, error_code);
    return exception;
}

/* on 32-bit platforms, casting pointers to longs throws a warning we don't need */
#if UINTPTR_MAX == 0xffffffff
#    if defined(_MSC_VER)
#        pragma warning(push)
#        pragma warning(disable : 4305) /* 'type cast': truncation from 'jlong' to 'jni_tls_ctx_options *' */
#    else
#        pragma GCC diagnostic push
#        pragma GCC diagnostic ignored "-Wpointer-to-int-cast"
#        pragma GCC diagnostic ignored "-Wint-to-pointer-cast"
#    endif
#endif

/*******************************************************************************
 * new
 ******************************************************************************/
static void s_on_connection_disconnected(struct aws_mqtt_client_connection *client_connection, void *user_data);
static void s_on_connection_complete(
    struct aws_mqtt_client_connection *client_connection,
    int error_code,
    enum aws_mqtt_connect_return_code return_code,
    bool session_present,
    void *user_data) {
    (void)client_connection;
    (void)return_code;

    struct mqtt_jni_async_callback *connect_callback = user_data;
    struct mqtt_jni_connection *connection = connect_callback->connection;
    JNIEnv *env = aws_jni_get_thread_env(connection->jvm);
    if (env == NULL) {
        /* If we can't get an environment, then the JVM is probably shutting down.  Don't crash. */
        return;
    }

    jobject mqtt_connection = (*env)->NewLocalRef(env, connection->java_mqtt_connection);
    if (mqtt_connection != NULL) {
        (*env)->CallVoidMethod(
            env, mqtt_connection, mqtt_connection_properties.on_connection_complete, error_code, session_present);

        (*env)->DeleteLocalRef(env, mqtt_connection);

        if (aws_jni_check_and_clear_exception(env)) {
            aws_mqtt_client_connection_disconnect(client_connection, s_on_connection_disconnected, connect_callback);
            return; /* callback and ref count will be cleaned up in s_on_connection_disconnected */
        }
    }

    s_mqtt_jni_async_callback_destroy(connect_callback);

    s_mqtt_jni_connection_release(connection);
}

static void s_on_connection_interrupted_internal(
    struct mqtt_jni_connection *connection,
    int error_code,
    jobject ack_callback) {

    JNIEnv *env = aws_jni_get_thread_env(connection->jvm);
    if (env == NULL) {
        /* If we can't get an environment, then the JVM is probably shutting down.  Don't crash. */
        return;
    }

    jobject mqtt_connection = (*env)->NewLocalRef(env, connection->java_mqtt_connection);
    if (mqtt_connection) {
        (*env)->CallVoidMethod(
            env, mqtt_connection, mqtt_connection_properties.on_connection_interrupted, error_code, ack_callback);

        (*env)->DeleteLocalRef(env, mqtt_connection);

        AWS_FATAL_ASSERT(!aws_jni_check_and_clear_exception(env));
    }
}

static void s_on_connection_interrupted(
    struct aws_mqtt_client_connection *client_connection,
    int error_code,
    void *user_data) {
    (void)client_connection;

    s_on_connection_interrupted_internal(user_data, error_code, NULL);
}

static void s_on_connection_resumed(
    struct aws_mqtt_client_connection *client_connection,
    enum aws_mqtt_connect_return_code return_code,
    bool session_present,
    void *user_data) {
    (void)client_connection;
    (void)return_code;

    struct mqtt_jni_connection *connection = user_data;
    JNIEnv *env = aws_jni_get_thread_env(connection->jvm);
    if (env == NULL) {
        /* If we can't get an environment, then the JVM is probably shutting down.  Don't crash. */
        return;
    }

    jobject mqtt_connection = (*env)->NewLocalRef(env, connection->java_mqtt_connection);
    if (mqtt_connection) {

        (*env)->CallVoidMethod(env, mqtt_connection, mqtt_connection_properties.on_connection_resumed, session_present);

        (*env)->DeleteLocalRef(env, mqtt_connection);

        AWS_FATAL_ASSERT(!aws_jni_check_and_clear_exception(env));
    }
}

static void s_on_connection_disconnected(struct aws_mqtt_client_connection *client_connection, void *user_data) {
    (void)client_connection;

    struct mqtt_jni_async_callback *connect_callback = user_data;
    struct mqtt_jni_connection *jni_connection = connect_callback->connection;

    JNIEnv *env = aws_jni_get_thread_env(jni_connection->jvm);
    if (env == NULL) {
        /* If we can't get an environment, then the JVM is probably shutting down.  Don't crash. */
        return;
    }

    s_on_connection_interrupted_internal(connect_callback->connection, 0, connect_callback->async_callback);

    s_mqtt_jni_async_callback_destroy(connect_callback);
    AWS_FATAL_ASSERT(!aws_jni_check_and_clear_exception(env));

    s_mqtt_jni_connection_release(jni_connection);
}

static struct mqtt_jni_connection *s_mqtt_connection_new(
    JNIEnv *env,
    struct aws_mqtt_client *client,
    jobject java_mqtt_connection) {
    struct aws_allocator *allocator = aws_jni_get_allocator();

    struct mqtt_jni_connection *connection = aws_mem_calloc(allocator, 1, sizeof(struct mqtt_jni_connection));
    if (!connection) {
        aws_jni_throw_runtime_exception(
            env, "MqttClientConnection.mqtt_connect: Out of memory allocating JNI connection");
        return NULL;
    }

    aws_atomic_store_int(&connection->ref_count, 1);
    connection->client = client;
    connection->java_mqtt_connection = (*env)->NewWeakGlobalRef(env, java_mqtt_connection);
    jint jvmresult = (*env)->GetJavaVM(env, &connection->jvm);
    AWS_FATAL_ASSERT(jvmresult == 0);

    connection->client_connection = aws_mqtt_client_connection_new(client);
    if (!connection->client_connection) {
        aws_jni_throw_runtime_exception(
            env,
            "MqttClientConnection.mqtt_connect: aws_mqtt_client_connection_new failed, unable to create new "
            "connection");
        goto on_error;
    }

    return connection;

on_error:

    s_mqtt_jni_connection_release(connection);

    return NULL;
}

static void s_mqtt_connection_destroy(JNIEnv *env, struct mqtt_jni_connection *connection) {
    if (connection == NULL) {
        return;
    }

    if (connection->on_message) {
        s_mqtt_jni_async_callback_destroy(connection->on_message);
    }

    if (connection->java_mqtt_connection) {
        (*env)->DeleteWeakGlobalRef(env, connection->java_mqtt_connection);
    }

    aws_mqtt_client_connection_release(connection->client_connection);

    aws_tls_connection_options_clean_up(&connection->tls_options);

    struct aws_allocator *allocator = aws_jni_get_allocator();
    aws_mem_release(allocator, connection);
}

JNIEXPORT jlong JNICALL Java_software_amazon_awssdk_crt_mqtt_MqttClientConnection_mqttClientConnectionNew(
    JNIEnv *env,
    jclass jni_class,
    jlong jni_client,
    jobject jni_mqtt_connection) {
    (void)jni_class;

    struct aws_mqtt_client *client = (struct aws_mqtt_client *)jni_client;
    if (!client) {
        aws_jni_throw_runtime_exception(env, "MqttClientConnection.mqtt_new: Client is invalid/null");
        return (jlong)NULL;
    }

    /* any error after this point needs to jump to error_cleanup */
    struct mqtt_jni_connection *connection = s_mqtt_connection_new(env, client, jni_mqtt_connection);
    if (!connection) {
        return (jlong)NULL;
    }

    aws_mqtt_client_connection_set_connection_interruption_handlers(
        connection->client_connection, s_on_connection_interrupted, connection, s_on_connection_resumed, connection);

    return (jlong)connection;
}

static void s_on_shutdown_disconnect_complete(struct aws_mqtt_client_connection *connection, void *user_data) {
    (void)connection;

    struct mqtt_jni_connection *jni_connection = (struct mqtt_jni_connection *)user_data;

    AWS_LOGF_DEBUG(AWS_LS_MQTT_CLIENT, "mqtt_jni_connection shutdown complete, releasing references");

    JNIEnv *env = aws_jni_get_thread_env(jni_connection->jvm);
    if (env == NULL) {
        /* If we can't get an environment, then the JVM is probably shutting down.  Don't crash. */
        return;
    }

    jobject mqtt_connection = (*env)->NewLocalRef(env, jni_connection->java_mqtt_connection);
    if (mqtt_connection != NULL) {
        (*env)->CallVoidMethod(env, mqtt_connection, crt_resource_properties.release_references);

        (*env)->DeleteLocalRef(env, mqtt_connection);

        aws_jni_check_and_clear_exception(env);
    }

    s_mqtt_connection_destroy(env, jni_connection);
}

/*******************************************************************************
 * clean_up
 ******************************************************************************/
JNIEXPORT void JNICALL Java_software_amazon_awssdk_crt_mqtt_MqttClientConnection_mqttClientConnectionDestroy(
    JNIEnv *env,
    jclass jni_class,
    jlong jni_connection) {
    (void)jni_class;
    (void)env;

    struct mqtt_jni_connection *connection = (struct mqtt_jni_connection *)jni_connection;
    s_mqtt_jni_connection_release(connection);
}

/*******************************************************************************
 * connect
 ******************************************************************************/
JNIEXPORT
void JNICALL Java_software_amazon_awssdk_crt_mqtt_MqttClientConnection_mqttClientConnectionConnect(
    JNIEnv *env,
    jclass jni_class,
    jlong jni_connection,
    jstring jni_endpoint,
    jshort jni_port,
    jlong jni_socket_options,
    jlong jni_tls_ctx,
    jstring jni_client_id,
    jboolean jni_clean_session,
    jint keep_alive_secs,
    jshort ping_timeout_ms,
    jint protocol_operation_timeout_ms) {
    (void)jni_class;
    struct mqtt_jni_connection *connection = (struct mqtt_jni_connection *)jni_connection;
    if (!connection) {
        aws_jni_throw_runtime_exception(env, "MqttClientConnection.mqtt_connect: Connection is invalid/null");
        return;
    }

    struct aws_byte_cursor client_id;
    AWS_ZERO_STRUCT(client_id);
    struct aws_byte_cursor endpoint = aws_jni_byte_cursor_from_jstring_acquire(env, jni_endpoint);
    uint16_t port = jni_port;
    if (!port) {
        aws_jni_throw_runtime_exception(
            env,
            "MqttClientConnection.mqtt_new: Endpoint should be in the format hostname:port and port must be between 1 "
            "and 65535");
        goto cleanup;
    }

    struct mqtt_jni_async_callback *connect_callback = s_mqtt_jni_async_callback_new(connection, NULL);
    if (connect_callback == NULL) {
        aws_jni_throw_runtime_exception(env, "MqttClientConnection.mqtt_connect: Failed to create async callback");
        goto cleanup;
    }

    s_mqtt_jni_connection_acquire(connection);

    struct aws_socket_options default_socket_options;
    AWS_ZERO_STRUCT(default_socket_options);
    default_socket_options.type = AWS_SOCKET_STREAM;
    default_socket_options.connect_timeout_ms = 3000;
    struct aws_socket_options *socket_options = &default_socket_options;
    if (jni_socket_options) {
        socket_options = (struct aws_socket_options *)jni_socket_options;
    }
    memcpy(&connection->socket_options, socket_options, sizeof(struct aws_socket_options));

    /* if a tls_ctx was provided, initialize tls options */
    struct aws_tls_ctx *tls_ctx = (struct aws_tls_ctx *)jni_tls_ctx;
    struct aws_tls_connection_options *tls_options = NULL;
    if (tls_ctx) {
        tls_options = &connection->tls_options;
        aws_tls_connection_options_init_from_ctx(tls_options, tls_ctx);
        aws_tls_connection_options_set_server_name(tls_options, aws_jni_get_allocator(), &endpoint);
    }

    client_id = aws_jni_byte_cursor_from_jstring_acquire(env, jni_client_id);
    bool clean_session = jni_clean_session != 0;

    struct aws_mqtt_connection_options connect_options;
    AWS_ZERO_STRUCT(connect_options);
    connect_options.host_name = endpoint;
    connect_options.port = port;
    connect_options.socket_options = &connection->socket_options;
    connect_options.tls_options = tls_options;
    connect_options.client_id = client_id;
    connect_options.keep_alive_time_secs = (uint16_t)keep_alive_secs;
    connect_options.ping_timeout_ms = ping_timeout_ms;
    connect_options.protocol_operation_timeout_ms = protocol_operation_timeout_ms;
    connect_options.clean_session = clean_session;
    connect_options.on_connection_complete = s_on_connection_complete;
    connect_options.user_data = connect_callback;

    int result = aws_mqtt_client_connection_connect(connection->client_connection, &connect_options);
    if (result != AWS_OP_SUCCESS) {
        s_mqtt_jni_connection_release(connection);
        s_mqtt_jni_async_callback_destroy(connect_callback);
        aws_jni_throw_runtime_exception(
            env, "MqttClientConnection.mqtt_connect: aws_mqtt_client_connection_connect failed");
    }

cleanup:
    aws_jni_byte_cursor_from_jstring_release(env, jni_endpoint, endpoint);
    aws_jni_byte_cursor_from_jstring_release(env, jni_client_id, client_id);
}

/*******************************************************************************
 * disconnect
 ******************************************************************************/
JNIEXPORT
void JNICALL Java_software_amazon_awssdk_crt_mqtt_MqttClientConnection_mqttClientConnectionDisconnect(
    JNIEnv *env,
    jclass jni_class,
    jlong jni_connection,
    jobject jni_ack) {
    (void)jni_class;
    struct mqtt_jni_connection *connection = (struct mqtt_jni_connection *)jni_connection;
    if (!connection) {
        aws_jni_throw_runtime_exception(env, "MqttClientConnection.mqtt_disconnect: Invalid connection");
        return;
    }

    struct mqtt_jni_async_callback *disconnect_callback = s_mqtt_jni_async_callback_new(connection, jni_ack);
    if (disconnect_callback == NULL) {
        aws_jni_throw_runtime_exception(env, "MqttClientConnection.mqtt_disconnect: Failed to create async callback");
        return;
    }

    s_mqtt_jni_connection_acquire(connection);

    if (aws_mqtt_client_connection_disconnect(
            connection->client_connection, s_on_connection_disconnected, disconnect_callback) != AWS_OP_SUCCESS) {
        int error = aws_last_error();
        /*
         * Disconnect invoked on a disconnected connection can happen under normal circumstances.  Invoke the callback
         * manually since it won't get invoked otherwise.
         */
        AWS_LOGF_WARN(
            AWS_LS_MQTT_CLIENT,
            "MqttClientConnection.mqtt_disconnect: error calling disconnect - %d(%s)",
            error,
            aws_error_str(error));
        s_on_connection_disconnected(connection->client_connection, disconnect_callback);
    }
}

/*******************************************************************************
 * subscribe
 ******************************************************************************/
/* called from any sub, unsub, or pub ack */
static void s_deliver_ack_success(struct mqtt_jni_async_callback *callback) {
    AWS_FATAL_ASSERT(callback);
    AWS_FATAL_ASSERT(callback->connection);

    if (callback->async_callback) {
        JNIEnv *env = aws_jni_get_thread_env(callback->connection->jvm);
        if (env == NULL) {
            /* If we can't get an environment, then the JVM is probably shutting down.  Don't crash. */
            return;
        }

        (*env)->CallVoidMethod(env, callback->async_callback, async_callback_properties.on_success);
        AWS_FATAL_ASSERT(!aws_jni_check_and_clear_exception(env));
    }
}

static void s_deliver_ack_failure(struct mqtt_jni_async_callback *callback, int error_code) {
    AWS_FATAL_ASSERT(callback);
    AWS_FATAL_ASSERT(callback->connection);

    if (callback->async_callback) {
        JNIEnv *env = aws_jni_get_thread_env(callback->connection->jvm);
        if (env == NULL) {
            /* If we can't get an environment, then the JVM is probably shutting down.  Don't crash. */
            return;
        }

        jobject jni_reason = s_new_mqtt_exception(env, error_code);
        (*env)->CallVoidMethod(env, callback->async_callback, async_callback_properties.on_failure, jni_reason);
        (*env)->DeleteLocalRef(env, jni_reason);
        AWS_FATAL_ASSERT(!aws_jni_check_and_clear_exception(env));
    }
}

static void s_on_op_complete(
    struct aws_mqtt_client_connection *connection,
    uint16_t packet_id,
    int error_code,
    void *user_data) {
    AWS_FATAL_ASSERT(connection);
    (void)packet_id;

    struct mqtt_jni_async_callback *callback = user_data;
    if (!callback) {
        return;
    }

    if (error_code) {
        s_deliver_ack_failure(callback, error_code);
    } else {
        s_deliver_ack_success(callback);
    }

    s_mqtt_jni_async_callback_destroy(callback);
}

static void s_on_ack(
    struct aws_mqtt_client_connection *connection,
    uint16_t packet_id,
    const struct aws_byte_cursor *topic,
    enum aws_mqtt_qos qos,
    int error_code,
    void *user_data) {
    (void)topic;
    (void)qos;
    s_on_op_complete(connection, packet_id, error_code, user_data);
}

static void s_cleanup_handler(void *user_data) {
    struct mqtt_jni_async_callback *handler = user_data;
    s_mqtt_jni_async_callback_destroy(handler);
}

static void s_on_subscription_delivered(
    struct aws_mqtt_client_connection *connection,
    const struct aws_byte_cursor *topic,
    const struct aws_byte_cursor *payload,
    bool dup,
    enum aws_mqtt_qos qos,
    bool retain,
    void *user_data) {

    AWS_FATAL_ASSERT(connection);
    AWS_FATAL_ASSERT(topic);
    AWS_FATAL_ASSERT(payload);
    AWS_FATAL_ASSERT(user_data);

    struct mqtt_jni_async_callback *callback = user_data;
    if (!callback->async_callback) {
        return;
    }

    JNIEnv *env = aws_jni_get_thread_env(callback->connection->jvm);
    if (env == NULL) {
        /* If we can't get an environment, then the JVM is probably shutting down.  Don't crash. */
        return;
    }

    jbyteArray jni_payload = (*env)->NewByteArray(env, (jsize)payload->len);
    (*env)->SetByteArrayRegion(env, jni_payload, 0, (jsize)payload->len, (const signed char *)payload->ptr);

    jstring jni_topic = aws_jni_string_from_cursor(env, topic);

    (*env)->CallVoidMethod(
        env, callback->async_callback, message_handler_properties.deliver, jni_topic, jni_payload, dup, qos, retain);

    (*env)->DeleteLocalRef(env, jni_payload);
    (*env)->DeleteLocalRef(env, jni_topic);

    AWS_FATAL_ASSERT(!aws_jni_check_and_clear_exception(env));
}

JNIEXPORT
jshort JNICALL Java_software_amazon_awssdk_crt_mqtt_MqttClientConnection_mqttClientConnectionSubscribe(
    JNIEnv *env,
    jclass jni_class,
    jlong jni_connection,
    jstring jni_topic,
    jint jni_qos,
    jobject jni_handler,
    jobject jni_ack) {
    (void)jni_class;
    struct mqtt_jni_connection *connection = (struct mqtt_jni_connection *)jni_connection;
    if (!connection) {
        aws_jni_throw_runtime_exception(env, "MqttClientConnection.mqtt_subscribe: Invalid connection");
        return 0;
    }

    struct mqtt_jni_async_callback *handler = s_mqtt_jni_async_callback_new(connection, jni_handler);
    if (!handler) {
        aws_jni_throw_runtime_exception(env, "MqttClientConnection.mqtt_subscribe: Unable to allocate handler");
        return 0;
    }

    /* from here, any failure requires error_cleanup */
    struct mqtt_jni_async_callback *sub_ack = NULL;
    if (jni_ack) {
        sub_ack = s_mqtt_jni_async_callback_new(connection, jni_ack);
        if (!sub_ack) {
            aws_jni_throw_runtime_exception(env, "MqttClientConnection.mqtt_subscribe: Unable to allocate sub ack");
            goto error_cleanup;
        }
    }

    struct aws_byte_cursor topic = aws_jni_byte_cursor_from_jstring_acquire(env, jni_topic);
    enum aws_mqtt_qos qos = jni_qos;

    uint16_t msg_id = aws_mqtt_client_connection_subscribe(
        connection->client_connection,
        &topic,
        qos,
        s_on_subscription_delivered,
        handler,
        s_cleanup_handler,
        s_on_ack,
        sub_ack);
    aws_jni_byte_cursor_from_jstring_release(env, jni_topic, topic);
    if (msg_id == 0) {
        aws_jni_throw_runtime_exception(
            env, "MqttClientConnection.mqtt_subscribe: aws_mqtt_client_connection_subscribe failed");
        goto error_cleanup;
    }

    return msg_id;

error_cleanup:
    if (handler) {
        s_mqtt_jni_async_callback_destroy(handler);
    }

    if (sub_ack) {
        s_mqtt_jni_async_callback_destroy(sub_ack);
    }

    return 0;
}

JNIEXPORT
void JNICALL Java_software_amazon_awssdk_crt_mqtt_MqttClientConnection_mqttClientConnectionOnMessage(
    JNIEnv *env,
    jclass jni_class,
    jlong jni_connection,
    jobject jni_handler) {
    (void)jni_class;
    struct mqtt_jni_connection *connection = (struct mqtt_jni_connection *)jni_connection;
    if (!connection) {
        aws_jni_throw_runtime_exception(env, "MqttClientConnection.mqttClientConnectionOnMessage: Invalid connection");
        return;
    }

    if (!jni_handler) {
        aws_jni_throw_runtime_exception(env, "MqttClientConnection.mqttClientConnectionOnMessage: Invalid handler");
        return;
    }

    struct mqtt_jni_async_callback *handler = s_mqtt_jni_async_callback_new(connection, jni_handler);
    if (!handler) {
        aws_jni_throw_runtime_exception(
            env, "MqttClientConnection.mqttClientConnectionOnMessage: Unable to allocate handler");
        return;
    }

    if (aws_mqtt_client_connection_set_on_any_publish_handler(
            connection->client_connection, s_on_subscription_delivered, handler)) {
        aws_jni_throw_runtime_exception(
            env, "MqttClientConnection.mqttClientConnectionOnMessage: Failed to install on_any_publish_handler");
        goto error_cleanup;
    }

    if (connection->on_message) {
        s_mqtt_jni_async_callback_destroy(connection->on_message);
    }

    connection->on_message = handler;

    return;

error_cleanup:
    if (handler) {
        s_mqtt_jni_async_callback_destroy(handler);
    }
}

/*******************************************************************************
 * unsubscribe
 ******************************************************************************/
JNIEXPORT
jshort JNICALL Java_software_amazon_awssdk_crt_mqtt_MqttClientConnection_mqttClientConnectionUnsubscribe(
    JNIEnv *env,
    jclass jni_class,
    jlong jni_connection,
    jstring jni_topic,
    jobject jni_ack) {
    (void)jni_class;
    struct mqtt_jni_connection *connection = (struct mqtt_jni_connection *)jni_connection;
    if (!connection) {
        aws_jni_throw_runtime_exception(env, "MqttClientConnection.mqtt_unsubscribe: Invalid connection");
        return 0;
    }

    struct mqtt_jni_async_callback *unsub_ack = s_mqtt_jni_async_callback_new(connection, jni_ack);
    if (!unsub_ack) {
        aws_jni_throw_runtime_exception(env, "MqttClientConnection.mqtt_unsubscribe: Unable to allocate unsub ack");
        goto error_cleanup;
    }

    struct aws_byte_cursor topic = aws_jni_byte_cursor_from_jstring_acquire(env, jni_topic);
    uint16_t msg_id =
        aws_mqtt_client_connection_unsubscribe(connection->client_connection, &topic, s_on_op_complete, unsub_ack);
    aws_jni_byte_cursor_from_jstring_release(env, jni_topic, topic);
    if (msg_id == 0) {
        aws_jni_throw_runtime_exception(
            env, "MqttClientConnection.mqtt_unsubscribe: aws_mqtt_client_connection_unsubscribe failed");
        goto error_cleanup;
    }

    return msg_id;

error_cleanup:
    if (unsub_ack) {
        s_mqtt_jni_async_callback_destroy(unsub_ack);
    }
    return 0;
}

/*******************************************************************************
 * publish
 ******************************************************************************/
JNIEXPORT
jshort JNICALL Java_software_amazon_awssdk_crt_mqtt_MqttClientConnection_mqttClientConnectionPublish(
    JNIEnv *env,
    jclass jni_class,
    jlong jni_connection,
    jstring jni_topic,
    jint jni_qos,
    jboolean jni_retain,
    jbyteArray jni_payload,
    jobject jni_ack) {
    (void)jni_class;
    struct mqtt_jni_connection *connection = (struct mqtt_jni_connection *)jni_connection;
    if (!connection) {
        aws_jni_throw_runtime_exception(env, "MqttClientConnection.mqtt_publish: Invalid connection");
        return 0;
    }

    if (!jni_topic) {
        aws_jni_throw_runtime_exception(env, "MqttClientConnection.mqtt_publish: Invalid/null topic");
        return 0;
    }

    struct mqtt_jni_async_callback *pub_ack = s_mqtt_jni_async_callback_new(connection, jni_ack);
    if (!pub_ack) {
        aws_jni_throw_runtime_exception(env, "MqttClientConnection.mqtt_publish: Unable to allocate pub ack");
        goto error_cleanup;
    }

    struct aws_byte_cursor topic = aws_jni_byte_cursor_from_jstring_acquire(env, jni_topic);

    struct aws_byte_cursor payload;
    AWS_ZERO_STRUCT(payload);
    if (jni_payload != NULL) {
        payload = aws_jni_byte_cursor_from_jbyteArray_acquire(env, jni_payload);
    }

    enum aws_mqtt_qos qos = jni_qos;
    bool retain = jni_retain != 0;

    uint16_t msg_id = aws_mqtt_client_connection_publish(
        connection->client_connection, &topic, qos, retain, &payload, s_on_op_complete, pub_ack);
    aws_jni_byte_cursor_from_jstring_release(env, jni_topic, topic);

    if (jni_payload != NULL) {
        aws_jni_byte_cursor_from_jbyteArray_release(env, jni_payload, payload);
    }

    if (msg_id == 0) {
        aws_jni_throw_runtime_exception(
            env, "MqttClientConnection.mqtt_publish: aws_mqtt_client_connection_publish failed");
        goto error_cleanup;
    }

    return msg_id;

error_cleanup:
    if (pub_ack) {
        s_mqtt_jni_async_callback_destroy(pub_ack);
    }

    return 0;
}

JNIEXPORT jboolean JNICALL Java_software_amazon_awssdk_crt_mqtt_MqttClientConnection_mqttClientConnectionSetWill(
    JNIEnv *env,
    jclass jni_class,
    jlong jni_connection,
    jstring jni_topic,
    jint jni_qos,
    jboolean jni_retain,
    jbyteArray jni_payload) {
    (void)jni_class;
    struct mqtt_jni_connection *connection = (struct mqtt_jni_connection *)jni_connection;
    if (!connection) {
        aws_jni_throw_runtime_exception(env, "MqttClientConnection.mqtt_set_will: Invalid connection");
        return false;
    }

    if (jni_topic == NULL) {
        aws_jni_throw_runtime_exception(env, "MqttClientConnection.mqtt_set_will: Topic must be non-null");
        return false;
    }
    struct aws_byte_cursor topic = aws_jni_byte_cursor_from_jstring_acquire(env, jni_topic);

    struct aws_byte_cursor payload;
    AWS_ZERO_STRUCT(payload);
    if (jni_payload != NULL) {
        payload = aws_jni_byte_cursor_from_jbyteArray_acquire(env, jni_payload);
    }

    enum aws_mqtt_qos qos = jni_qos;
    bool retain = jni_retain != 0;

    int result = aws_mqtt_client_connection_set_will(connection->client_connection, &topic, qos, retain, &payload);
    aws_jni_byte_cursor_from_jstring_release(env, jni_topic, topic);

    if (jni_payload != NULL) {
        aws_jni_byte_cursor_from_jbyteArray_release(env, jni_payload, payload);
    }

    return (result == AWS_OP_SUCCESS);
}

JNIEXPORT void JNICALL Java_software_amazon_awssdk_crt_mqtt_MqttClientConnection_mqttClientConnectionSetLogin(
    JNIEnv *env,
    jclass jni_class,
    jlong jni_connection,
    jstring jni_user,
    jstring jni_pass) {
    (void)jni_class;
    struct mqtt_jni_connection *connection = (struct mqtt_jni_connection *)jni_connection;
    if (!connection) {
        aws_jni_throw_runtime_exception(env, "MqttClientConnection.mqtt_set_login: Invalid connection");
        return;
    }

    struct aws_byte_cursor username = aws_jni_byte_cursor_from_jstring_acquire(env, jni_user);
    struct aws_byte_cursor password;
    struct aws_byte_cursor *password_ptr = NULL;
    AWS_ZERO_STRUCT(password);
    if (jni_pass != NULL) {
        password = aws_jni_byte_cursor_from_jstring_acquire(env, jni_pass);
        password_ptr = &password;
    }

    if (aws_mqtt_client_connection_set_login(connection->client_connection, &username, password_ptr)) {
        aws_jni_throw_runtime_exception(env, "MqttClientConnection.mqtt_set_login: Failed to set login");
    }

    aws_jni_byte_cursor_from_jstring_release(env, jni_user, username);

    if (password.len > 0) {
        aws_jni_byte_cursor_from_jstring_release(env, jni_pass, password);
    }
}

JNIEXPORT void JNICALL
    Java_software_amazon_awssdk_crt_mqtt_MqttClientConnection_mqttClientConnectionSetReconnectTimeout(
        JNIEnv *env,
        jclass jni_class,
        jlong jni_connection,
        jlong jni_min_timeout,
        jlong jni_max_timeout) {
    (void)jni_class;
    struct mqtt_jni_connection *connection = (struct mqtt_jni_connection *)jni_connection;
    if (!connection) {
        aws_jni_throw_runtime_exception(env, "MqttClientConnection.mqtt_reconnect_timeout: Invalid connection");
        return;
    }

    if (aws_mqtt_client_connection_set_reconnect_timeout(
            connection->client_connection, jni_min_timeout, jni_max_timeout)) {
        aws_jni_throw_runtime_exception(
            env, "MqttClientConnection.mqtt_reconnect_timeout: Failed to set reconnect timeout");
    }
}

///////
static void s_ws_handshake_destroy(struct mqtt_jni_ws_handshake *ws_handshake) {
    if (!ws_handshake) {
        return;
    }

    s_mqtt_jni_connection_release(ws_handshake->connection);
    aws_mem_release(aws_jni_get_allocator(), ws_handshake);
}

static void s_ws_handshake_transform(
    struct aws_http_message *request,
    void *user_data,
    aws_mqtt_transform_websocket_handshake_complete_fn *complete_fn,
    void *complete_ctx) {

    struct mqtt_jni_connection *connection = user_data;

    JNIEnv *env = aws_jni_get_thread_env(connection->jvm);
    if (env == NULL) {
        /* If we can't get an environment, then the JVM is probably shutting down.  Don't crash. */
        complete_fn(request, AWS_ERROR_INVALID_STATE, complete_ctx);
        return;
    }

    struct aws_allocator *alloc = aws_jni_get_allocator();

    struct mqtt_jni_ws_handshake *ws_handshake = aws_mem_calloc(alloc, 1, sizeof(struct mqtt_jni_ws_handshake));
    if (!ws_handshake) {
        goto error;
    }

    ws_handshake->connection = connection;
    s_mqtt_jni_connection_acquire(ws_handshake->connection);

    ws_handshake->complete_ctx = complete_ctx;
    ws_handshake->complete_fn = complete_fn;
    ws_handshake->http_request = request;

    jobject java_http_request = aws_java_http_request_from_native(env, request, NULL);
    if (!java_http_request) {
        aws_raise_error(AWS_ERROR_UNKNOWN); /* TODO: given java exception, choose appropriate aws error code */
        goto error;
    }

    jobject mqtt_connection = (*env)->NewLocalRef(env, connection->java_mqtt_connection);
    if (mqtt_connection != NULL) {
        (*env)->CallVoidMethod(
            env, mqtt_connection, mqtt_connection_properties.on_websocket_handshake, java_http_request, ws_handshake);

        (*env)->DeleteLocalRef(env, mqtt_connection);

        AWS_FATAL_ASSERT(!aws_jni_check_and_clear_exception(env));
    }

    (*env)->DeleteLocalRef(env, java_http_request);

    return;

error:;

    int error_code = aws_last_error();
    s_ws_handshake_destroy(ws_handshake);
    complete_fn(request, error_code, complete_ctx);
}

JNIEXPORT void JNICALL Java_software_amazon_awssdk_crt_mqtt_MqttClientConnection_mqttClientConnectionUseWebsockets(
    JNIEnv *env,
    jclass jni_class,
    jlong jni_connection) {
    (void)jni_class;
    struct mqtt_jni_connection *connection = (struct mqtt_jni_connection *)jni_connection;
    if (!connection) {
        aws_raise_error(AWS_ERROR_INVALID_STATE);
        aws_jni_throw_runtime_exception(env, "MqttClientConnection.useWebsockets: Invalid connection");
        return;
    }

    if (aws_mqtt_client_connection_use_websockets(
            connection->client_connection, s_ws_handshake_transform, connection, NULL, NULL)) {
        aws_jni_throw_runtime_exception(env, "MqttClientConnection.useWebsockets: Failed to use websockets");
        return;
    }
}

JNIEXPORT
void JNICALL Java_software_amazon_awssdk_crt_mqtt_MqttClientConnection_mqttClientConnectionWebsocketHandshakeComplete(
    JNIEnv *env,
    jclass jni_class,
    jlong jni_connection,
    jbyteArray jni_marshalled_request,
    jobject jni_throwable,
    jlong jni_user_data) {
    (void)jni_class;
    (void)jni_connection;

    struct mqtt_jni_ws_handshake *ws_handshake = (void *)jni_user_data;
    int error_code = AWS_ERROR_SUCCESS;

    if (jni_throwable != NULL) {
        if ((*env)->IsInstanceOf(env, jni_throwable, crt_runtime_exception_properties.crt_runtime_exception_class)) {
            error_code = (*env)->GetIntField(env, jni_throwable, crt_runtime_exception_properties.error_code_field_id);
        }

        if (error_code == AWS_ERROR_SUCCESS) {
            error_code = AWS_ERROR_UNKNOWN; /* is there anything more that could be done here? */
        }

        goto done;
    }

    if (aws_apply_java_http_request_changes_to_native_request(
            env, jni_marshalled_request, NULL, ws_handshake->http_request)) {
        error_code = aws_last_error();
        goto done;
    }

done:
    ws_handshake->complete_fn(ws_handshake->http_request, error_code, ws_handshake->complete_ctx);
    s_ws_handshake_destroy(ws_handshake);
}

JNIEXPORT
void JNICALL Java_software_amazon_awssdk_crt_mqtt_MqttClientConnection_mqttClientConnectionSetHttpProxyOptions(
    JNIEnv *env,
    jclass jni_class,
    jlong jni_connection,
    jint jni_proxy_connection_type,
    jstring jni_proxy_host,
    jint jni_proxy_port,
    jlong jni_proxy_tls_context,
    jint jni_proxy_authorization_type,
    jstring jni_proxy_authorization_username,
    jstring jni_proxy_authorization_password) {

    (void)jni_class;

    struct mqtt_jni_connection *connection = (struct mqtt_jni_connection *)jni_connection;

    struct aws_http_proxy_options proxy_options;
    AWS_ZERO_STRUCT(proxy_options);

    if (!jni_proxy_host) {
        aws_jni_throw_runtime_exception(env, "MqttClientConnection.setHttpProxyOptions: proxyHost must not be null.");
        return;
    }

    proxy_options.connection_type = (enum aws_http_proxy_connection_type)jni_proxy_connection_type;

    proxy_options.host = aws_jni_byte_cursor_from_jstring_acquire(env, jni_proxy_host);
    proxy_options.port = (uint16_t)jni_proxy_port;

    proxy_options.auth_type = (enum aws_http_proxy_authentication_type)jni_proxy_authorization_type;

    if (jni_proxy_authorization_username) {
        proxy_options.auth_username = aws_jni_byte_cursor_from_jstring_acquire(env, jni_proxy_authorization_username);
    }

    if (jni_proxy_authorization_password) {
        proxy_options.auth_password = aws_jni_byte_cursor_from_jstring_acquire(env, jni_proxy_authorization_password);
    }

    struct aws_tls_connection_options proxy_tls_conn_options;
    AWS_ZERO_STRUCT(proxy_tls_conn_options);

    if (jni_proxy_tls_context != 0) {
        struct aws_tls_ctx *proxy_tls_ctx = (struct aws_tls_ctx *)jni_proxy_tls_context;
        aws_tls_connection_options_init_from_ctx(&proxy_tls_conn_options, proxy_tls_ctx);
        aws_tls_connection_options_set_server_name(
            &proxy_tls_conn_options, aws_jni_get_allocator(), &proxy_options.host);
        proxy_options.tls_options = &proxy_tls_conn_options;
    }

    if (aws_mqtt_client_connection_set_http_proxy_options(connection->client_connection, &proxy_options)) {
        aws_jni_throw_runtime_exception(env, "MqttClientConnection.setHttpProxyOptions: Failed to set proxy options");
    }

    if (jni_proxy_authorization_password) {
        aws_jni_byte_cursor_from_jstring_release(env, jni_proxy_authorization_password, proxy_options.auth_password);
    }

    if (jni_proxy_authorization_username) {
        aws_jni_byte_cursor_from_jstring_release(env, jni_proxy_authorization_username, proxy_options.auth_username);
    }

    aws_jni_byte_cursor_from_jstring_release(env, jni_proxy_host, proxy_options.host);
    aws_tls_connection_options_clean_up(&proxy_tls_conn_options);
}

#if UINTPTR_MAX == 0xffffffff
#    if defined(_MSC_VER)
#        pragma warning(pop)
#    else
#        pragma GCC diagnostic pop
#    endif
#endif<|MERGE_RESOLUTION|>--- conflicted
+++ resolved
@@ -101,17 +101,11 @@
     struct mqtt_jni_connection *connection,
     jobject async_callback) {
 
-<<<<<<< HEAD
-    struct aws_allocator *allocator = aws_jni_get_allocator();
-    /* allocate cannot fail */
-    struct mqtt_jni_async_callback *callback = aws_mem_calloc(allocator, 1, sizeof(struct mqtt_jni_async_callback));
-=======
     JNIEnv *env = aws_jni_get_thread_env(connection->jvm);
     if (env == NULL) {
         /* If we can't get an environment, then the JVM is probably shutting down.  Don't crash. */
         return NULL;
     }
->>>>>>> eb24906e
 
     struct aws_allocator *allocator = aws_jni_get_allocator();
     /* allocate cannot fail */
