/**
 * Copyright Amazon.com, Inc. or its affiliates. All Rights Reserved.
 * SPDX-License-Identifier: Apache-2.0.
 */
#include <jni.h>

#include <aws/common/atomics.h>
#include <aws/common/condition_variable.h>
#include <aws/common/logging.h>
#include <aws/common/mutex.h>
#include <aws/common/string.h>
#include <aws/common/thread.h>
#include <aws/http/connection.h>
#include <aws/http/proxy.h>
#include <aws/http/request_response.h>
#include <aws/io/channel.h>
#include <aws/io/channel_bootstrap.h>
#include <aws/io/event_loop.h>
#include <aws/io/host_resolver.h>
#include <aws/io/socket.h>
#include <aws/io/socket_channel_handler.h>
#include <aws/io/tls_channel_handler.h>
#include <aws/mqtt/client.h>

#include <ctype.h>
#include <string.h>

#include "crt.h"

#include "http_request_utils.h"
#include "java_class_ids.h"
#include "mqtt5_client_jni.h"
#include "mqtt_connection.h"

/*******************************************************************************
 * mqtt_jni_ws_handshake - Data needed to perform the async websocket handshake
 * transform operations. Destroyed when transform is complete.
 ******************************************************************************/
struct mqtt_jni_ws_handshake {
    struct mqtt_jni_connection *connection;
    struct aws_http_message *http_request;
    aws_mqtt_transform_websocket_handshake_complete_fn *complete_fn;
    void *complete_ctx;
};

static void s_mqtt_connection_destroy(JNIEnv *env, struct mqtt_jni_connection *connection);

static void s_mqtt_jni_connection_acquire(struct mqtt_jni_connection *connection) {
    size_t old_value = aws_atomic_fetch_add(&connection->ref_count, 1);

    AWS_LOGF_DEBUG(AWS_LS_MQTT_CLIENT, "mqtt_jni_connection acquire, ref count now = %d", (int)old_value + 1);
}

static void s_on_shutdown_disconnect_complete(struct aws_mqtt_client_connection *connection, void *user_data);

static void s_mqtt_jni_connection_release(struct mqtt_jni_connection *connection) {
    size_t old_value = aws_atomic_fetch_sub(&connection->ref_count, 1);

    AWS_LOGF_DEBUG(AWS_LS_MQTT_CLIENT, "mqtt_jni_connection release, ref count now = %d", (int)old_value - 1);
}

/* The destroy function is called on Java MqttClientConnection resource release. */
static void s_mqtt_jni_connection_destroy(struct mqtt_jni_connection *connection) {
    /* For mqtt311 client, we have to call aws_mqtt_client_connection_disconnect before releasing the underlying c
     * connection.*/
    if (aws_mqtt_client_connection_disconnect(
            connection->client_connection, s_on_shutdown_disconnect_complete, connection) != AWS_OP_SUCCESS) {

        /*
         * This can happen under normal code paths if the client happens to be disconnected at cleanup/shutdown
         * time. Log it (in case it was unexpected) and then shutdown the underlying connection manually.
         */
        AWS_LOGF_DEBUG(AWS_LS_MQTT_CLIENT, "Client disconnect failed. Release the client connection.");
        s_on_shutdown_disconnect_complete(connection->client_connection, NULL);
    }
}

static struct mqtt_jni_async_callback *s_mqtt_jni_async_callback_new(
    struct mqtt_jni_connection *connection,
    jobject async_callback,
    JNIEnv *env) {

    if (env == NULL) {
        return NULL;
    }

    struct aws_allocator *allocator = aws_jni_get_allocator();
    /* allocate cannot fail */
    struct mqtt_jni_async_callback *callback = aws_mem_calloc(allocator, 1, sizeof(struct mqtt_jni_async_callback));
    callback->connection = connection;
    callback->async_callback = async_callback ? (*env)->NewGlobalRef(env, async_callback) : NULL;
    aws_byte_buf_init(&callback->buffer, aws_jni_get_allocator(), 0);

    return callback;
}

static void s_mqtt_jni_async_callback_destroy(struct mqtt_jni_async_callback *callback, JNIEnv *env) {
    AWS_FATAL_ASSERT(callback && callback->connection);

    if (env == NULL) {
        return;
    }

    if (callback->async_callback) {
        (*env)->DeleteGlobalRef(env, callback->async_callback);
    }

    aws_byte_buf_clean_up(&callback->buffer);

    struct aws_allocator *allocator = aws_jni_get_allocator();
    aws_mem_release(allocator, callback);
}

static jobject s_new_mqtt_exception(JNIEnv *env, int error_code) {
    jobject exception = (*env)->NewObject(
        env, mqtt_exception_properties.jni_mqtt_exception, mqtt_exception_properties.jni_constructor, error_code);
    return exception;
}

/* on 32-bit platforms, casting pointers to longs throws a warning we don't need */
#if UINTPTR_MAX == 0xffffffff
#    if defined(_MSC_VER)
#        pragma warning(push)
#        pragma warning(disable : 4305) /* 'type cast': truncation from 'jlong' to 'jni_tls_ctx_options *' */
#    else
#        pragma GCC diagnostic push
#        pragma GCC diagnostic ignored "-Wpointer-to-int-cast"
#        pragma GCC diagnostic ignored "-Wint-to-pointer-cast"
#    endif
#endif

/*******************************************************************************
 * new
 ******************************************************************************/
static void s_on_connection_disconnected(struct aws_mqtt_client_connection *client_connection, void *user_data);
static void s_on_connection_complete(
    struct aws_mqtt_client_connection *client_connection,
    int error_code,
    enum aws_mqtt_connect_return_code return_code,
    bool session_present,
    void *user_data) {
    (void)client_connection;
    (void)return_code;

    struct mqtt_jni_async_callback *connect_callback = user_data;
    struct mqtt_jni_connection *connection = connect_callback->connection;

    /********** JNI ENV ACQUIRE **********/
    JavaVM *jvm = connection->jvm;
    bool needs_detach = false;
    JNIEnv *env = aws_jni_acquire_thread_env(jvm, &needs_detach);
    if (env == NULL) {
        /* If we can't get an environment, then the JVM is probably shutting down.  Don't crash. */
        return;
    }

    if (connection->java_mqtt_connection != NULL) {
        (*env)->CallVoidMethod(
            env,
            connection->java_mqtt_connection,
            mqtt_connection_properties.on_connection_complete,
            error_code,
            session_present);
<<<<<<< HEAD

=======
>>>>>>> 60c17ae9
        if (aws_jni_check_and_clear_exception(env)) {
            aws_jni_release_thread_env(connection->jvm, env, needs_detach);
            /********** JNI ENV RELEASE EARLY OUT **********/
            aws_mqtt_client_connection_disconnect(client_connection, s_on_connection_disconnected, connect_callback);
            return; /* callback and ref count will be cleaned up in s_on_connection_disconnected */
        }
    }

    s_mqtt_jni_async_callback_destroy(connect_callback, env);

    aws_jni_release_thread_env(jvm, env, needs_detach);
    /********** JNI ENV RELEASE **********/
    s_mqtt_jni_connection_release(connection);
}

static void s_on_connection_interrupted_internal(
    struct mqtt_jni_connection *connection,
    int error_code,
    jobject ack_callback,
    JNIEnv *env) {

    AWS_FATAL_ASSERT(env);

    if (connection->java_mqtt_connection) {
        (*env)->CallVoidMethod(
            env,
            connection->java_mqtt_connection,
            mqtt_connection_properties.on_connection_interrupted,
            error_code,
            ack_callback);
<<<<<<< HEAD

=======
>>>>>>> 60c17ae9
        AWS_FATAL_ASSERT(!aws_jni_check_and_clear_exception(env));
    }
}

static void s_on_connection_interrupted(
    struct aws_mqtt_client_connection *client_connection,
    int error_code,
    void *user_data) {
    (void)client_connection;

    struct mqtt_jni_connection *connection = user_data;

    /********** JNI ENV ACQUIRE **********/
    bool needs_detach = false;
    JNIEnv *env = aws_jni_acquire_thread_env(connection->jvm, &needs_detach);
    if (env == NULL) {
        /* If we can't get an environment, then the JVM is probably shutting down.  Don't crash. */
        return;
    }

    s_on_connection_interrupted_internal(user_data, error_code, NULL, env);

    aws_jni_release_thread_env(connection->jvm, env, needs_detach);
    /********** JNI ENV RELEASE **********/
}

static void s_on_connection_success(
    struct aws_mqtt_client_connection *client_connection,
    enum aws_mqtt_connect_return_code return_code,
    bool session_present,
    void *user_data) {
    (void)client_connection;
    (void)return_code;

    struct mqtt_jni_connection *connection = user_data;

    /********** JNI ENV ACQUIRE **********/
    bool needs_detach = false;
    JNIEnv *env = aws_jni_acquire_thread_env(connection->jvm, &needs_detach);
    if (env == NULL) {
        /* If we can't get an environment, then the JVM is probably shutting down.  Don't crash. */
        return;
    }
    if (connection->java_mqtt_connection) {
        (*env)->CallVoidMethod(
            env, connection->java_mqtt_connection, mqtt_connection_properties.on_connection_success, session_present);
        AWS_FATAL_ASSERT(!aws_jni_check_and_clear_exception(env));
    }
    aws_jni_release_thread_env(connection->jvm, env, needs_detach);
    /********** JNI ENV RELEASE **********/
}

static void s_on_connection_failure(
    struct aws_mqtt_client_connection *client_connection,
    int error_code,
    void *user_data) {
    (void)client_connection;

    struct mqtt_jni_connection *connection = user_data;

    /********** JNI ENV ACQUIRE **********/
    bool needs_detach = false;
    JNIEnv *env = aws_jni_acquire_thread_env(connection->jvm, &needs_detach);
    if (env == NULL) {
        /* If we can't get an environment, then the JVM is probably shutting down.  Don't crash. */
        return;
    }
    if (connection->java_mqtt_connection) {
        (*env)->CallVoidMethod(
            env, connection->java_mqtt_connection, mqtt_connection_properties.on_connection_failure, error_code);
        AWS_FATAL_ASSERT(!aws_jni_check_and_clear_exception(env));
    }
    aws_jni_release_thread_env(connection->jvm, env, needs_detach);
    /********** JNI ENV RELEASE **********/
}

static void s_on_connection_resumed(
    struct aws_mqtt_client_connection *client_connection,
    enum aws_mqtt_connect_return_code return_code,
    bool session_present,
    void *user_data) {
    (void)client_connection;
    (void)return_code;

    struct mqtt_jni_connection *connection = user_data;

    /********** JNI ENV ACQUIRE **********/
    bool needs_detach = false;
    JNIEnv *env = aws_jni_acquire_thread_env(connection->jvm, &needs_detach);
    if (env == NULL) {
        /* If we can't get an environment, then the JVM is probably shutting down.  Don't crash. */
        return;
    }

    if (connection->java_mqtt_connection) {
        (*env)->CallVoidMethod(
            env, connection->java_mqtt_connection, mqtt_connection_properties.on_connection_resumed, session_present);
        AWS_FATAL_ASSERT(!aws_jni_check_and_clear_exception(env));
    }

    aws_jni_release_thread_env(connection->jvm, env, needs_detach);
    /********** JNI ENV RELEASE **********/
}

static void s_on_connection_disconnected(struct aws_mqtt_client_connection *client_connection, void *user_data) {
    (void)client_connection;

    struct mqtt_jni_async_callback *connect_callback = user_data;
    struct mqtt_jni_connection *jni_connection = connect_callback->connection;

    /********** JNI ENV ACQUIRE **********/
    bool needs_detach = false;
    JNIEnv *env = aws_jni_acquire_thread_env(jni_connection->jvm, &needs_detach);
    if (env == NULL) {
        /* If we can't get an environment, then the JVM is probably shutting down.  Don't crash. */
        return;
    }

    s_on_connection_interrupted_internal(connect_callback->connection, 0, connect_callback->async_callback, env);

    s_mqtt_jni_async_callback_destroy(connect_callback, env);

    AWS_FATAL_ASSERT(!aws_jni_check_and_clear_exception(env));

    aws_jni_release_thread_env(jni_connection->jvm, env, needs_detach);
    /********** JNI ENV RELEASE **********/

    /* Do not call release here: s_on_connection_closed will (normally) be called
     * right after and so we can call the release there instead. */
}

static void s_on_connection_closed(
    struct aws_mqtt_client_connection *client_connection,
    struct on_connection_closed_data *data,
    void *user_data) {
    (void)client_connection;
    (void)data;

    struct mqtt_jni_connection *connection = user_data;

    /********** JNI ENV ACQUIRE **********/
    bool needs_detach = false;
    JNIEnv *env = aws_jni_acquire_thread_env(connection->jvm, &needs_detach);
    if (env == NULL) {
        /* If we can't get an environment, then the JVM is probably shutting down.  Don't crash. */
        return;
    }

    // Make sure the Java object has not been garbage collected
    if (connection->java_mqtt_connection) {
        (*env)->CallVoidMethod(env, connection->java_mqtt_connection, mqtt_connection_properties.on_connection_closed);
        AWS_FATAL_ASSERT(!aws_jni_check_and_clear_exception(env));
    }
    aws_jni_release_thread_env(connection->jvm, env, needs_detach);
    /********** JNI ENV RELEASE **********/
}

static void s_on_connection_terminated(void *user_data) {

    struct mqtt_jni_connection *jni_connection = (struct mqtt_jni_connection *)user_data;

    /********** JNI ENV ACQUIRE **********/
    bool needs_detach = false;
    JNIEnv *env = aws_jni_acquire_thread_env(jni_connection->jvm, &needs_detach);
    if (env == NULL) {
        /* If we can't get an environment, then the JVM is probably shutting down.  Don't crash. */
        return;
    }

    if (jni_connection->java_mqtt_connection != NULL) {
        (*env)->CallVoidMethod(env, jni_connection->java_mqtt_connection, crt_resource_properties.release_references);
        aws_jni_check_and_clear_exception(env);
    }

    JavaVM *jvm = jni_connection->jvm;

    s_mqtt_connection_destroy(env, jni_connection);
    aws_jni_release_thread_env(jvm, env, needs_detach);
    /********** JNI ENV RELEASE **********/
}

static struct mqtt_jni_connection *s_mqtt_connection_new(
    JNIEnv *env,
    struct aws_mqtt_client *client3,
    struct aws_mqtt5_client_java_jni *client5_jni,
    jobject java_mqtt_connection) {
    struct aws_allocator *allocator = aws_jni_get_allocator();

    struct mqtt_jni_connection *connection = aws_mem_calloc(allocator, 1, sizeof(struct mqtt_jni_connection));
    if (!connection) {
        aws_jni_throw_runtime_exception(
            env, "MqttClientConnection.mqtt_connect: Out of memory allocating JNI connection");
        return NULL;
    }

    aws_atomic_store_int(&connection->ref_count, 1);
    connection->java_mqtt_connection = (*env)->NewGlobalRef(env, java_mqtt_connection);
    jint jvmresult = (*env)->GetJavaVM(env, &connection->jvm);
    AWS_FATAL_ASSERT(jvmresult == 0);

    if (client3 != NULL) {
        connection->client = client3;
        connection->client_connection = aws_mqtt_client_connection_new(client3);
    } else if (client5_jni != NULL) {
        connection->client_connection = aws_mqtt_client_connection_new_from_mqtt5_client(client5_jni->client);
    }

    if (!connection->client_connection) {
        aws_jni_throw_runtime_exception(
            env,
            "MqttClientConnection.mqtt_connect: aws_mqtt_client_connection_new failed, unable to create new "
            "connection");
        goto on_error;
    }

    if (aws_mqtt_client_connection_set_connection_termination_handler(
            connection->client_connection, s_on_connection_terminated, connection)) {
        aws_jni_throw_runtime_exception(
            env,
            "MqttClientConnection.mqtt_connect: aws_mqtt_client_connection_new failed, unable to set termination "
            "callback");
        goto on_error;
    }

    return connection;

on_error:

    s_mqtt_jni_connection_release(connection);

    return NULL;
}

static void s_mqtt_connection_destroy(JNIEnv *env, struct mqtt_jni_connection *connection) {
    if (connection == NULL) {
        return;
    }

    if (connection->on_message) {
        s_mqtt_jni_async_callback_destroy(connection->on_message, env);
    }

    if (connection->java_mqtt_connection) {
        (*env)->DeleteGlobalRef(env, connection->java_mqtt_connection);
    }

    aws_tls_connection_options_clean_up(&connection->tls_options);

    struct aws_allocator *allocator = aws_jni_get_allocator();
    aws_mem_release(allocator, connection);
}

JNIEXPORT jlong JNICALL Java_software_amazon_awssdk_crt_mqtt_MqttClientConnection_mqttClientConnectionNewFrom311Client(
    JNIEnv *env,
    jclass jni_class,
    jlong jni_client,
    jobject jni_mqtt_connection) {
    (void)jni_class;
    aws_cache_jni_ids(env);

    struct mqtt_jni_connection *connection = NULL;
    struct aws_mqtt_client *client3 = (struct aws_mqtt_client *)jni_client;
    if (!client3) {
        aws_jni_throw_runtime_exception(env, "MqttClientConnection.mqtt_new: Mqtt3 Client is invalid/null");
        return (jlong)NULL;
    }

    connection = s_mqtt_connection_new(env, client3, NULL, jni_mqtt_connection);
    if (!connection) {
        return (jlong)NULL;
    }

    aws_mqtt_client_connection_set_connection_result_handlers(
        connection->client_connection, s_on_connection_success, connection, s_on_connection_failure, connection);
    aws_mqtt_client_connection_set_connection_interruption_handlers(
        connection->client_connection, s_on_connection_interrupted, connection, s_on_connection_resumed, connection);
    aws_mqtt_client_connection_set_connection_closed_handler(
        connection->client_connection, s_on_connection_closed, connection);

    return (jlong)connection;
}

JNIEXPORT jlong JNICALL Java_software_amazon_awssdk_crt_mqtt_MqttClientConnection_mqttClientConnectionNewFrom5Client(
    JNIEnv *env,
    jclass jni_class,
    jlong jni_client,
    jobject jni_mqtt_connection) {
    (void)jni_class;
    aws_cache_jni_ids(env);

    struct mqtt_jni_connection *connection = NULL;
    struct aws_mqtt5_client_java_jni *client5_jni = (struct aws_mqtt5_client_java_jni *)jni_client;
    if (!client5_jni) {
        aws_jni_throw_runtime_exception(env, "MqttClientConnection.mqtt_new: Mqtt5 Client is invalid/null");
        return (jlong)NULL;
    }

    connection = s_mqtt_connection_new(env, NULL, client5_jni, jni_mqtt_connection);
    if (!connection) {
        return (jlong)NULL;
    }

    aws_mqtt_client_connection_set_connection_result_handlers(
        connection->client_connection, s_on_connection_success, connection, s_on_connection_failure, connection);
    aws_mqtt_client_connection_set_connection_interruption_handlers(
        connection->client_connection, s_on_connection_interrupted, connection, s_on_connection_resumed, connection);
    aws_mqtt_client_connection_set_connection_closed_handler(
        connection->client_connection, s_on_connection_closed, connection);

    return (jlong)connection;
}

/* The disconnect callback called on shutdown. We will release the underlying connection here, which should init the
** client shutdown process. Then on termination callback, we will finally release all jni resources.
*/
static void s_on_shutdown_disconnect_complete(struct aws_mqtt_client_connection *connection, void *user_data) {
    (void)user_data;

    AWS_LOGF_DEBUG(AWS_LS_MQTT_CLIENT, "mqtt_jni_connection shutdown complete, releasing references");

    /* Release the underlying mqtt connection */
    aws_mqtt_client_connection_release(connection);
}

/*******************************************************************************
 * clean_up
 ******************************************************************************/
JNIEXPORT void JNICALL Java_software_amazon_awssdk_crt_mqtt_MqttClientConnection_mqttClientConnectionDestroy(
    JNIEnv *env,
    jclass jni_class,
    jlong jni_connection) {
    (void)jni_class;
    (void)env;
    aws_cache_jni_ids(env);

    struct mqtt_jni_connection *connection = (struct mqtt_jni_connection *)jni_connection;
    s_mqtt_jni_connection_destroy(connection);
}

/*******************************************************************************
 * connect
 ******************************************************************************/
JNIEXPORT
void JNICALL Java_software_amazon_awssdk_crt_mqtt_MqttClientConnection_mqttClientConnectionConnect(
    JNIEnv *env,
    jclass jni_class,
    jlong jni_connection,
    jstring jni_endpoint,
    jint jni_port,
    jlong jni_socket_options,
    jlong jni_tls_ctx,
    jstring jni_client_id,
    jboolean jni_clean_session,
    jint keep_alive_secs,
    jshort ping_timeout_ms,
    jint protocol_operation_timeout_ms) {
    (void)jni_class;
    aws_cache_jni_ids(env);

    struct mqtt_jni_connection *connection = (struct mqtt_jni_connection *)jni_connection;
    if (!connection) {
        aws_jni_throw_runtime_exception(env, "MqttClientConnection.mqtt_connect: Connection is invalid/null");
        return;
    }

    struct aws_byte_cursor client_id;
    AWS_ZERO_STRUCT(client_id);
    struct aws_byte_cursor endpoint = aws_jni_byte_cursor_from_jstring_acquire(env, jni_endpoint);
    uint32_t port = (uint32_t)jni_port;
    if (!port) {
        aws_jni_throw_runtime_exception(
            env,
            "MqttClientConnection.mqtt_new: Endpoint should be in the format hostname:port and port must not be 0");
        goto cleanup;
    }

    struct mqtt_jni_async_callback *connect_callback = s_mqtt_jni_async_callback_new(connection, NULL, env);
    if (connect_callback == NULL) {
        aws_jni_throw_runtime_exception(env, "MqttClientConnection.mqtt_connect: Failed to create async callback");
        goto cleanup;
    }

    s_mqtt_jni_connection_acquire(connection);

    struct aws_socket_options default_socket_options;
    AWS_ZERO_STRUCT(default_socket_options);
    default_socket_options.type = AWS_SOCKET_STREAM;
    default_socket_options.connect_timeout_ms = 3000;
    struct aws_socket_options *socket_options = &default_socket_options;
    if (jni_socket_options) {
        socket_options = (struct aws_socket_options *)jni_socket_options;
    }
    memcpy(&connection->socket_options, socket_options, sizeof(struct aws_socket_options));

    /* if a tls_ctx was provided, initialize tls options */
    struct aws_tls_ctx *tls_ctx = (struct aws_tls_ctx *)jni_tls_ctx;
    struct aws_tls_connection_options *tls_options = NULL;
    if (tls_ctx) {
        tls_options = &connection->tls_options;
        aws_tls_connection_options_init_from_ctx(tls_options, tls_ctx);
        aws_tls_connection_options_set_server_name(tls_options, aws_jni_get_allocator(), &endpoint);
    }

    client_id = aws_jni_byte_cursor_from_jstring_acquire(env, jni_client_id);
    bool clean_session = jni_clean_session != 0;

    struct aws_mqtt_connection_options connect_options;
    AWS_ZERO_STRUCT(connect_options);
    connect_options.host_name = endpoint;
    connect_options.port = port;
    connect_options.socket_options = &connection->socket_options;
    connect_options.tls_options = tls_options;
    connect_options.client_id = client_id;
    connect_options.keep_alive_time_secs = (uint16_t)keep_alive_secs;
    connect_options.ping_timeout_ms = ping_timeout_ms;
    connect_options.protocol_operation_timeout_ms = protocol_operation_timeout_ms;
    connect_options.clean_session = clean_session;
    connect_options.on_connection_complete = s_on_connection_complete;
    connect_options.user_data = connect_callback;

    int result = aws_mqtt_client_connection_connect(connection->client_connection, &connect_options);
    if (result != AWS_OP_SUCCESS) {
        s_mqtt_jni_connection_release(connection);
        s_mqtt_jni_async_callback_destroy(connect_callback, env);
        aws_jni_throw_runtime_exception(
            env, "MqttClientConnection.mqtt_connect: aws_mqtt_client_connection_connect failed");
    }

cleanup:
    aws_jni_byte_cursor_from_jstring_release(env, jni_endpoint, endpoint);
    aws_jni_byte_cursor_from_jstring_release(env, jni_client_id, client_id);
}

/*******************************************************************************
 * disconnect
 ******************************************************************************/
JNIEXPORT
void JNICALL Java_software_amazon_awssdk_crt_mqtt_MqttClientConnection_mqttClientConnectionDisconnect(
    JNIEnv *env,
    jclass jni_class,
    jlong jni_connection,
    jobject jni_ack) {
    (void)jni_class;
    aws_cache_jni_ids(env);

    struct mqtt_jni_connection *connection = (struct mqtt_jni_connection *)jni_connection;
    if (!connection) {
        aws_jni_throw_runtime_exception(env, "MqttClientConnection.mqtt_disconnect: Invalid connection");
        return;
    }

    struct mqtt_jni_async_callback *disconnect_callback = s_mqtt_jni_async_callback_new(connection, jni_ack, env);
    if (disconnect_callback == NULL) {
        aws_jni_throw_runtime_exception(env, "MqttClientConnection.mqtt_disconnect: Failed to create async callback");
        return;
    }

    if (aws_mqtt_client_connection_disconnect(
            connection->client_connection, s_on_connection_disconnected, disconnect_callback) != AWS_OP_SUCCESS) {
        int error = aws_last_error();
        /*
         * Disconnect invoked on a disconnected connection can happen under normal circumstances.  Invoke the callback
         * manually since it won't get invoked otherwise.
         */
        AWS_LOGF_WARN(
            AWS_LS_MQTT_CLIENT,
            "MqttClientConnection.mqtt_disconnect: error calling disconnect - %d(%s)",
            error,
            aws_error_str(error));
        s_on_connection_disconnected(connection->client_connection, disconnect_callback);
    }
}

/*******************************************************************************
 * subscribe
 ******************************************************************************/
/* called from any sub, unsub, or pub ack */
static void s_deliver_ack_success(struct mqtt_jni_async_callback *callback, JNIEnv *env) {
    AWS_FATAL_ASSERT(callback);
    AWS_FATAL_ASSERT(callback->connection);

    if (callback->async_callback) {
        (*env)->CallVoidMethod(env, callback->async_callback, async_callback_properties.on_success);
        AWS_FATAL_ASSERT(!aws_jni_check_and_clear_exception(env));
    }
}

static void s_deliver_ack_failure(struct mqtt_jni_async_callback *callback, int error_code, JNIEnv *env) {
    AWS_FATAL_ASSERT(callback);
    AWS_FATAL_ASSERT(callback->connection);
    AWS_FATAL_ASSERT(env);

    if (callback->async_callback) {
        jobject jni_reason = s_new_mqtt_exception(env, error_code);
        (*env)->CallVoidMethod(env, callback->async_callback, async_callback_properties.on_failure, jni_reason);
        (*env)->DeleteLocalRef(env, jni_reason);
        AWS_FATAL_ASSERT(!aws_jni_check_and_clear_exception(env));
    }
}

static void s_on_op_complete(
    struct aws_mqtt_client_connection *connection,
    uint16_t packet_id,
    int error_code,
    void *user_data) {
    AWS_FATAL_ASSERT(connection);
    (void)packet_id;

    struct mqtt_jni_async_callback *callback = user_data;
    if (!callback) {
        return;
    }

    /********** JNI ENV ACQUIRE **********/
    JavaVM *jvm = callback->connection->jvm;
    bool needs_detach = false;
    JNIEnv *env = aws_jni_acquire_thread_env(jvm, &needs_detach);
    if (env == NULL) {
        return;
    }

    if (error_code) {
        s_deliver_ack_failure(callback, error_code, env);
    } else {
        s_deliver_ack_success(callback, env);
    }

    s_mqtt_jni_async_callback_destroy(callback, env);

    aws_jni_release_thread_env(jvm, env, needs_detach);
    /********** JNI ENV RELEASE **********/
}

static bool s_is_qos_successful(enum aws_mqtt_qos qos) {
    return qos < 128;
}

static void s_on_ack(
    struct aws_mqtt_client_connection *connection,
    uint16_t packet_id,
    const struct aws_byte_cursor *topic,
    enum aws_mqtt_qos qos,
    int error_code,
    void *user_data) {
    (void)topic;

    // Handle a case when the server processed SUBSCRIBE request successfully, but rejected a subscription for some
    // reason, i.e. error_code is 0 and qos is 0x80.
    // This mostly applies to mqtt5to3adapter, as MQTT3 client will be disconnected on unsuccessful subscribe.
    if (error_code == 0 && !s_is_qos_successful(qos)) {
        error_code = AWS_ERROR_MQTT_CONNECTION_SUBSCRIBE_FAILURE;
    }

    s_on_op_complete(connection, packet_id, error_code, user_data);
}

static void s_cleanup_handler(void *user_data) {
    struct mqtt_jni_async_callback *handler = user_data;

    /********** JNI ENV ACQUIRE **********/
    JavaVM *jvm = handler->connection->jvm;
    bool needs_detach = false;
    JNIEnv *env = aws_jni_acquire_thread_env(jvm, &needs_detach);
    if (env == NULL) {
        return;
    }

    s_mqtt_jni_async_callback_destroy(handler, env);

    aws_jni_release_thread_env(jvm, env, needs_detach);
    /********** JNI ENV RELEASE **********/
}

static void s_on_subscription_delivered(
    struct aws_mqtt_client_connection *connection,
    const struct aws_byte_cursor *topic,
    const struct aws_byte_cursor *payload,
    bool dup,
    enum aws_mqtt_qos qos,
    bool retain,
    void *user_data) {

    AWS_FATAL_ASSERT(connection);
    AWS_FATAL_ASSERT(topic);
    AWS_FATAL_ASSERT(payload);
    AWS_FATAL_ASSERT(user_data);

    struct mqtt_jni_async_callback *callback = user_data;
    if (!callback->async_callback) {
        return;
    }

    /********** JNI ENV ACQUIRE **********/
    bool needs_detach = false;
    JNIEnv *env = aws_jni_acquire_thread_env(callback->connection->jvm, &needs_detach);
    if (env == NULL) {
        /* If we can't get an environment, then the JVM is probably shutting down.  Don't crash. */
        return;
    }

    jbyteArray jni_payload = (*env)->NewByteArray(env, (jsize)payload->len);
    (*env)->SetByteArrayRegion(env, jni_payload, 0, (jsize)payload->len, (const signed char *)payload->ptr);

    jstring jni_topic = aws_jni_string_from_cursor(env, topic);

    (*env)->CallVoidMethod(
        env, callback->async_callback, message_handler_properties.deliver, jni_topic, jni_payload, dup, qos, retain);

    (*env)->DeleteLocalRef(env, jni_payload);
    (*env)->DeleteLocalRef(env, jni_topic);

    AWS_FATAL_ASSERT(!aws_jni_check_and_clear_exception(env));

    aws_jni_release_thread_env(callback->connection->jvm, env, needs_detach);
    /********** JNI ENV RELEASE **********/
}

JNIEXPORT
jshort JNICALL Java_software_amazon_awssdk_crt_mqtt_MqttClientConnection_mqttClientConnectionSubscribe(
    JNIEnv *env,
    jclass jni_class,
    jlong jni_connection,
    jstring jni_topic,
    jint jni_qos,
    jobject jni_handler,
    jobject jni_ack) {
    (void)jni_class;
    aws_cache_jni_ids(env);

    struct mqtt_jni_connection *connection = (struct mqtt_jni_connection *)jni_connection;
    if (!connection) {
        aws_jni_throw_runtime_exception(env, "MqttClientConnection.mqtt_subscribe: Invalid connection");
        return 0;
    }

    struct mqtt_jni_async_callback *handler = s_mqtt_jni_async_callback_new(connection, jni_handler, env);
    if (!handler) {
        aws_jni_throw_runtime_exception(env, "MqttClientConnection.mqtt_subscribe: Unable to allocate handler");
        return 0;
    }

    /* from here, any failure requires error_cleanup */
    struct mqtt_jni_async_callback *sub_ack = NULL;
    if (jni_ack) {
        sub_ack = s_mqtt_jni_async_callback_new(connection, jni_ack, env);
        if (!sub_ack) {
            aws_jni_throw_runtime_exception(env, "MqttClientConnection.mqtt_subscribe: Unable to allocate sub ack");
            goto error_cleanup;
        }
    }

    struct aws_byte_cursor topic = aws_jni_byte_cursor_from_jstring_acquire(env, jni_topic);
    enum aws_mqtt_qos qos = jni_qos;

    uint16_t msg_id = aws_mqtt_client_connection_subscribe(
        connection->client_connection,
        &topic,
        qos,
        s_on_subscription_delivered,
        handler,
        s_cleanup_handler,
        s_on_ack,
        sub_ack);
    aws_jni_byte_cursor_from_jstring_release(env, jni_topic, topic);
    if (msg_id == 0) {
        aws_jni_throw_runtime_exception(
            env, "MqttClientConnection.mqtt_subscribe: aws_mqtt_client_connection_subscribe failed");
        goto error_cleanup;
    }

    return msg_id;

error_cleanup:
    if (handler) {
        s_mqtt_jni_async_callback_destroy(handler, env);
    }

    if (sub_ack) {
        s_mqtt_jni_async_callback_destroy(sub_ack, env);
    }

    return 0;
}

JNIEXPORT
void JNICALL Java_software_amazon_awssdk_crt_mqtt_MqttClientConnection_mqttClientConnectionOnMessage(
    JNIEnv *env,
    jclass jni_class,
    jlong jni_connection,
    jobject jni_handler) {
    (void)jni_class;
    aws_cache_jni_ids(env);

    struct mqtt_jni_connection *connection = (struct mqtt_jni_connection *)jni_connection;
    if (!connection) {
        aws_jni_throw_runtime_exception(env, "MqttClientConnection.mqttClientConnectionOnMessage: Invalid connection");
        return;
    }

    if (!jni_handler) {
        aws_jni_throw_runtime_exception(env, "MqttClientConnection.mqttClientConnectionOnMessage: Invalid handler");
        return;
    }

    struct mqtt_jni_async_callback *handler = s_mqtt_jni_async_callback_new(connection, jni_handler, env);
    if (!handler) {
        aws_jni_throw_runtime_exception(
            env, "MqttClientConnection.mqttClientConnectionOnMessage: Unable to allocate handler");
        return;
    }

    if (aws_mqtt_client_connection_set_on_any_publish_handler(
            connection->client_connection, s_on_subscription_delivered, handler)) {
        aws_jni_throw_runtime_exception(
            env, "MqttClientConnection.mqttClientConnectionOnMessage: Failed to install on_any_publish_handler");
        goto error_cleanup;
    }

    if (connection->on_message) {
        s_mqtt_jni_async_callback_destroy(connection->on_message, env);
    }

    connection->on_message = handler;

    return;

error_cleanup:
    if (handler) {
        s_mqtt_jni_async_callback_destroy(handler, env);
    }
}

/*******************************************************************************
 * unsubscribe
 ******************************************************************************/
JNIEXPORT
jshort JNICALL Java_software_amazon_awssdk_crt_mqtt_MqttClientConnection_mqttClientConnectionUnsubscribe(
    JNIEnv *env,
    jclass jni_class,
    jlong jni_connection,
    jstring jni_topic,
    jobject jni_ack) {
    (void)jni_class;
    aws_cache_jni_ids(env);

    struct mqtt_jni_connection *connection = (struct mqtt_jni_connection *)jni_connection;
    if (!connection) {
        aws_jni_throw_runtime_exception(env, "MqttClientConnection.mqtt_unsubscribe: Invalid connection");
        return 0;
    }

    struct mqtt_jni_async_callback *unsub_ack = s_mqtt_jni_async_callback_new(connection, jni_ack, env);
    if (!unsub_ack) {
        aws_jni_throw_runtime_exception(env, "MqttClientConnection.mqtt_unsubscribe: Unable to allocate unsub ack");
        goto error_cleanup;
    }

    struct aws_byte_cursor topic = aws_jni_byte_cursor_from_jstring_acquire(env, jni_topic);
    uint16_t msg_id =
        aws_mqtt_client_connection_unsubscribe(connection->client_connection, &topic, s_on_op_complete, unsub_ack);
    aws_jni_byte_cursor_from_jstring_release(env, jni_topic, topic);
    if (msg_id == 0) {
        aws_jni_throw_runtime_exception(
            env, "MqttClientConnection.mqtt_unsubscribe: aws_mqtt_client_connection_unsubscribe failed");
        goto error_cleanup;
    }

    return msg_id;

error_cleanup:
    if (unsub_ack) {
        s_mqtt_jni_async_callback_destroy(unsub_ack, env);
    }
    return 0;
}

/*******************************************************************************
 * publish
 ******************************************************************************/
JNIEXPORT
jshort JNICALL Java_software_amazon_awssdk_crt_mqtt_MqttClientConnection_mqttClientConnectionPublish(
    JNIEnv *env,
    jclass jni_class,
    jlong jni_connection,
    jstring jni_topic,
    jint jni_qos,
    jboolean jni_retain,
    jbyteArray jni_payload,
    jobject jni_ack) {
    (void)jni_class;
    aws_cache_jni_ids(env);

    struct mqtt_jni_connection *connection = (struct mqtt_jni_connection *)jni_connection;
    if (!connection) {
        aws_jni_throw_runtime_exception(env, "MqttClientConnection.mqtt_publish: Invalid connection");
        return 0;
    }

    if (!jni_topic) {
        aws_jni_throw_runtime_exception(env, "MqttClientConnection.mqtt_publish: Invalid/null topic");
        return 0;
    }

    struct mqtt_jni_async_callback *pub_ack = s_mqtt_jni_async_callback_new(connection, jni_ack, env);
    if (!pub_ack) {
        aws_jni_throw_runtime_exception(env, "MqttClientConnection.mqtt_publish: Unable to allocate pub ack");
        goto error_cleanup;
    }

    struct aws_byte_cursor topic = aws_jni_byte_cursor_from_jstring_acquire(env, jni_topic);

    struct aws_byte_cursor payload;
    AWS_ZERO_STRUCT(payload);
    if (jni_payload != NULL) {
        payload = aws_jni_byte_cursor_from_jbyteArray_acquire(env, jni_payload);
    }

    enum aws_mqtt_qos qos = jni_qos;
    bool retain = jni_retain != 0;

    uint16_t msg_id = aws_mqtt_client_connection_publish(
        connection->client_connection, &topic, qos, retain, &payload, s_on_op_complete, pub_ack);
    aws_jni_byte_cursor_from_jstring_release(env, jni_topic, topic);

    if (jni_payload != NULL) {
        aws_jni_byte_cursor_from_jbyteArray_release(env, jni_payload, payload);
    }

    if (msg_id == 0) {
        aws_jni_throw_runtime_exception(
            env, "MqttClientConnection.mqtt_publish: aws_mqtt_client_connection_publish failed");
        goto error_cleanup;
    }

    return msg_id;

error_cleanup:
    if (pub_ack) {
        s_mqtt_jni_async_callback_destroy(pub_ack, env);
    }

    return 0;
}

JNIEXPORT jboolean JNICALL Java_software_amazon_awssdk_crt_mqtt_MqttClientConnection_mqttClientConnectionSetWill(
    JNIEnv *env,
    jclass jni_class,
    jlong jni_connection,
    jstring jni_topic,
    jint jni_qos,
    jboolean jni_retain,
    jbyteArray jni_payload) {
    (void)jni_class;
    aws_cache_jni_ids(env);

    struct mqtt_jni_connection *connection = (struct mqtt_jni_connection *)jni_connection;
    if (!connection) {
        aws_jni_throw_runtime_exception(env, "MqttClientConnection.mqtt_set_will: Invalid connection");
        return false;
    }

    if (jni_topic == NULL) {
        aws_jni_throw_runtime_exception(env, "MqttClientConnection.mqtt_set_will: Topic must be non-null");
        return false;
    }
    struct aws_byte_cursor topic = aws_jni_byte_cursor_from_jstring_acquire(env, jni_topic);

    struct aws_byte_cursor payload;
    AWS_ZERO_STRUCT(payload);
    if (jni_payload != NULL) {
        payload = aws_jni_byte_cursor_from_jbyteArray_acquire(env, jni_payload);
    }

    enum aws_mqtt_qos qos = jni_qos;
    bool retain = jni_retain != 0;

    int result = aws_mqtt_client_connection_set_will(connection->client_connection, &topic, qos, retain, &payload);
    aws_jni_byte_cursor_from_jstring_release(env, jni_topic, topic);

    if (jni_payload != NULL) {
        aws_jni_byte_cursor_from_jbyteArray_release(env, jni_payload, payload);
    }

    return (result == AWS_OP_SUCCESS);
}

JNIEXPORT void JNICALL Java_software_amazon_awssdk_crt_mqtt_MqttClientConnection_mqttClientConnectionSetLogin(
    JNIEnv *env,
    jclass jni_class,
    jlong jni_connection,
    jstring jni_user,
    jstring jni_pass) {
    (void)jni_class;
    aws_cache_jni_ids(env);

    struct mqtt_jni_connection *connection = (struct mqtt_jni_connection *)jni_connection;
    if (!connection) {
        aws_jni_throw_runtime_exception(env, "MqttClientConnection.mqtt_set_login: Invalid connection");
        return;
    }

    struct aws_byte_cursor username = aws_jni_byte_cursor_from_jstring_acquire(env, jni_user);
    struct aws_byte_cursor password;
    struct aws_byte_cursor *password_ptr = NULL;
    AWS_ZERO_STRUCT(password);
    if (jni_pass != NULL) {
        password = aws_jni_byte_cursor_from_jstring_acquire(env, jni_pass);
        password_ptr = &password;
    }

    if (aws_mqtt_client_connection_set_login(connection->client_connection, &username, password_ptr)) {
        aws_jni_throw_runtime_exception(env, "MqttClientConnection.mqtt_set_login: Failed to set login");
    }

    aws_jni_byte_cursor_from_jstring_release(env, jni_user, username);

    if (password.len > 0) {
        aws_jni_byte_cursor_from_jstring_release(env, jni_pass, password);
    }
}

JNIEXPORT void JNICALL
    Java_software_amazon_awssdk_crt_mqtt_MqttClientConnection_mqttClientConnectionSetReconnectTimeout(
        JNIEnv *env,
        jclass jni_class,
        jlong jni_connection,
        jlong jni_min_timeout,
        jlong jni_max_timeout) {
    (void)jni_class;
    aws_cache_jni_ids(env);

    struct mqtt_jni_connection *connection = (struct mqtt_jni_connection *)jni_connection;
    if (!connection) {
        aws_jni_throw_runtime_exception(env, "MqttClientConnection.mqtt_reconnect_timeout: Invalid connection");
        return;
    }

    if (aws_mqtt_client_connection_set_reconnect_timeout(
            connection->client_connection, jni_min_timeout, jni_max_timeout)) {
        aws_jni_throw_runtime_exception(
            env, "MqttClientConnection.mqtt_reconnect_timeout: Failed to set reconnect timeout");
    }
}

///////
static void s_ws_handshake_destroy(struct mqtt_jni_ws_handshake *ws_handshake) {
    if (!ws_handshake) {
        return;
    }

    s_mqtt_jni_connection_release(ws_handshake->connection);
    aws_mem_release(aws_jni_get_allocator(), ws_handshake);
}

static void s_ws_handshake_transform(
    struct aws_http_message *request,
    void *user_data,
    aws_mqtt_transform_websocket_handshake_complete_fn *complete_fn,
    void *complete_ctx) {

    struct mqtt_jni_connection *connection = user_data;

    /********** JNI ENV ACQUIRE **********/
    bool needs_detach = false;
    JNIEnv *env = aws_jni_acquire_thread_env(connection->jvm, &needs_detach);
    if (env == NULL) {
        /* If we can't get an environment, then the JVM is probably shutting down.  Don't crash. */
        complete_fn(request, AWS_ERROR_INVALID_STATE, complete_ctx);
        return;
    }

    struct aws_allocator *alloc = aws_jni_get_allocator();

    struct mqtt_jni_ws_handshake *ws_handshake = aws_mem_calloc(alloc, 1, sizeof(struct mqtt_jni_ws_handshake));
    if (!ws_handshake) {
        goto error;
    }

    ws_handshake->connection = connection;
    s_mqtt_jni_connection_acquire(ws_handshake->connection);

    ws_handshake->complete_ctx = complete_ctx;
    ws_handshake->complete_fn = complete_fn;
    ws_handshake->http_request = request;

    jobject java_http_request = aws_java_http_request_from_native(env, request, NULL);
    if (!java_http_request) {
        aws_raise_error(AWS_ERROR_UNKNOWN); /* TODO: given java exception, choose appropriate aws error code */
        goto error;
    }

    if (connection->java_mqtt_connection != NULL) {
        (*env)->CallVoidMethod(
            env,
            connection->java_mqtt_connection,
            mqtt_connection_properties.on_websocket_handshake,
            java_http_request,
            ws_handshake);
        AWS_FATAL_ASSERT(!aws_jni_check_and_clear_exception(env));
    }

    (*env)->DeleteLocalRef(env, java_http_request);
    aws_jni_release_thread_env(connection->jvm, env, needs_detach);
    /********** JNI ENV RELEASE SUCCESS PATH **********/

    return;

error:;

    int error_code = aws_last_error();
    s_ws_handshake_destroy(ws_handshake);
    complete_fn(request, error_code, complete_ctx);
    aws_jni_release_thread_env(connection->jvm, env, needs_detach);
    /********** JNI ENV RELEASE FAILURE PATH **********/
}

JNIEXPORT void JNICALL Java_software_amazon_awssdk_crt_mqtt_MqttClientConnection_mqttClientConnectionUseWebsockets(
    JNIEnv *env,
    jclass jni_class,
    jlong jni_connection) {
    (void)jni_class;
    aws_cache_jni_ids(env);

    struct mqtt_jni_connection *connection = (struct mqtt_jni_connection *)jni_connection;
    if (!connection) {
        aws_raise_error(AWS_ERROR_INVALID_STATE);
        aws_jni_throw_runtime_exception(env, "MqttClientConnection.useWebsockets: Invalid connection");
        return;
    }

    if (aws_mqtt_client_connection_use_websockets(
            connection->client_connection, s_ws_handshake_transform, connection, NULL, NULL)) {
        aws_jni_throw_runtime_exception(env, "MqttClientConnection.useWebsockets: Failed to use websockets");
        return;
    }
}

JNIEXPORT
void JNICALL Java_software_amazon_awssdk_crt_mqtt_MqttClientConnection_mqttClientConnectionWebsocketHandshakeComplete(
    JNIEnv *env,
    jclass jni_class,
    jlong jni_connection,
    jbyteArray jni_marshalled_request,
    jobject jni_throwable,
    jlong jni_user_data) {
    (void)jni_class;
    (void)jni_connection;
    aws_cache_jni_ids(env);

    struct mqtt_jni_ws_handshake *ws_handshake = (void *)jni_user_data;
    int error_code = AWS_ERROR_SUCCESS;

    if (jni_throwable != NULL) {
        if ((*env)->IsInstanceOf(env, jni_throwable, crt_runtime_exception_properties.crt_runtime_exception_class)) {
            error_code = (*env)->GetIntField(env, jni_throwable, crt_runtime_exception_properties.error_code_field_id);
        }

        if (error_code == AWS_ERROR_SUCCESS) {
            error_code = AWS_ERROR_UNKNOWN; /* is there anything more that could be done here? */
        }

        goto done;
    }

    if (aws_apply_java_http_request_changes_to_native_request(
            env, jni_marshalled_request, NULL, ws_handshake->http_request)) {
        error_code = aws_last_error();
        goto done;
    }

done:
    ws_handshake->complete_fn(ws_handshake->http_request, error_code, ws_handshake->complete_ctx);
    s_ws_handshake_destroy(ws_handshake);
}

JNIEXPORT
void JNICALL Java_software_amazon_awssdk_crt_mqtt_MqttClientConnection_mqttClientConnectionSetHttpProxyOptions(
    JNIEnv *env,
    jclass jni_class,
    jlong jni_connection,
    jint jni_proxy_connection_type,
    jstring jni_proxy_host,
    jint jni_proxy_port,
    jlong jni_proxy_tls_context,
    jint jni_proxy_authorization_type,
    jstring jni_proxy_authorization_username,
    jstring jni_proxy_authorization_password,
    jstring jni_no_proxy_hosts) {

    (void)jni_class;
    aws_cache_jni_ids(env);

    struct mqtt_jni_connection *connection = (struct mqtt_jni_connection *)jni_connection;

    struct aws_http_proxy_options proxy_options;
    AWS_ZERO_STRUCT(proxy_options);

    if (!jni_proxy_host) {
        aws_jni_throw_runtime_exception(env, "MqttClientConnection.setHttpProxyOptions: proxyHost must not be null.");
        return;
    }

    proxy_options.connection_type = (enum aws_http_proxy_connection_type)jni_proxy_connection_type;

    proxy_options.host = aws_jni_byte_cursor_from_jstring_acquire(env, jni_proxy_host);
    proxy_options.port = (uint32_t)jni_proxy_port;

    proxy_options.auth_type = (enum aws_http_proxy_authentication_type)jni_proxy_authorization_type;

    if (jni_proxy_authorization_username) {
        proxy_options.auth_username = aws_jni_byte_cursor_from_jstring_acquire(env, jni_proxy_authorization_username);
    }

    if (jni_proxy_authorization_password) {
        proxy_options.auth_password = aws_jni_byte_cursor_from_jstring_acquire(env, jni_proxy_authorization_password);
    }

    if (jni_no_proxy_hosts) {
        proxy_options.no_proxy_hosts = aws_jni_byte_cursor_from_jstring_acquire(env, jni_no_proxy_hosts);
    }

    struct aws_tls_connection_options proxy_tls_conn_options;
    AWS_ZERO_STRUCT(proxy_tls_conn_options);

    if (jni_proxy_tls_context != 0) {
        struct aws_tls_ctx *proxy_tls_ctx = (struct aws_tls_ctx *)jni_proxy_tls_context;
        aws_tls_connection_options_init_from_ctx(&proxy_tls_conn_options, proxy_tls_ctx);
        aws_tls_connection_options_set_server_name(
            &proxy_tls_conn_options, aws_jni_get_allocator(), &proxy_options.host);
        proxy_options.tls_options = &proxy_tls_conn_options;
    }

    if (aws_mqtt_client_connection_set_http_proxy_options(connection->client_connection, &proxy_options)) {
        aws_jni_throw_runtime_exception(env, "MqttClientConnection.setHttpProxyOptions: Failed to set proxy options");
    }

    if (jni_proxy_authorization_password) {
        aws_jni_byte_cursor_from_jstring_release(env, jni_proxy_authorization_password, proxy_options.auth_password);
    }

    if (jni_proxy_authorization_username) {
        aws_jni_byte_cursor_from_jstring_release(env, jni_proxy_authorization_username, proxy_options.auth_username);
    }

    if (jni_no_proxy_hosts) {
        aws_jni_byte_cursor_from_jstring_release(env, jni_no_proxy_hosts, proxy_options.no_proxy_hosts);
    }

    aws_jni_byte_cursor_from_jstring_release(env, jni_proxy_host, proxy_options.host);
    aws_tls_connection_options_clean_up(&proxy_tls_conn_options);
}

JNIEXPORT jobject JNICALL
    Java_software_amazon_awssdk_crt_mqtt_MqttClientConnection_mqttClientConnectionGetOperationStatistics(
        JNIEnv *env,
        jclass jni_class,
        jlong jni_connection) {
    (void)jni_class;
    aws_cache_jni_ids(env);

    struct mqtt_jni_connection *connection = (struct mqtt_jni_connection *)jni_connection;
    if (!connection) {
        aws_raise_error(AWS_ERROR_INVALID_STATE);
        aws_jni_throw_runtime_exception(env, "MqttClientConnection.getOperationStatistics: Invalid connection");
        return NULL;
    }

    /* Construct Java object */
    jobject jni_operation_statistics = (*env)->NewObject(
        env,
        mqtt_connection_operation_statistics_properties.statistics_class,
        mqtt_connection_operation_statistics_properties.statistics_constructor_id);
    if (jni_operation_statistics == NULL) {
        aws_raise_error(AWS_ERROR_INVALID_STATE);
        aws_jni_throw_runtime_exception(
            env, "MqttClientConnection.getOperationStatistics: Could not create operation statistics object");
        return NULL;
    }

    struct aws_mqtt_connection_operation_statistics connection_stats;
    aws_mqtt_client_connection_get_stats(connection->client_connection, &connection_stats);

    (*env)->SetLongField(
        env,
        jni_operation_statistics,
        mqtt_connection_operation_statistics_properties.incomplete_operation_count_field_id,
        (jlong)connection_stats.incomplete_operation_count);
    if (aws_jni_check_and_clear_exception(env)) {
        aws_raise_error(AWS_ERROR_INVALID_STATE);
        aws_jni_throw_runtime_exception(
            env, "MqttClientConnection.getOperationStatistics: could not create incomplete operation count");
        return NULL;
    }

    (*env)->SetLongField(
        env,
        jni_operation_statistics,
        mqtt_connection_operation_statistics_properties.incomplete_operation_size_field_id,
        (jlong)connection_stats.incomplete_operation_size);
    if (aws_jni_check_and_clear_exception(env)) {
        aws_raise_error(AWS_ERROR_INVALID_STATE);
        aws_jni_throw_runtime_exception(
            env, "MqttClientConnection.getOperationStatistics: could not create incomplete operation size");
        return NULL;
    }

    (*env)->SetLongField(
        env,
        jni_operation_statistics,
        mqtt_connection_operation_statistics_properties.unacked_operation_count_field_id,
        (jlong)connection_stats.unacked_operation_count);
    if (aws_jni_check_and_clear_exception(env)) {
        aws_raise_error(AWS_ERROR_INVALID_STATE);
        aws_jni_throw_runtime_exception(
            env, "MqttClientConnection.getOperationStatistics: could not create unacked operation count");
        return NULL;
    }

    (*env)->SetLongField(
        env,
        jni_operation_statistics,
        mqtt_connection_operation_statistics_properties.unacked_operation_size_field_id,
        (jlong)connection_stats.unacked_operation_size);
    if (aws_jni_check_and_clear_exception(env)) {
        aws_raise_error(AWS_ERROR_INVALID_STATE);
        aws_jni_throw_runtime_exception(
            env, "MqttClientConnection.getOperationStatistics: could not create unacked operation size");
        return NULL;
    }

    return jni_operation_statistics;
}

#if UINTPTR_MAX == 0xffffffff
#    if defined(_MSC_VER)
#        pragma warning(pop)
#    else
#        pragma GCC diagnostic pop
#    endif
#endif<|MERGE_RESOLUTION|>--- conflicted
+++ resolved
@@ -161,10 +161,6 @@
             mqtt_connection_properties.on_connection_complete,
             error_code,
             session_present);
-<<<<<<< HEAD
-
-=======
->>>>>>> 60c17ae9
         if (aws_jni_check_and_clear_exception(env)) {
             aws_jni_release_thread_env(connection->jvm, env, needs_detach);
             /********** JNI ENV RELEASE EARLY OUT **********/
@@ -195,10 +191,6 @@
             mqtt_connection_properties.on_connection_interrupted,
             error_code,
             ack_callback);
-<<<<<<< HEAD
-
-=======
->>>>>>> 60c17ae9
         AWS_FATAL_ASSERT(!aws_jni_check_and_clear_exception(env));
     }
 }
