--- conflicted
+++ resolved
@@ -147,13 +147,8 @@
 
     /********** JNI ENV ACQUIRE **********/
     JavaVM *jvm = connection->jvm;
-<<<<<<< HEAD
-    bool needs_detach = false;
-    JNIEnv *env = aws_jni_acquire_thread_env(jvm, &needs_detach);
-=======
     struct aws_jvm_env_context jvm_env_context = aws_jni_acquire_thread_env(jvm);
     JNIEnv *env = jvm_env_context.env;
->>>>>>> f9cb644f
     if (env == NULL) {
         /* If we can't get an environment, then the JVM is probably shutting down.  Don't crash. */
         return;
@@ -167,11 +162,7 @@
             error_code,
             session_present);
         if (aws_jni_check_and_clear_exception(env)) {
-<<<<<<< HEAD
-            aws_jni_release_thread_env(connection->jvm, env, needs_detach);
-=======
             aws_jni_release_thread_env(connection->jvm, &jvm_env_context);
->>>>>>> f9cb644f
             /********** JNI ENV RELEASE EARLY OUT **********/
             aws_mqtt_client_connection_disconnect(client_connection, s_on_connection_disconnected, connect_callback);
             return; /* callback and ref count will be cleaned up in s_on_connection_disconnected */
@@ -180,11 +171,7 @@
 
     s_mqtt_jni_async_callback_destroy(connect_callback, env);
 
-<<<<<<< HEAD
-    aws_jni_release_thread_env(jvm, env, needs_detach);
-=======
     aws_jni_release_thread_env(jvm, &jvm_env_context);
->>>>>>> f9cb644f
     /********** JNI ENV RELEASE **********/
     s_mqtt_jni_connection_release(connection);
 }
@@ -217,13 +204,8 @@
     struct mqtt_jni_connection *connection = user_data;
 
     /********** JNI ENV ACQUIRE **********/
-<<<<<<< HEAD
-    bool needs_detach = false;
-    JNIEnv *env = aws_jni_acquire_thread_env(connection->jvm, &needs_detach);
-=======
     struct aws_jvm_env_context jvm_env_context = aws_jni_acquire_thread_env(connection->jvm);
     JNIEnv *env = jvm_env_context.env;
->>>>>>> f9cb644f
     if (env == NULL) {
         /* If we can't get an environment, then the JVM is probably shutting down.  Don't crash. */
         return;
@@ -231,11 +213,7 @@
 
     s_on_connection_interrupted_internal(user_data, error_code, NULL, env);
 
-<<<<<<< HEAD
-    aws_jni_release_thread_env(connection->jvm, env, needs_detach);
-=======
     aws_jni_release_thread_env(connection->jvm, &jvm_env_context);
->>>>>>> f9cb644f
     /********** JNI ENV RELEASE **********/
 }
 
@@ -250,13 +228,8 @@
     struct mqtt_jni_connection *connection = user_data;
 
     /********** JNI ENV ACQUIRE **********/
-<<<<<<< HEAD
-    bool needs_detach = false;
-    JNIEnv *env = aws_jni_acquire_thread_env(connection->jvm, &needs_detach);
-=======
     struct aws_jvm_env_context jvm_env_context = aws_jni_acquire_thread_env(connection->jvm);
     JNIEnv *env = jvm_env_context.env;
->>>>>>> f9cb644f
     if (env == NULL) {
         /* If we can't get an environment, then the JVM is probably shutting down.  Don't crash. */
         return;
@@ -266,11 +239,7 @@
             env, connection->java_mqtt_connection, mqtt_connection_properties.on_connection_success, session_present);
         AWS_FATAL_ASSERT(!aws_jni_check_and_clear_exception(env));
     }
-<<<<<<< HEAD
-    aws_jni_release_thread_env(connection->jvm, env, needs_detach);
-=======
     aws_jni_release_thread_env(connection->jvm, &jvm_env_context);
->>>>>>> f9cb644f
     /********** JNI ENV RELEASE **********/
 }
 
@@ -283,13 +252,8 @@
     struct mqtt_jni_connection *connection = user_data;
 
     /********** JNI ENV ACQUIRE **********/
-<<<<<<< HEAD
-    bool needs_detach = false;
-    JNIEnv *env = aws_jni_acquire_thread_env(connection->jvm, &needs_detach);
-=======
     struct aws_jvm_env_context jvm_env_context = aws_jni_acquire_thread_env(connection->jvm);
     JNIEnv *env = jvm_env_context.env;
->>>>>>> f9cb644f
     if (env == NULL) {
         /* If we can't get an environment, then the JVM is probably shutting down.  Don't crash. */
         return;
@@ -299,11 +263,7 @@
             env, connection->java_mqtt_connection, mqtt_connection_properties.on_connection_failure, error_code);
         AWS_FATAL_ASSERT(!aws_jni_check_and_clear_exception(env));
     }
-<<<<<<< HEAD
-    aws_jni_release_thread_env(connection->jvm, env, needs_detach);
-=======
     aws_jni_release_thread_env(connection->jvm, &jvm_env_context);
->>>>>>> f9cb644f
     /********** JNI ENV RELEASE **********/
 }
 
@@ -318,13 +278,8 @@
     struct mqtt_jni_connection *connection = user_data;
 
     /********** JNI ENV ACQUIRE **********/
-<<<<<<< HEAD
-    bool needs_detach = false;
-    JNIEnv *env = aws_jni_acquire_thread_env(connection->jvm, &needs_detach);
-=======
     struct aws_jvm_env_context jvm_env_context = aws_jni_acquire_thread_env(connection->jvm);
     JNIEnv *env = jvm_env_context.env;
->>>>>>> f9cb644f
     if (env == NULL) {
         /* If we can't get an environment, then the JVM is probably shutting down.  Don't crash. */
         return;
@@ -336,11 +291,7 @@
         AWS_FATAL_ASSERT(!aws_jni_check_and_clear_exception(env));
     }
 
-<<<<<<< HEAD
-    aws_jni_release_thread_env(connection->jvm, env, needs_detach);
-=======
     aws_jni_release_thread_env(connection->jvm, &jvm_env_context);
->>>>>>> f9cb644f
     /********** JNI ENV RELEASE **********/
 }
 
@@ -351,13 +302,8 @@
     struct mqtt_jni_connection *jni_connection = connect_callback->connection;
 
     /********** JNI ENV ACQUIRE **********/
-<<<<<<< HEAD
-    bool needs_detach = false;
-    JNIEnv *env = aws_jni_acquire_thread_env(jni_connection->jvm, &needs_detach);
-=======
     struct aws_jvm_env_context jvm_env_context = aws_jni_acquire_thread_env(jni_connection->jvm);
     JNIEnv *env = jvm_env_context.env;
->>>>>>> f9cb644f
     if (env == NULL) {
         /* If we can't get an environment, then the JVM is probably shutting down.  Don't crash. */
         return;
@@ -369,11 +315,7 @@
 
     AWS_FATAL_ASSERT(!aws_jni_check_and_clear_exception(env));
 
-<<<<<<< HEAD
-    aws_jni_release_thread_env(jni_connection->jvm, env, needs_detach);
-=======
     aws_jni_release_thread_env(jni_connection->jvm, &jvm_env_context);
->>>>>>> f9cb644f
     /********** JNI ENV RELEASE **********/
 
     /* Do not call release here: s_on_connection_closed will (normally) be called
@@ -390,13 +332,8 @@
     struct mqtt_jni_connection *connection = user_data;
 
     /********** JNI ENV ACQUIRE **********/
-<<<<<<< HEAD
-    bool needs_detach = false;
-    JNIEnv *env = aws_jni_acquire_thread_env(connection->jvm, &needs_detach);
-=======
     struct aws_jvm_env_context jvm_env_context = aws_jni_acquire_thread_env(connection->jvm);
     JNIEnv *env = jvm_env_context.env;
->>>>>>> f9cb644f
     if (env == NULL) {
         /* If we can't get an environment, then the JVM is probably shutting down.  Don't crash. */
         return;
@@ -407,11 +344,7 @@
         (*env)->CallVoidMethod(env, connection->java_mqtt_connection, mqtt_connection_properties.on_connection_closed);
         AWS_FATAL_ASSERT(!aws_jni_check_and_clear_exception(env));
     }
-<<<<<<< HEAD
-    aws_jni_release_thread_env(connection->jvm, env, needs_detach);
-=======
     aws_jni_release_thread_env(connection->jvm, &jvm_env_context);
->>>>>>> f9cb644f
     /********** JNI ENV RELEASE **********/
 }
 
@@ -420,13 +353,8 @@
     struct mqtt_jni_connection *jni_connection = (struct mqtt_jni_connection *)user_data;
 
     /********** JNI ENV ACQUIRE **********/
-<<<<<<< HEAD
-    bool needs_detach = false;
-    JNIEnv *env = aws_jni_acquire_thread_env(jni_connection->jvm, &needs_detach);
-=======
     struct aws_jvm_env_context jvm_env_context = aws_jni_acquire_thread_env(jni_connection->jvm);
     JNIEnv *env = jvm_env_context.env;
->>>>>>> f9cb644f
     if (env == NULL) {
         /* If we can't get an environment, then the JVM is probably shutting down.  Don't crash. */
         return;
@@ -440,11 +368,7 @@
     JavaVM *jvm = jni_connection->jvm;
 
     s_mqtt_connection_destroy(env, jni_connection);
-<<<<<<< HEAD
-    aws_jni_release_thread_env(jvm, env, needs_detach);
-=======
     aws_jni_release_thread_env(jvm, &jvm_env_context);
->>>>>>> f9cb644f
     /********** JNI ENV RELEASE **********/
 }
 
@@ -782,13 +706,8 @@
 
     /********** JNI ENV ACQUIRE **********/
     JavaVM *jvm = callback->connection->jvm;
-<<<<<<< HEAD
-    bool needs_detach = false;
-    JNIEnv *env = aws_jni_acquire_thread_env(jvm, &needs_detach);
-=======
     struct aws_jvm_env_context jvm_env_context = aws_jni_acquire_thread_env(jvm);
     JNIEnv *env = jvm_env_context.env;
->>>>>>> f9cb644f
     if (env == NULL) {
         return;
     }
@@ -801,11 +720,7 @@
 
     s_mqtt_jni_async_callback_destroy(callback, env);
 
-<<<<<<< HEAD
-    aws_jni_release_thread_env(jvm, env, needs_detach);
-=======
     aws_jni_release_thread_env(jvm, &jvm_env_context);
->>>>>>> f9cb644f
     /********** JNI ENV RELEASE **********/
 }
 
@@ -837,24 +752,15 @@
 
     /********** JNI ENV ACQUIRE **********/
     JavaVM *jvm = handler->connection->jvm;
-<<<<<<< HEAD
-    bool needs_detach = false;
-    JNIEnv *env = aws_jni_acquire_thread_env(jvm, &needs_detach);
-=======
     struct aws_jvm_env_context jvm_env_context = aws_jni_acquire_thread_env(jvm);
     JNIEnv *env = jvm_env_context.env;
->>>>>>> f9cb644f
     if (env == NULL) {
         return;
     }
 
     s_mqtt_jni_async_callback_destroy(handler, env);
 
-<<<<<<< HEAD
-    aws_jni_release_thread_env(jvm, env, needs_detach);
-=======
     aws_jni_release_thread_env(jvm, &jvm_env_context);
->>>>>>> f9cb644f
     /********** JNI ENV RELEASE **********/
 }
 
@@ -878,13 +784,8 @@
     }
 
     /********** JNI ENV ACQUIRE **********/
-<<<<<<< HEAD
-    bool needs_detach = false;
-    JNIEnv *env = aws_jni_acquire_thread_env(callback->connection->jvm, &needs_detach);
-=======
     struct aws_jvm_env_context jvm_env_context = aws_jni_acquire_thread_env(callback->connection->jvm);
     JNIEnv *env = jvm_env_context.env;
->>>>>>> f9cb644f
     if (env == NULL) {
         /* If we can't get an environment, then the JVM is probably shutting down.  Don't crash. */
         return;
@@ -903,11 +804,7 @@
 
     AWS_FATAL_ASSERT(!aws_jni_check_and_clear_exception(env));
 
-<<<<<<< HEAD
-    aws_jni_release_thread_env(callback->connection->jvm, env, needs_detach);
-=======
     aws_jni_release_thread_env(callback->connection->jvm, &jvm_env_context);
->>>>>>> f9cb644f
     /********** JNI ENV RELEASE **********/
 }
 
@@ -1257,13 +1154,8 @@
     struct mqtt_jni_connection *connection = user_data;
 
     /********** JNI ENV ACQUIRE **********/
-<<<<<<< HEAD
-    bool needs_detach = false;
-    JNIEnv *env = aws_jni_acquire_thread_env(connection->jvm, &needs_detach);
-=======
     struct aws_jvm_env_context jvm_env_context = aws_jni_acquire_thread_env(connection->jvm);
     JNIEnv *env = jvm_env_context.env;
->>>>>>> f9cb644f
     if (env == NULL) {
         /* If we can't get an environment, then the JVM is probably shutting down.  Don't crash. */
         complete_fn(request, AWS_ERROR_INVALID_STATE, complete_ctx);
@@ -1301,11 +1193,7 @@
     }
 
     (*env)->DeleteLocalRef(env, java_http_request);
-<<<<<<< HEAD
-    aws_jni_release_thread_env(connection->jvm, env, needs_detach);
-=======
     aws_jni_release_thread_env(connection->jvm, &jvm_env_context);
->>>>>>> f9cb644f
     /********** JNI ENV RELEASE SUCCESS PATH **********/
 
     return;
@@ -1315,11 +1203,7 @@
     int error_code = aws_last_error();
     s_ws_handshake_destroy(ws_handshake);
     complete_fn(request, error_code, complete_ctx);
-<<<<<<< HEAD
-    aws_jni_release_thread_env(connection->jvm, env, needs_detach);
-=======
     aws_jni_release_thread_env(connection->jvm, &jvm_env_context);
->>>>>>> f9cb644f
     /********** JNI ENV RELEASE FAILURE PATH **********/
 }
 
