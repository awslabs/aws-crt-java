--- conflicted
+++ resolved
@@ -147,13 +147,8 @@
     int result = AWS_OP_ERR;
 
     /********** JNI ENV ACQUIRE **********/
-<<<<<<< HEAD
-    bool needs_detach = false;
-    JNIEnv *env = aws_jni_acquire_thread_env(impl->jvm, &needs_detach);
-=======
     struct aws_jvm_env_context jvm_env_context = aws_jni_acquire_thread_env(impl->jvm);
     JNIEnv *env = jvm_env_context.env;
->>>>>>> f9cb644f
     if (!env) {
         /* If we can't get an environment, then the JVM is probably shutting down. Don't crash. */
         return AWS_OP_SUCCESS;
@@ -220,11 +215,7 @@
     if (original_credentials_object) {
         (*env)->DeleteLocalRef(env, original_credentials_object);
     }
-<<<<<<< HEAD
-    aws_jni_release_thread_env(impl->jvm, env, needs_detach);
-=======
     aws_jni_release_thread_env(impl->jvm, &jvm_env_context);
->>>>>>> f9cb644f
     /********** JNI ENV RELEASE **********/
     return result;
 }
@@ -233,13 +224,8 @@
     struct s3_client_s3express_provider_java_impl *impl = provider->impl;
 
     /********** JNI ENV ACQUIRE **********/
-<<<<<<< HEAD
-    bool needs_detach = false;
-    JNIEnv *env = aws_jni_acquire_thread_env(impl->jvm, &needs_detach);
-=======
     struct aws_jvm_env_context jvm_env_context = aws_jni_acquire_thread_env(impl->jvm);
     JNIEnv *env = jvm_env_context.env;
->>>>>>> f9cb644f
     if (!env) {
         /* If we can't get an environment, then the JVM is probably shutting down. Don't crash. */
         return;
@@ -250,11 +236,7 @@
 
     (*env)->DeleteGlobalRef(env, impl->java_s3express_provider);
 
-<<<<<<< HEAD
-    aws_jni_release_thread_env(impl->jvm, env, needs_detach);
-=======
     aws_jni_release_thread_env(impl->jvm, &jvm_env_context);
->>>>>>> f9cb644f
     /********** JNI ENV RELEASE **********/
     /* Once the java call returns, the java resource should be cleaned up already. We can finish up the shutdown
      * process. Clean up the native part. */
@@ -283,13 +265,8 @@
     struct s3_client_s3express_provider_java_impl *impl = NULL;
 
     /********** JNI ENV ACQUIRE **********/
-<<<<<<< HEAD
-    bool needs_detach = false;
-    JNIEnv *env = aws_jni_acquire_thread_env(client_data->jvm, &needs_detach);
-=======
     struct aws_jvm_env_context jvm_env_context = aws_jni_acquire_thread_env(client_data->jvm);
     JNIEnv *env = jvm_env_context.env;
->>>>>>> f9cb644f
     if (env == NULL) {
         /* If we can't get an environment, then the JVM is probably shutting down.  Don't crash. */
         return NULL;
@@ -334,11 +311,7 @@
     client_data->java_s3express_provider_factory = NULL;
 
 done:
-<<<<<<< HEAD
-    aws_jni_release_thread_env(client_data->jvm, env, needs_detach);
-=======
     aws_jni_release_thread_env(client_data->jvm, &jvm_env_context);
->>>>>>> f9cb644f
     /********** JNI ENV RELEASE **********/
     return provider;
 }
@@ -593,13 +566,8 @@
     struct s3_client_callback_data *callback = (struct s3_client_callback_data *)user_data;
 
     /********** JNI ENV ACQUIRE **********/
-<<<<<<< HEAD
-    bool needs_detach = false;
-    JNIEnv *env = aws_jni_acquire_thread_env(callback->jvm, &needs_detach);
-=======
     struct aws_jvm_env_context jvm_env_context = aws_jni_acquire_thread_env(callback->jvm);
     JNIEnv *env = jvm_env_context.env;
->>>>>>> f9cb644f
     if (env == NULL) {
         /* If we can't get an environment, then the JVM is probably shutting down.  Don't crash. */
         return;
@@ -627,11 +595,7 @@
 
     aws_signing_config_data_clean_up(&callback->signing_config_data, env);
 
-<<<<<<< HEAD
-    aws_jni_release_thread_env(callback->jvm, env, needs_detach);
-=======
     aws_jni_release_thread_env(callback->jvm, &jvm_env_context);
->>>>>>> f9cb644f
     /********** JNI ENV RELEASE **********/
 
     aws_mem_release(aws_jni_get_allocator(), user_data);
@@ -652,13 +616,8 @@
         (struct s3_client_make_meta_request_callback_data *)user_data;
 
     /********** JNI ENV ACQUIRE **********/
-<<<<<<< HEAD
-    bool needs_detach = false;
-    JNIEnv *env = aws_jni_acquire_thread_env(callback_data->jvm, &needs_detach);
-=======
     struct aws_jvm_env_context jvm_env_context = aws_jni_acquire_thread_env(callback_data->jvm);
     JNIEnv *env = jvm_env_context.env;
->>>>>>> f9cb644f
     if (env == NULL) {
         /* If we can't get an environment, then the JVM is probably shutting down.  Don't crash. */
         return AWS_OP_ERR;
@@ -668,11 +627,7 @@
     if (jni_payload == NULL) {
         /* JVM is out of memory, but native code can still have memory available, handle it and don't crash. */
         aws_jni_check_and_clear_exception(env);
-<<<<<<< HEAD
-        aws_jni_release_thread_env(callback_data->jvm, env, needs_detach);
-=======
         aws_jni_release_thread_env(callback_data->jvm, &jvm_env_context);
->>>>>>> f9cb644f
         /********** JNI ENV RELEASE **********/
         return aws_raise_error(AWS_ERROR_JAVA_CRT_JVM_OUT_OF_MEMORY);
     }
@@ -707,11 +662,7 @@
 cleanup:
     (*env)->DeleteLocalRef(env, jni_payload);
 
-<<<<<<< HEAD
-    aws_jni_release_thread_env(callback_data->jvm, env, needs_detach);
-=======
     aws_jni_release_thread_env(callback_data->jvm, &jvm_env_context);
->>>>>>> f9cb644f
     /********** JNI ENV RELEASE **********/
 
     return return_value;
@@ -751,13 +702,8 @@
         (struct s3_client_make_meta_request_callback_data *)user_data;
 
     /********** JNI ENV ACQUIRE **********/
-<<<<<<< HEAD
-    bool needs_detach = false;
-    JNIEnv *env = aws_jni_acquire_thread_env(callback_data->jvm, &needs_detach);
-=======
     struct aws_jvm_env_context jvm_env_context = aws_jni_acquire_thread_env(callback_data->jvm);
     JNIEnv *env = jvm_env_context.env;
->>>>>>> f9cb644f
     if (env == NULL) {
         /* If we can't get an environment, then the JVM is probably shutting down.  Don't crash. */
         return AWS_OP_ERR;
@@ -804,11 +750,7 @@
         (*env)->DeleteLocalRef(env, java_headers_buffer);
     }
 
-<<<<<<< HEAD
-    aws_jni_release_thread_env(callback_data->jvm, env, needs_detach);
-=======
     aws_jni_release_thread_env(callback_data->jvm, &jvm_env_context);
->>>>>>> f9cb644f
     /********** JNI ENV RELEASE **********/
 
     return return_value;
@@ -825,13 +767,8 @@
         (struct s3_client_make_meta_request_callback_data *)user_data;
 
     /********** JNI ENV ACQUIRE **********/
-<<<<<<< HEAD
-    bool needs_detach = false;
-    JNIEnv *env = aws_jni_acquire_thread_env(callback_data->jvm, &needs_detach);
-=======
     struct aws_jvm_env_context jvm_env_context = aws_jni_acquire_thread_env(callback_data->jvm);
     JNIEnv *env = jvm_env_context.env;
->>>>>>> f9cb644f
     if (env == NULL) {
         /* If we can't get an environment, then the JVM is probably shutting down.  Don't crash. */
         return;
@@ -920,11 +857,7 @@
         }
     }
 
-<<<<<<< HEAD
-    aws_jni_release_thread_env(callback_data->jvm, env, needs_detach);
-=======
     aws_jni_release_thread_env(callback_data->jvm, &jvm_env_context);
->>>>>>> f9cb644f
     /********** JNI ENV RELEASE **********/
 }
 
@@ -939,13 +872,8 @@
         (struct s3_client_make_meta_request_callback_data *)user_data;
 
     /********** JNI ENV ACQUIRE **********/
-<<<<<<< HEAD
-    bool needs_detach = false;
-    JNIEnv *env = aws_jni_acquire_thread_env(callback_data->jvm, &needs_detach);
-=======
     struct aws_jvm_env_context jvm_env_context = aws_jni_acquire_thread_env(callback_data->jvm);
     JNIEnv *env = jvm_env_context.env;
->>>>>>> f9cb644f
     if (env == NULL) {
         /* If we can't get an environment, then the JVM is probably shutting down.  Don't crash. */
         return;
@@ -989,11 +917,7 @@
 
 done:
 
-<<<<<<< HEAD
-    aws_jni_release_thread_env(callback_data->jvm, env, needs_detach);
-=======
     aws_jni_release_thread_env(callback_data->jvm, &jvm_env_context);
->>>>>>> f9cb644f
     /********** JNI ENV RELEASE **********/
 }
 
@@ -1263,13 +1187,8 @@
         (struct s3_client_make_meta_request_callback_data *)user_data;
 
     /********** JNI ENV ACQUIRE **********/
-<<<<<<< HEAD
-    bool needs_detach = false;
-    JNIEnv *env = aws_jni_acquire_thread_env(callback_data->jvm, &needs_detach);
-=======
     struct aws_jvm_env_context jvm_env_context = aws_jni_acquire_thread_env(callback_data->jvm);
     JNIEnv *env = jvm_env_context.env;
->>>>>>> f9cb644f
     if (env == NULL) {
         /* If we can't get an environment, then the JVM is probably shutting down.  Don't crash. */
         return;
@@ -1290,11 +1209,7 @@
     JavaVM *jvm = callback_data->jvm;
     s_s3_meta_request_callback_cleanup(env, callback_data);
 
-<<<<<<< HEAD
-    aws_jni_release_thread_env(jvm, env, needs_detach);
-=======
     aws_jni_release_thread_env(jvm, &jvm_env_context);
->>>>>>> f9cb644f
     /********** JNI ENV RELEASE **********/
 }
 
