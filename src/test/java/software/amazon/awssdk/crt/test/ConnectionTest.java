/*
 * Copyright 2010-2018 Amazon.com, Inc. or its affiliates. All Rights Reserved.
 *
 * Licensed under the Apache License, Version 2.0 (the "License").
 * You may not use this file except in compliance with the License.
 * A copy of the License is located at
 *
 *  http://aws.amazon.com/apache2.0
 *
 * or in the "license" file accompanying this file. This file is distributed
 * on an "AS IS" BASIS, WITHOUT WARRANTIES OR connectionS OF ANY KIND, either
 * express or implied. See the License for the specific language governing
 * permissions and limitations under the License.
 */

package software.amazon.awssdk.crt.test;

import org.junit.Rule;
import org.junit.Test;
import static org.junit.Assert.*;

import org.junit.rules.ExpectedException;
import software.amazon.awssdk.crt.*;
import software.amazon.awssdk.crt.io.ClientBootstrap;
import software.amazon.awssdk.crt.io.EventLoopGroup;
import software.amazon.awssdk.crt.io.TlsContext;
import software.amazon.awssdk.crt.io.TlsContextOptions;
import software.amazon.awssdk.crt.mqtt.*;

import java.nio.file.InvalidPathException;
import java.nio.file.Path;
import java.nio.file.Paths;
import java.util.UUID;
import java.util.concurrent.CompletableFuture;

class MissingCredentialsException extends RuntimeException {
    MissingCredentialsException(String message) {
        super(message);
    }
}

class MqttConnectionFixture {
    EventLoopGroup elg = null;
    ClientBootstrap bootstrap = null;
    MqttClient client = null;
    MqttConnection connection = null;
    private boolean disconnecting = false;

    static final String TEST_ENDPOINT = System.getProperty("endpoint");
    static final String TEST_CERTIFICATE = System.getProperty("certificate");
    static final String TEST_PRIVATEKEY = System.getProperty("privatekey");
    static final String TEST_ROOTCA = System.getProperty("rootca");
    static final short TEST_PORT = 8883;
    static final short TEST_PORT_ALPN = 443;
    static final String TEST_CLIENTID = "sdk-java-v2-" + UUID.randomUUID();

    Path pathToCert = null;
    Path pathToKey = null;
    Path pathToCa = null;

    private void findCredentials() {
        try {
            pathToCert = Paths.get(TEST_CERTIFICATE);
            pathToKey = Paths.get(TEST_PRIVATEKEY);
            pathToCa = Paths.get(TEST_ROOTCA);
            if (pathToCert == null || pathToCert.toString().equals("")) {
                throw new MissingCredentialsException("Certificate not provided");
            }
            if (!pathToCert.toFile().exists()) {
                throw new MissingCredentialsException("Certificate could not be found at " + pathToCert);
            }
            if (pathToKey == null || pathToKey.toString().equals("")) {
                throw new MissingCredentialsException("Private key not provided");
            }
            if (!pathToKey.toFile().exists()) {
                throw new MissingCredentialsException("Private key could not be found at " + pathToKey);
            }
            if (pathToCa != null && !pathToCa.toFile().exists()) {
                throw new MissingCredentialsException("Root CA could not be found at " + pathToCa);
            }
        } catch (InvalidPathException ex) {
            throw new MissingCredentialsException("Exception thrown during credential resolve: " + ex);
        }
    }

    MqttConnectionFixture() {
    }

    boolean connect() {
        return connect(false, 0);
    }

    boolean connect(boolean cleanSession, int keepAliveMs) {
        findCredentials();

        try {
            elg = new EventLoopGroup(1);
            bootstrap = new ClientBootstrap(elg);
        } catch (CrtRuntimeException ex) {
            fail("Exception during bootstrapping: " + ex.toString());
        }
        try {
            int port = TEST_PORT;
            TlsContextOptions tlsOptions = TlsContextOptions.createWithMTLS(pathToCert.toString(), pathToKey.toString());
            if (!pathToCa.toString().equals("")) {
                tlsOptions.overrideDefaultTrustStore(null, pathToCa.toString());
            }
            if (TlsContextOptions.isAlpnSupported()) {
                tlsOptions.setAlpnList("x-amzn-mqtt-ca");
                port = TEST_PORT_ALPN;
            }
            TlsContext tls = new TlsContext(tlsOptions);
            client = new MqttClient(bootstrap, tls);
            assertNotNull(client);
            assertTrue(client.native_ptr() != 0);

            MqttConnectionEvents events = new MqttConnectionEvents(){
                @Override
                public void onConnectionResumed(boolean sessionPresent) {
                    System.out.println("Connection resumed");
                }
            
                @Override
                public void onConnectionInterrupted(int errorCode) {
                    if (!disconnecting) {
                        System.out.println("Connection interrupted: error: " + errorCode + " " + CRT.awsErrorString(errorCode));
                    }
                }
            };

            connection = new MqttConnection(client, events);
            assertNotNull(connection);
            cleanSession = true; // only true is supported right now
<<<<<<< HEAD
            CompletableFuture<Boolean> connected = connection.connect(TEST_CLIENTID, TEST_ENDPOINT, port, null, tls, cleanSession, keepAliveMs);
=======
            CompletableFuture<Boolean> connected = connection.connect(clientId, endpoint, port, null, tls, cleanSession, keepAliveMs, 0);
>>>>>>> 2b161a28
            connected.get();
            assertEquals("CONNECTED", MqttConnection.ConnectionState.CONNECTED, connection.getState());
            return true;
        } catch (Exception ex) {
            fail("Exception during connect: " + ex.toString());
        }
        return false;
    }

    void disconnect() {
        disconnecting = true;
        try {
            CompletableFuture<Void> disconnected = connection.disconnect();
            disconnected.get();
        }
        catch (Exception ex) {
            fail("Exception during disconnect: " + ex.getMessage());
        }
        
        assertEquals("DISCONNECTED", MqttConnection.ConnectionState.DISCONNECTED, connection.getState());
    }
}
public class ConnectionTest extends MqttConnectionFixture {
    public ConnectionTest() {
    }

    @Test
    public void testConnectDisconnect() {
        connect();
        disconnect(); 
    }
};<|MERGE_RESOLUTION|>--- conflicted
+++ resolved
@@ -131,11 +131,7 @@
             connection = new MqttConnection(client, events);
             assertNotNull(connection);
             cleanSession = true; // only true is supported right now
-<<<<<<< HEAD
-            CompletableFuture<Boolean> connected = connection.connect(TEST_CLIENTID, TEST_ENDPOINT, port, null, tls, cleanSession, keepAliveMs);
-=======
             CompletableFuture<Boolean> connected = connection.connect(clientId, endpoint, port, null, tls, cleanSession, keepAliveMs, 0);
->>>>>>> 2b161a28
             connected.get();
             assertEquals("CONNECTED", MqttConnection.ConnectionState.CONNECTED, connection.getState());
             return true;
