/**
 * Copyright Amazon.com, Inc. or its affiliates. All Rights Reserved.
 * SPDX-License-Identifier: Apache-2.0.
 */

package software.amazon.awssdk.crt.test;

import com.sun.net.httpserver.HttpServer;
import org.junit.Assume;
import org.junit.Ignore;
import org.junit.Test;
import software.amazon.awssdk.crt.CrtRuntimeException;
import software.amazon.awssdk.crt.auth.credentials.*;
import software.amazon.awssdk.crt.io.*;

import java.io.IOException;
import java.io.OutputStream;
import java.net.InetSocketAddress;
import java.nio.file.Files;
import java.nio.file.Path;
import java.util.ArrayList;
import java.util.Arrays;
import java.util.List;
import java.util.concurrent.*;

import static org.junit.Assert.*;

public class CredentialsProviderTest extends CrtTestFixture {
    static private String ACCESS_KEY_ID = "access_key_id";
    static private String SECRET_ACCESS_KEY = "secret_access_key";
    static private String SESSION_TOKEN = "session_token";

    public CredentialsProviderTest() {
    }

    @Test
    public void testCreateDestroyStatic() {
        StaticCredentialsProvider.StaticCredentialsProviderBuilder builder = new StaticCredentialsProvider.StaticCredentialsProviderBuilder();
        builder.withAccessKeyId(ACCESS_KEY_ID.getBytes());
        builder.withSecretAccessKey(SECRET_ACCESS_KEY.getBytes());
        builder.withSessionToken(SESSION_TOKEN.getBytes());

        try (StaticCredentialsProvider provider = builder.build()) {
            assertNotNull(provider);
            assertTrue(provider.getNativeHandle() != 0);
        } catch (CrtRuntimeException ex) {
            fail(ex.getMessage());
        }
    }

    @Test
    public void testGetCredentialsStatic() {
        StaticCredentialsProvider.StaticCredentialsProviderBuilder builder = new StaticCredentialsProvider.StaticCredentialsProviderBuilder();
        builder.withAccessKeyId(ACCESS_KEY_ID.getBytes());
        builder.withSecretAccessKey(SECRET_ACCESS_KEY.getBytes());
        builder.withSessionToken(SESSION_TOKEN.getBytes());

        try (StaticCredentialsProvider provider = builder.build()) {
            CompletableFuture<Credentials> future = provider.getCredentials();
            Credentials credentials = future.get();
            assertTrue(Arrays.equals(credentials.getAccessKeyId(), ACCESS_KEY_ID.getBytes()));
            assertTrue(Arrays.equals(credentials.getSecretAccessKey(), SECRET_ACCESS_KEY.getBytes()));
            assertTrue(Arrays.equals(credentials.getSessionToken(), SESSION_TOKEN.getBytes()));
        } catch (Exception ex) {
            fail(ex.getMessage());
        }
    }

    @Test
    public void testCreateDestroyDefaultChain() {
        Assume.assumeTrue(System.getProperty("NETWORK_TESTS_DISABLED") == null);
        try (EventLoopGroup eventLoopGroup = new EventLoopGroup(1);
             HostResolver resolver = new HostResolver(eventLoopGroup);
             ClientBootstrap bootstrap = new ClientBootstrap(eventLoopGroup, resolver)) {
            DefaultChainCredentialsProvider.DefaultChainCredentialsProviderBuilder builder = new DefaultChainCredentialsProvider.DefaultChainCredentialsProviderBuilder();
            builder.withClientBootstrap(bootstrap);

            try (DefaultChainCredentialsProvider provider = builder.build()) {
                assertNotNull(provider);
                assertTrue(provider.getNativeHandle() != 0);
            }
        } catch (Exception e) {
            fail(e.getMessage());
        }
    }

    @Test
    public void testGetCredentialsDefaultChain() {
        Assume.assumeTrue(System.getProperty("NETWORK_TESTS_DISABLED") == null);
        try (EventLoopGroup eventLoopGroup = new EventLoopGroup(1);
             HostResolver resolver = new HostResolver(eventLoopGroup);
             ClientBootstrap bootstrap = new ClientBootstrap(eventLoopGroup, resolver)) {
            DefaultChainCredentialsProvider.DefaultChainCredentialsProviderBuilder builder = new DefaultChainCredentialsProvider.DefaultChainCredentialsProviderBuilder();
            builder.withClientBootstrap(bootstrap);

            try (DefaultChainCredentialsProvider provider = builder.build()) {
                CompletableFuture<Credentials> future = provider.getCredentials();
                /*
                 * This may or may not succeed depending on the test environment and setting up
                 * the environment to force the test to always succeed or fail would mean
                 * modifying the environment from Java, which is gross.
                 */
                Credentials credentials = future.get();
            }
        } catch (Exception e) {
            ;
        }
    }

    @Test
    public void testCacheStatic() {
        StaticCredentialsProvider.StaticCredentialsProviderBuilder builder = new StaticCredentialsProvider.StaticCredentialsProviderBuilder();
        builder.withAccessKeyId(ACCESS_KEY_ID.getBytes());
        builder.withSecretAccessKey(SECRET_ACCESS_KEY.getBytes());
        builder.withSessionToken(SESSION_TOKEN.getBytes());

        try (StaticCredentialsProvider provider = builder.build()) {

            CachedCredentialsProvider.CachedCredentialsProviderBuilder cachedBuilder = new CachedCredentialsProvider.CachedCredentialsProviderBuilder();
            cachedBuilder.withCachingDurationInSeconds(900);
            cachedBuilder.withCachedProvider(provider);

            try (CredentialsProvider cachedProvider = cachedBuilder.build()) {
                CompletableFuture<Credentials> future = cachedProvider.getCredentials();
                Credentials credentials = future.get();
                assertTrue(Arrays.equals(credentials.getAccessKeyId(), ACCESS_KEY_ID.getBytes()));
                assertTrue(Arrays.equals(credentials.getSecretAccessKey(), SECRET_ACCESS_KEY.getBytes()));
                assertTrue(Arrays.equals(credentials.getSessionToken(), SESSION_TOKEN.getBytes()));
            } catch (Exception ex) {
                fail(ex.getMessage());
            }
        }
    }

    @Test
    public void testDelegate() {
        DelegateCredentialsProvider.DelegateCredentialsProviderBuilder builder = new DelegateCredentialsProvider.DelegateCredentialsProviderBuilder();
        DelegateCredentialsHandler credentialsHandler = new DelegateCredentialsHandler() {
            @Override
            public Credentials getCredentials() {
                return new Credentials(ACCESS_KEY_ID.getBytes(), SECRET_ACCESS_KEY.getBytes(),
                        SESSION_TOKEN.getBytes());
            }
        };
        builder.withHandler(credentialsHandler);
        try (DelegateCredentialsProvider provider = builder.build()) {
            CompletableFuture<Credentials> future = provider.getCredentials();
            Credentials credentials = future.get();
            assertTrue(Arrays.equals(credentials.getAccessKeyId(), ACCESS_KEY_ID.getBytes()));
            assertTrue(Arrays.equals(credentials.getSecretAccessKey(), SECRET_ACCESS_KEY.getBytes()));
            assertTrue(Arrays.equals(credentials.getSessionToken(), SESSION_TOKEN.getBytes()));
        } catch (Exception ex) {
            fail(ex.getMessage());
        }
    }

    @Test
    public void testDelegateWithoutToken() {
        DelegateCredentialsProvider.DelegateCredentialsProviderBuilder builder = new DelegateCredentialsProvider.DelegateCredentialsProviderBuilder();
        DelegateCredentialsHandler credentialsHandler = new DelegateCredentialsHandler() {
            @Override
            public Credentials getCredentials() {
                return new Credentials(ACCESS_KEY_ID.getBytes(), SECRET_ACCESS_KEY.getBytes(), null);
            }
        };
        builder.withHandler(credentialsHandler);
        try (DelegateCredentialsProvider provider = builder.build()) {
            CompletableFuture<Credentials> future = provider.getCredentials();
            Credentials credentials = future.get();
            assertTrue(Arrays.equals(credentials.getAccessKeyId(), ACCESS_KEY_ID.getBytes()));
            assertTrue(Arrays.equals(credentials.getSecretAccessKey(), SECRET_ACCESS_KEY.getBytes()));
            assertTrue(Arrays.equals(credentials.getSessionToken(), null));
        } catch (Exception ex) {
            fail(ex.getMessage());
        }
    }

    @Test
    public void testCreateDestroyProfile_ValidCreds() throws IOException {
        Path confPath = Files.createTempFile("testCreateDestroyProfile_ValidProfile_conf_", "");
        Path credsPath = Files.createTempFile("testCreateDestroyProfile_ValidProfile_creds_", "");
        Files.write(credsPath, Arrays.asList("[default]", "aws_access_key_id=" + ACCESS_KEY_ID,
                "aws_secret_access_key=" + SECRET_ACCESS_KEY, "aws_session_token=" + SESSION_TOKEN));

        ProfileCredentialsProvider.Builder builder = ProfileCredentialsProvider.builder()
                .withConfigFileNameOverride(confPath.toString()).withCredentialsFileNameOverride(credsPath.toString());

        try (ProfileCredentialsProvider provider = builder.build()) {
            assertNotNull(provider);
            assertTrue(provider.getNativeHandle() != 0);

            Credentials credentials = provider.getCredentials().join();
            assertTrue(Arrays.equals(credentials.getAccessKeyId(), ACCESS_KEY_ID.getBytes()));
            assertTrue(Arrays.equals(credentials.getSecretAccessKey(), SECRET_ACCESS_KEY.getBytes()));
            assertTrue(Arrays.equals(credentials.getSessionToken(), SESSION_TOKEN.getBytes()));
        } finally {
            Files.deleteIfExists(credsPath);
            Files.deleteIfExists(confPath);
        }
    }

    @Test
    public void testCreateDestroyProfile_InvalidProfile() throws IOException {
        Path confPath = Files.createTempFile("testCreateDestroyProfile_ValidProfile_conf_", "");
        Path credsPath = Files.createTempFile("testCreateDestroyProfile_ValidProfile_creds_", "");

        ProfileCredentialsProvider.Builder builder = ProfileCredentialsProvider.builder()
                .withConfigFileNameOverride(confPath.toString()).withCredentialsFileNameOverride(credsPath.toString());

        try (ProfileCredentialsProvider provider = builder.build()) {
            fail("Expected builder.build() call to throw exception due to missing [default] section in profile files.");
        } catch (CrtRuntimeException e) {
            // Got correct exception, nothing to do
        } finally {
            Files.deleteIfExists(confPath);
            Files.deleteIfExists(credsPath);
        }
    }

    @Test
    public void testCreateDestroyProfile_MissingCreds() throws ExecutionException, InterruptedException, IOException {
        Path confPath = Files.createTempFile("testCreateDestroyProfile_ValidProfile_conf_", "");
        Path credsPath = Files.createTempFile("testCreateDestroyProfile_ValidProfile_creds_", "");
        Files.write(credsPath, Arrays.asList("[default]")); // Contains a section header but no actual credentials

        ProfileCredentialsProvider.Builder builder = ProfileCredentialsProvider.builder()
                .withConfigFileNameOverride(confPath.toString()).withCredentialsFileNameOverride(credsPath.toString());

        try (ProfileCredentialsProvider provider = builder.build()) {
            assertNotNull(provider);
            assertTrue(provider.getNativeHandle() != 0);

            try {
                provider.getCredentials().join();
                fail("Expected credential fetching to throw an exception since creds are missing from profile");
            } catch (CompletionException e) {
                assertNotNull(e.getCause());
                Throwable innerException = e.getCause();

                // Check that the right exception type caused the completion error in the future
                assertEquals("Failed to get a valid set of credentials", innerException.getMessage());
                assertEquals(RuntimeException.class, innerException.getClass());
            }
        } finally {
            Files.deleteIfExists(credsPath);
            Files.deleteIfExists(confPath);
        }
    }


    @Ignore // Enable this test if/when https://github.com/awslabs/aws-c-auth/issues/142 has been resolved
    @Test
    public void testCreateDestroyEcs_ValidCreds() throws IOException, ExecutionException, InterruptedException, TimeoutException {
        HttpServer server = HttpServer.create(new InetSocketAddress(8000), 0);
        server.createContext("/", httpExchange -> {
            String response = "{\"AccessKeyId\":\"ACCESS_KEY_ID\"," +
                    "\"SecretAccessKey\":\"SECRET_ACCESS_KEY\"," +
                    "\"Token\":\"TOKEN_TOKEN_TOKEN\"," +
                    "\"Expiration\":\"3000-05-03T04:55:54Z\"}";
            httpExchange.sendResponseHeaders(200, response.length());
            List<String> hv = new ArrayList<String>();
            hv.add("application/json");
            httpExchange.getResponseHeaders().put("Content-Type", hv);
            OutputStream os = httpExchange.getResponseBody();
            os.write(response.getBytes());
            os.close();
        });
        server.start();

        EcsCredentialsProvider unit = EcsCredentialsProvider.builder()
                .withHost("127.0.0.1")
                .withPathAndQuery("/")
                .build();

        CompletableFuture<Credentials> credentialsFuture = unit.getCredentials();

        Credentials creds = credentialsFuture.get(8, TimeUnit.SECONDS);

        assertNotNull(creds);
        assertNotNull(creds.getAccessKeyId());
        assertEquals("ACCESS_KEY_ID", new String(creds.getAccessKeyId()));
        assertEquals("SECRET_ACCESS_KEY", new String(creds.getSecretAccessKey()));
        assertEquals("TOKEN_TOKEN_TOKEN", new String(creds.getSessionToken()));

        server.stop(0);
        unit.close();
    }

    @Test
    public void testCreateDestroyEcs_MissingCreds() {
        EcsCredentialsProvider.Builder builder = EcsCredentialsProvider.builder();

        try (EcsCredentialsProvider provider = builder.build()) {
            assertNotNull(provider);
            assertTrue(provider.getNativeHandle() != 0);

            try {
                provider.getCredentials().join();
                fail("Expected credential fetching to throw an exception since creds are missing from profile");
            } catch (CompletionException e) {
                assertNotNull(e.getCause());
                Throwable innerException = e.getCause();

                // Check that the right exception type caused the completion error in the future
                assertEquals("Failed to get a valid set of credentials", innerException.getMessage());
                assertEquals(RuntimeException.class, innerException.getClass());
            }
        }
    }

    @Test
<<<<<<< HEAD
    public void testCreateDestroyStsWebIdentity_InvalidEnv() {
        try (
                TlsContextOptions tlsContextOptions = TlsContextOptions.createDefaultClient();
                TlsContext tlsCtx = new TlsContext(tlsContextOptions);
                EventLoopGroup eventLoopGroup = new EventLoopGroup(1);
                HostResolver resolver = new HostResolver(eventLoopGroup);
                ClientBootstrap bootstrap = new ClientBootstrap(eventLoopGroup, resolver);
                StsWebIdentityCredentialsProvider unit = StsWebIdentityCredentialsProvider.builder()
                        .withClientBootstrap(bootstrap)
                        .withTlsContext(tlsCtx)
                        .build()) {


            fail("Expected StsWebIdentityCredentialsProvider construction to fail due to missing config state.");
        } catch (CrtRuntimeException e) {
            // Check that the right exception type caused the completion error in the future
            assertTrue(e.getMessage().startsWith("Failed to create STS web identity credentials provider"));
        }
    }
}
=======
    public void testCreateDestroySts_InvalidRole() {
        try (
                EventLoopGroup eventLoopGroup = new EventLoopGroup(1);
                HostResolver resolver = new HostResolver(eventLoopGroup);
                ClientBootstrap bootstrap = new ClientBootstrap(eventLoopGroup, resolver);
                StaticCredentialsProvider staticCP = new StaticCredentialsProvider
                        .StaticCredentialsProviderBuilder()
                        .withAccessKeyId(ACCESS_KEY_ID.getBytes())
                        .withSecretAccessKey(SECRET_ACCESS_KEY.getBytes())
                        .withSessionToken(SESSION_TOKEN.getBytes())
                        .build();
                TlsContextOptions tlsContextOptions = TlsContextOptions.createDefaultClient();
                TlsContext tlsContext = new TlsContext(tlsContextOptions);
                StsCredentialsProvider unit = StsCredentialsProvider.builder()
                        .withCredsProvider(staticCP)
                        .withDurationSeconds(10)
                        .withSessionName("test-session")
                        .withRoleArn("invalid-role-arn")
                        .withTlsContext(tlsContext)
                        .withClientBootstrap(bootstrap)
                        .build()) {
            unit.getCredentials().join();
            fail("Expected builder.build() call to throw exception due to invalid STS configuration.");
        } catch (CompletionException e) {
            assertNotNull(e.getCause());
            Throwable innerException = e.getCause();

            // Check that the right exception type caused the completion error in the future
            assertEquals("Failed to get a valid set of credentials", innerException.getMessage());
            assertEquals(RuntimeException.class, innerException.getClass());
        }
    }
};
>>>>>>> d2a63bca
<|MERGE_RESOLUTION|>--- conflicted
+++ resolved
@@ -309,7 +309,6 @@
     }
 
     @Test
-<<<<<<< HEAD
     public void testCreateDestroyStsWebIdentity_InvalidEnv() {
         try (
                 TlsContextOptions tlsContextOptions = TlsContextOptions.createDefaultClient();
@@ -329,8 +328,8 @@
             assertTrue(e.getMessage().startsWith("Failed to create STS web identity credentials provider"));
         }
     }
-}
-=======
+
+    @Test
     public void testCreateDestroySts_InvalidRole() {
         try (
                 EventLoopGroup eventLoopGroup = new EventLoopGroup(1);
@@ -363,5 +362,4 @@
             assertEquals(RuntimeException.class, innerException.getClass());
         }
     }
-};
->>>>>>> d2a63bca
+}