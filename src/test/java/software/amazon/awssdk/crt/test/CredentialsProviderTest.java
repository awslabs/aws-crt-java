--- conflicted
+++ resolved
@@ -5,13 +5,17 @@
 
 package software.amazon.awssdk.crt.test;
 
+import com.sun.net.httpserver.HttpServer;
+import org.junit.Assume;
+import org.junit.Ignore;
+import org.junit.Test;
+import software.amazon.awssdk.crt.CrtRuntimeException;
+import software.amazon.awssdk.crt.auth.credentials.*;
+import software.amazon.awssdk.crt.io.*;
+
 import java.io.IOException;
-<<<<<<< HEAD
-import java.nio.charset.StandardCharsets;
-=======
 import java.io.OutputStream;
 import java.net.InetSocketAddress;
->>>>>>> 3ae2a9cf
 import java.nio.file.Files;
 import java.nio.file.Path;
 import java.util.ArrayList;
@@ -19,24 +23,7 @@
 import java.util.List;
 import java.util.concurrent.*;
 
-import com.sun.net.httpserver.HttpExchange;
-import com.sun.net.httpserver.HttpHandler;
-import com.sun.net.httpserver.HttpServer;
-import org.junit.Assume;
-import org.junit.Ignore;
-import org.junit.Test;
-
 import static org.junit.Assert.*;
-
-import software.amazon.awssdk.crt.*;
-import software.amazon.awssdk.crt.auth.credentials.*;
-<<<<<<< HEAD
-import software.amazon.awssdk.crt.io.*;
-=======
-import software.amazon.awssdk.crt.io.ClientBootstrap;
-import software.amazon.awssdk.crt.io.EventLoopGroup;
-import software.amazon.awssdk.crt.io.HostResolver;
->>>>>>> 3ae2a9cf
 
 public class CredentialsProviderTest extends CrtTestFixture {
     static private String ACCESS_KEY_ID = "access_key_id";
@@ -260,7 +247,66 @@
         }
     }
 
-<<<<<<< HEAD
+    @Ignore // Enable this test if/when https://github.com/awslabs/aws-c-auth/issues/142 has been resolved
+    @Test
+    public void testCreateDestroyEcs_ValidCreds() throws IOException, ExecutionException, InterruptedException, TimeoutException {
+        HttpServer server = HttpServer.create(new InetSocketAddress(8000), 0);
+        server.createContext("/", httpExchange -> {
+            String response = "{\"AccessKeyId\":\"ACCESS_KEY_ID\"," +
+                    "\"SecretAccessKey\":\"SECRET_ACCESS_KEY\"," +
+                    "\"Token\":\"TOKEN_TOKEN_TOKEN\"," +
+                    "\"Expiration\":\"3000-05-03T04:55:54Z\"}";
+            httpExchange.sendResponseHeaders(200, response.length());
+            List<String> hv = new ArrayList<String>();
+            hv.add("application/json");
+            httpExchange.getResponseHeaders().put("Content-Type", hv);
+            OutputStream os = httpExchange.getResponseBody();
+            os.write(response.getBytes());
+            os.close();
+        });
+        server.start();
+
+        EcsCredentialsProvider unit = EcsCredentialsProvider.builder()
+                .withHost("127.0.0.1")
+                .withPathAndQuery("/")
+                .build();
+
+        CompletableFuture<Credentials> credentialsFuture = unit.getCredentials();
+
+        Credentials creds = credentialsFuture.get(8, TimeUnit.SECONDS);
+
+        assertNotNull(creds);
+        assertNotNull(creds.getAccessKeyId());
+        assertEquals("ACCESS_KEY_ID", new String(creds.getAccessKeyId()));
+        assertEquals("SECRET_ACCESS_KEY", new String(creds.getSecretAccessKey()));
+        assertEquals("TOKEN_TOKEN_TOKEN", new String(creds.getSessionToken()));
+
+        server.stop(0);
+        unit.close();
+    }
+
+    @Test
+    public void testCreateDestroyEcs_MissingCreds() {
+        EcsCredentialsProvider.Builder builder = EcsCredentialsProvider.builder();
+
+        try (EcsCredentialsProvider provider = builder.build()) {
+            assertNotNull(provider);
+            assertTrue(provider.getNativeHandle() != 0);
+
+            try {
+                provider.getCredentials().join();
+                fail("Expected credential fetching to throw an exception since creds are missing from profile");
+            } catch (CompletionException e) {
+                assertNotNull(e.getCause());
+                Throwable innerException = e.getCause();
+
+                // Check that the right exception type caused the completion error in the future
+                assertEquals("Failed to get a valid set of credentials", innerException.getMessage());
+                assertEquals(RuntimeException.class, innerException.getClass());
+            }
+        }
+    }
+
     @Test
     public void testCreateDestroySts_InvalidRole() {
         try (
@@ -292,65 +338,6 @@
             // Check that the right exception type caused the completion error in the future
             assertEquals("Failed to get a valid set of credentials", innerException.getMessage());
             assertEquals(RuntimeException.class, innerException.getClass());
-=======
-    @Ignore // Enable this test if/when https://github.com/awslabs/aws-c-auth/issues/142 has been resolved
-    @Test
-    public void testCreateDestroyEcs_ValidCreds() throws IOException, ExecutionException, InterruptedException, TimeoutException {
-        HttpServer server = HttpServer.create(new InetSocketAddress(8000), 0);
-        server.createContext("/", httpExchange -> {
-            String response = "{\"AccessKeyId\":\"ACCESS_KEY_ID\"," +
-                    "\"SecretAccessKey\":\"SECRET_ACCESS_KEY\"," +
-                    "\"Token\":\"TOKEN_TOKEN_TOKEN\"," +
-                    "\"Expiration\":\"3000-05-03T04:55:54Z\"}";
-            httpExchange.sendResponseHeaders(200, response.length());
-            List<String> hv = new ArrayList<String>();
-            hv.add("application/json");
-            httpExchange.getResponseHeaders().put("Content-Type", hv);
-            OutputStream os = httpExchange.getResponseBody();
-            os.write(response.getBytes());
-            os.close();
-        });
-        server.start();
-
-        EcsCredentialsProvider unit = EcsCredentialsProvider.builder()
-                .withHost("127.0.0.1")
-                .withPathAndQuery("/")
-                .build();
-
-        CompletableFuture<Credentials> credentialsFuture = unit.getCredentials();
-
-        Credentials creds = credentialsFuture.get(8, TimeUnit.SECONDS);
-
-        assertNotNull(creds);
-        assertNotNull(creds.getAccessKeyId());
-        assertEquals("ACCESS_KEY_ID", new String(creds.getAccessKeyId()));
-        assertEquals("SECRET_ACCESS_KEY", new String(creds.getSecretAccessKey()));
-        assertEquals("TOKEN_TOKEN_TOKEN", new String(creds.getSessionToken()));
-
-        server.stop(0);
-        unit.close();
-    }
-
-    @Test
-    public void testCreateDestroyEcs_MissingCreds() {
-        EcsCredentialsProvider.Builder builder = EcsCredentialsProvider.builder();
-
-        try (EcsCredentialsProvider provider = builder.build()) {
-            assertNotNull(provider);
-            assertTrue(provider.getNativeHandle() != 0);
-
-            try {
-                provider.getCredentials().join();
-                fail("Expected credential fetching to throw an exception since creds are missing from profile");
-            } catch (CompletionException e) {
-                assertNotNull(e.getCause());
-                Throwable innerException = e.getCause();
-
-                // Check that the right exception type caused the completion error in the future
-                assertEquals("Failed to get a valid set of credentials", innerException.getMessage());
-                assertEquals(RuntimeException.class, innerException.getClass());
-            }
->>>>>>> 3ae2a9cf
         }
     }
 };