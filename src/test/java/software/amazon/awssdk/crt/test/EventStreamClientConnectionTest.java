package software.amazon.awssdk.crt.test;

import org.junit.Test;
import software.amazon.awssdk.crt.eventstream.*;
import software.amazon.awssdk.crt.io.ClientBootstrap;
import software.amazon.awssdk.crt.io.EventLoopGroup;
import software.amazon.awssdk.crt.io.ServerBootstrap;
import software.amazon.awssdk.crt.io.SocketOptions;

import java.io.IOException;
import java.nio.charset.StandardCharsets;
import java.util.ArrayList;
import java.util.List;
import java.util.concurrent.*;
import java.util.concurrent.locks.Condition;
import java.util.concurrent.locks.Lock;
import java.util.concurrent.locks.ReentrantLock;

import static org.junit.Assert.*;

public class EventStreamClientConnectionTest extends CrtTestFixture {
    private static final int TEST_TIMEOUT_SECONDS = 3;
    public EventStreamClientConnectionTest() {}

    @Test
    public void testConnectionHandling() throws ExecutionException, InterruptedException, IOException, TimeoutException {
        SocketOptions socketOptions = new SocketOptions();
        socketOptions.connectTimeoutMs = 3000;
        socketOptions.domain = SocketOptions.SocketDomain.IPv4;
        socketOptions.type = SocketOptions.SocketType.STREAM;

        EventLoopGroup elGroup = new EventLoopGroup(1);
        ServerBootstrap bootstrap = new ServerBootstrap(elGroup);
        ClientBootstrap clientBootstrap = new ClientBootstrap(elGroup, null);
        final boolean[] connectionReceived = {false};
        final boolean[] connectionShutdown = {false};
        final ServerConnection[] serverConnections = {null};
        final CompletableFuture<ServerConnection> serverConnectionAccepted = new CompletableFuture<>();

        ServerListener listener = new ServerListener("127.0.0.1", (short)8033, socketOptions, null, bootstrap, new ServerListenerHandler() {
            private ServerConnectionHandler connectionHandler = null;

            public ServerConnectionHandler onNewConnection(ServerConnection serverConnection, int errorCode) {
                serverConnections[0] = serverConnection;
                connectionReceived[0] = true;

                connectionHandler = new ServerConnectionHandler(serverConnection) {

                    @Override
                    protected void onProtocolMessage(List<Header> headers, byte[] payload, MessageType messageType, int messageFlags) {
                    }

                    @Override
                    protected ServerConnectionContinuationHandler onIncomingStream(ServerConnectionContinuation continuation, String operationName) {
                        return null;
                    }
                };

                serverConnectionAccepted.complete(serverConnection);
                return connectionHandler;
            }

            public void onConnectionShutdown(ServerConnection serverConnection, int errorCode) {
                connectionShutdown[0] = true;
            }
        });

        final boolean[] clientConnected = {false};
        final ClientConnection[] clientConnectionArray = {null};

        CompletableFuture<Void> connectFuture = ClientConnection.connect("127.0.0.1", (short)8033, socketOptions, null, clientBootstrap, new ClientConnectionHandler() {
            @Override
            protected void onConnectionSetup(ClientConnection connection, int errorCode) {
                clientConnected[0] = true;
                clientConnectionArray[0] = connection;
            }

            @Override
            protected void onProtocolMessage(List<Header> headers, byte[] payload, MessageType messageType, int messageFlags) {

            }
        });

        connectFuture.get(1, TimeUnit.SECONDS);
        assertNotNull(clientConnectionArray[0]);
        serverConnectionAccepted.get(1, TimeUnit.SECONDS);
        assertNotNull(serverConnections[0]);
        clientConnectionArray[0].closeConnection(0);
        clientConnectionArray[0].getClosedFuture().get(1, TimeUnit.SECONDS);
        serverConnections[0].getClosedFuture().get(1, TimeUnit.SECONDS);
        assertTrue(connectionReceived[0]);
        assertTrue(connectionShutdown[0]);
        assertTrue(clientConnected[0]);
        listener.close();
        listener.getShutdownCompleteFuture().get(1, TimeUnit.SECONDS);
        bootstrap.close();
        clientBootstrap.close();
        clientBootstrap.getShutdownCompleteFuture().get(1, TimeUnit.SECONDS);
        elGroup.close();
<<<<<<< HEAD
        elGroup.getShutdownCompleteFuture().get(5, TimeUnit.SECONDS);
=======
        elGroup.getShutdownCompleteFuture().get(TEST_TIMEOUT_SECONDS, TimeUnit.SECONDS);
>>>>>>> 60c17ae9
        socketOptions.close();
    }

    @Test
    public void testConnectionProtocolMessageHandling() throws ExecutionException, InterruptedException, IOException, TimeoutException {
        SocketOptions socketOptions = new SocketOptions();
        socketOptions.connectTimeoutMs = 3000;
        socketOptions.domain = SocketOptions.SocketDomain.IPv4;
        socketOptions.type = SocketOptions.SocketType.STREAM;

        EventLoopGroup elGroup = new EventLoopGroup(1);
        ServerBootstrap bootstrap = new ServerBootstrap(elGroup);
        ClientBootstrap clientBootstrap = new ClientBootstrap(elGroup, null);
        final List<Header>[] receivedMessageHeaders = new List[]{null};
        final byte[][] receivedPayload = {null};
        final MessageType[] receivedMessageType = {null};
        final int[] receivedMessageFlags = {-1};
        final ServerConnection[] serverConnectionArray = {null};
        final boolean[] serverConnShutdown = {false};

        final byte[] responseMessage = "{ \"message\": \"connect ack\" }".getBytes(StandardCharsets.UTF_8);
        final CompletableFuture<ServerConnection> serverConnectionAccepted = new CompletableFuture<>();
        final CompletableFuture<ServerConnection> serverMessageSent = new CompletableFuture<>();

        ServerListener listener = new ServerListener("127.0.0.1", (short)8034, socketOptions, null, bootstrap, new ServerListenerHandler() {
            private ServerConnectionHandler connectionHandler = null;

            public ServerConnectionHandler onNewConnection(ServerConnection serverConnection, int errorCode) {
                serverConnectionArray[0] = serverConnection;

                connectionHandler = new ServerConnectionHandler(serverConnection) {

                    @Override
                    protected void onProtocolMessage(List<Header> headers, byte[] payload, MessageType messageType, int messageFlags) {
                        receivedMessageHeaders[0] = headers;
                        receivedPayload[0] = payload;
                        receivedMessageType[0] = messageType;
                        receivedMessageFlags[0] = messageFlags;
                        serverConnection.sendProtocolMessage(null, responseMessage, MessageType.ConnectAck, MessageFlags.ConnectionAccepted.getByteValue())
                            .whenComplete((res, ex) -> {
                                serverMessageSent.complete(serverConnection);
                            });
                    }

                    @Override
                    protected ServerConnectionContinuationHandler onIncomingStream(ServerConnectionContinuation continuation, String operationName) {
                        return null;
                    }
                };
                serverConnectionAccepted.complete(serverConnection);
                return connectionHandler;
            }

            @Override
            protected void onConnectionShutdown(ServerConnection serverConnection, int errorCode) {
                serverConnShutdown[0] = true;
            }
        });

        final ClientConnection[] clientConnectionArray = {null};
        final List<Header>[] clientReceivedMessageHeaders = new List[]{null};
        final byte[][] clientReceivedPayload = {null};
        final MessageType[] clientReceivedMessageType = {null};
        final int[] clientReceivedMessageFlags = {-1};
        final CompletableFuture<Void> clientMessageReceived = new CompletableFuture<>();

        CompletableFuture<Void> connectFuture = ClientConnection.connect("127.0.0.1", (short)8034, socketOptions, null, clientBootstrap, new ClientConnectionHandler() {
            @Override
            protected void onConnectionSetup(ClientConnection connection, int errorCode) {
                clientConnectionArray[0] = connection;
            }

            @Override
            protected void onProtocolMessage(List<Header> headers, byte[] payload, MessageType messageType, int messageFlags) {
                clientReceivedMessageHeaders[0] = headers;
                clientReceivedPayload[0] = payload;
                clientReceivedMessageType[0] = messageType;
                clientReceivedMessageFlags[0] = messageFlags;
                clientMessageReceived.complete(null);
            }
        });

        final byte[] connectPayload = "test connect payload".getBytes(StandardCharsets.UTF_8);
        connectFuture.get(1, TimeUnit.SECONDS);
        assertNotNull(clientConnectionArray[0]);
        serverConnectionAccepted.get(1, TimeUnit.SECONDS);
        assertNotNull(serverConnectionArray[0]);

        clientConnectionArray[0].sendProtocolMessage(null, connectPayload, MessageType.Connect, 0);

        clientMessageReceived.get(1, TimeUnit.SECONDS);
        assertEquals(MessageType.Connect, receivedMessageType[0]);
        assertArrayEquals(connectPayload, receivedPayload[0]);
        assertEquals(MessageType.ConnectAck, clientReceivedMessageType[0]);
        assertEquals(MessageFlags.ConnectionAccepted.getByteValue(), clientReceivedMessageFlags[0]);
        assertArrayEquals(responseMessage, clientReceivedPayload[0]);
        clientConnectionArray[0].closeConnection(0);
        clientConnectionArray[0].getClosedFuture().get(1, TimeUnit.SECONDS);
        serverConnectionArray[0].getClosedFuture().get(1, TimeUnit.SECONDS);

        assertTrue(serverConnShutdown[0]);
        listener.close();
        listener.getShutdownCompleteFuture().get(1, TimeUnit.SECONDS);
        bootstrap.close();
        clientBootstrap.close();
        clientBootstrap.getShutdownCompleteFuture().get(1, TimeUnit.SECONDS);
        elGroup.close();
<<<<<<< HEAD
        elGroup.getShutdownCompleteFuture().get(5, TimeUnit.SECONDS);
=======
        elGroup.getShutdownCompleteFuture().get(TEST_TIMEOUT_SECONDS, TimeUnit.SECONDS);
>>>>>>> 60c17ae9
        socketOptions.close();
    }

    @Test
    public void testConnectionProtocolMessageWithExtraHeadersHandling() throws ExecutionException, InterruptedException, IOException, TimeoutException {
        SocketOptions socketOptions = new SocketOptions();
        socketOptions.connectTimeoutMs = 3000;
        socketOptions.domain = SocketOptions.SocketDomain.IPv4;
        socketOptions.type = SocketOptions.SocketType.STREAM;

        EventLoopGroup elGroup = new EventLoopGroup(1);
        ServerBootstrap bootstrap = new ServerBootstrap(elGroup);
        ClientBootstrap clientBootstrap = new ClientBootstrap(elGroup, null);
        final boolean[] connectionShutdown = {false};
        final List<Header>[] receivedMessageHeaders = new List[]{null};
        final byte[][] receivedPayload = {null};
        final MessageType[] receivedMessageType = {null};
        final int[] receivedMessageFlags = {-1};
        final ServerConnection[] serverConnections = {null};

        final byte[] responseMessage = "{ \"message\": \"connect ack\" }".getBytes(StandardCharsets.UTF_8);

        Header serverStrHeader = Header.createHeader("serverStrHeaderName", "serverStrHeaderValue");
        Header serverIntHeader = Header.createHeader("serverIntHeaderName", 25);

        Lock semaphoreLock = new ReentrantLock();
        Condition semaphore = semaphoreLock.newCondition();

        ServerListener listener = new ServerListener("127.0.0.1", (short)8035, socketOptions, null, bootstrap, new ServerListenerHandler() {
            private ServerConnectionHandler connectionHandler = null;

            public ServerConnectionHandler onNewConnection(ServerConnection serverConnection, int errorCode) {
                serverConnections[0] = serverConnection;
                connectionHandler = new ServerConnectionHandler(serverConnection) {

                    @Override
                    protected void onProtocolMessage(List<Header> headers, byte[] payload, MessageType messageType, int messageFlags) {
                        receivedMessageHeaders[0] = headers;
                        receivedPayload[0] = payload;
                        receivedMessageType[0] = messageType;
                        receivedMessageFlags[0] = messageFlags;

                        List<Header> respHeaders = new ArrayList<>();
                        respHeaders.add(serverStrHeader);
                        respHeaders.add(serverIntHeader);
                        serverConnection.sendProtocolMessage(respHeaders, responseMessage, MessageType.ConnectAck, MessageFlags.ConnectionAccepted.getByteValue());
                    }

                    @Override
                    protected ServerConnectionContinuationHandler onIncomingStream(ServerConnectionContinuation continuation, String operationName) {
                        return null;
                    }
                };

                semaphoreLock.lock();
                semaphore.signal();
                semaphoreLock.unlock();
                return connectionHandler;
            }

            public void onConnectionShutdown(ServerConnection serverConnection, int errorCode) {
                connectionShutdown[0] = true;
            }
        });

        final boolean[] clientConnected = {false};
        final ClientConnection[] clientConnectionArray = {null};
        final List<Header>[] clientReceivedMessageHeaders = new List[]{null};
        final byte[][] clientReceivedPayload = {null};
        final MessageType[] clientReceivedMessageType = {null};
        final int[] clientReceivedMessageFlags = {-1};

        CompletableFuture<Void> connectFuture = ClientConnection.connect("127.0.0.1", (short)8035, socketOptions, null, clientBootstrap, new ClientConnectionHandler() {
            @Override
            protected void onConnectionSetup(ClientConnection connection, int errorCode) {
                clientConnected[0] = true;
                clientConnectionArray[0] = connection;
            }

            @Override
            protected void onProtocolMessage(List<Header> headers, byte[] payload, MessageType messageType, int messageFlags) {
                semaphoreLock.lock();
                clientReceivedMessageHeaders[0] = headers;
                clientReceivedPayload[0] = payload;
                clientReceivedMessageType[0] = messageType;
                clientReceivedMessageFlags[0] = messageFlags;
                semaphore.signal();
                semaphoreLock.unlock();
            }
        });

        final byte[] connectPayload = "test connect payload".getBytes(StandardCharsets.UTF_8);
        connectFuture.get(1, TimeUnit.SECONDS);
        assertNotNull(clientConnectionArray[0]);
        semaphoreLock.lock();
        semaphore.await(1, TimeUnit.SECONDS);
        assertNotNull(serverConnections[0]);

        Header clientStrHeader = Header.createHeader("clientStrHeaderName", "clientStrHeaderValue");
        Header clientIntHeader = Header.createHeader("clientIntHeaderName", 35);
        List<Header> clientHeaders = new ArrayList<>();
        clientHeaders.add(clientStrHeader);
        clientHeaders.add(clientIntHeader);

        clientConnectionArray[0].sendProtocolMessage(clientHeaders, connectPayload, MessageType.Connect, 0);

        semaphore.await(1, TimeUnit.SECONDS);
        semaphoreLock.unlock();
        assertEquals(MessageType.Connect, receivedMessageType[0]);
        assertArrayEquals(connectPayload, receivedPayload[0]);
        assertNotNull(receivedMessageHeaders[0]);
        assertEquals(clientStrHeader.getName(), receivedMessageHeaders[0].get(0).getName());
        assertEquals(clientStrHeader.getValueAsString(), receivedMessageHeaders[0].get(0).getValueAsString());
        assertEquals(clientIntHeader.getName(), receivedMessageHeaders[0].get(1).getName());
        assertEquals(clientIntHeader.getValueAsInt(), receivedMessageHeaders[0].get(1).getValueAsInt());
        assertEquals(MessageType.ConnectAck, clientReceivedMessageType[0]);
        assertEquals(MessageFlags.ConnectionAccepted.getByteValue(), clientReceivedMessageFlags[0]);
        assertArrayEquals(responseMessage, clientReceivedPayload[0]);
        assertEquals(serverStrHeader.getName(), clientReceivedMessageHeaders[0].get(0).getName());
        assertEquals(serverStrHeader.getValueAsString(), clientReceivedMessageHeaders[0].get(0).getValueAsString());
        assertEquals(serverIntHeader.getName(), clientReceivedMessageHeaders[0].get(1).getName());
        assertEquals(serverIntHeader.getValueAsInt(), clientReceivedMessageHeaders[0].get(1).getValueAsInt());
        clientConnectionArray[0].closeConnection(0);
        clientConnectionArray[0].getClosedFuture().get(1, TimeUnit.SECONDS);
        serverConnections[0].getClosedFuture().get(1, TimeUnit.SECONDS);

        assertTrue(connectionShutdown[0]);
        assertTrue(clientConnected[0]);
        listener.close();
        listener.getShutdownCompleteFuture().get(1, TimeUnit.SECONDS);
        bootstrap.close();
        clientBootstrap.close();
        clientBootstrap.getShutdownCompleteFuture().get(1, TimeUnit.SECONDS);
        elGroup.close();
<<<<<<< HEAD
        elGroup.getShutdownCompleteFuture().get(5, TimeUnit.SECONDS);
=======
        elGroup.getShutdownCompleteFuture().get(TEST_TIMEOUT_SECONDS, TimeUnit.SECONDS);
>>>>>>> 60c17ae9
        socketOptions.close();
    }

    @Test
    public void testContinuationMessageHandling() throws ExecutionException, InterruptedException, IOException, TimeoutException {
        SocketOptions socketOptions = new SocketOptions();
        socketOptions.connectTimeoutMs = 3000;
        socketOptions.domain = SocketOptions.SocketDomain.IPv4;
        socketOptions.type = SocketOptions.SocketType.STREAM;

        EventLoopGroup elGroup = new EventLoopGroup(1);
        ServerBootstrap bootstrap = new ServerBootstrap(elGroup);
        ClientBootstrap clientBootstrap = new ClientBootstrap(elGroup, null);

        final boolean[] connectionShutdown = {false};
        final String[] receivedOperationName = new String[]{null};
        final String[] receivedContinuationPayload = new String[]{null};

        final byte[] responsePayload = "{ \"message\": \"this is a response message\" }".getBytes(StandardCharsets.UTF_8);
        final ServerConnection[] serverConnections = {null};
        Lock semaphoreLock = new ReentrantLock();
        Condition semaphore = semaphoreLock.newCondition();

        ServerListener listener = new ServerListener("127.0.0.1", (short)8036, socketOptions, null, bootstrap, new ServerListenerHandler() {
            private ServerConnectionHandler connectionHandler = null;

            public ServerConnectionHandler onNewConnection(ServerConnection serverConnection, int errorCode) {
                serverConnections[0] = serverConnection;
                connectionHandler = new ServerConnectionHandler(serverConnection) {

                    @Override
                    protected void onProtocolMessage(List<Header> headers, byte[] payload, MessageType messageType, int messageFlags) {
                        int responseMessageFlag = MessageFlags.ConnectionAccepted.getByteValue();
                        MessageType acceptResponseType = MessageType.ConnectAck;

                        connection.sendProtocolMessage(null, null, acceptResponseType, responseMessageFlag);
                    }

                    @Override
                    protected ServerConnectionContinuationHandler onIncomingStream(ServerConnectionContinuation continuation, String operationName) {
                        receivedOperationName[0] = operationName;

                        return new ServerConnectionContinuationHandler(continuation) {
                            @Override
                            protected void onContinuationMessage(List<Header> headers, byte[] payload, MessageType messageType, int messageFlags) {
                                receivedContinuationPayload[0] = new String(payload, StandardCharsets.UTF_8);

                                continuation.sendMessage(null, responsePayload,
                                        MessageType.ApplicationError,
                                        MessageFlags.TerminateStream.getByteValue())
                                        .whenComplete((res, ex) ->  {
                                            connection.closeConnection(0);
                                            this.close();
                                        });
                            }
                        };
                    }
                };

                semaphoreLock.lock();
                semaphore.signal();
                semaphoreLock.unlock();
                return connectionHandler;
            }

            public void onConnectionShutdown(ServerConnection serverConnection, int errorCode) {
                connectionShutdown[0] = true;
            }
        });

        final ClientConnection[] clientConnectionArray = {null};
        final List<Header>[] clientReceivedMessageHeaders = new List[]{null};
        final byte[][] clientReceivedPayload = {null};
        final MessageType[] clientReceivedMessageType = {null};
        final int[] clientReceivedMessageFlags = {-1};
        final boolean[] clientContinuationClosed = {false};

        CompletableFuture<Void> connectFuture = ClientConnection.connect("127.0.0.1", (short)8036, socketOptions, null, clientBootstrap, new ClientConnectionHandler() {
            @Override
            protected void onConnectionSetup(ClientConnection connection, int errorCode) {
                clientConnectionArray[0] = connection;
            }

            @Override
            protected void onProtocolMessage(List<Header> headers, byte[] payload, MessageType messageType, int messageFlags) {
                semaphoreLock.lock();
                semaphore.signal();
                semaphoreLock.unlock();
            }
        });

        final byte[] connectPayload = "test connect payload".getBytes(StandardCharsets.UTF_8);
        connectFuture.get(1, TimeUnit.SECONDS);
        assertNotNull(clientConnectionArray[0]);
        semaphoreLock.lock();
        semaphore.await(1, TimeUnit.SECONDS);
        assertNotNull(serverConnections[0]);
        clientConnectionArray[0].sendProtocolMessage(null, connectPayload, MessageType.Connect, 0);
        semaphore.await(1, TimeUnit.SECONDS);
        String operationName = "testOperation";

        ClientConnectionContinuation continuation = clientConnectionArray[0].newStream(new ClientConnectionContinuationHandler() {
            @Override
            protected void onContinuationMessage(List<Header> headers, byte[] payload, MessageType messageType, int messageFlags) {
                semaphoreLock.lock();
                clientReceivedMessageHeaders[0] = headers;
                clientReceivedMessageType[0] = messageType;
                clientReceivedMessageFlags[0] = messageFlags;
                clientReceivedPayload[0] = payload;
                semaphoreLock.unlock();
            }

            @Override
            protected void onContinuationClosed() {
                semaphoreLock.lock();
                clientContinuationClosed[0] = true;
                semaphore.signal();
                semaphoreLock.unlock();
                super.onContinuationClosed();
            }
        });
        assertNotNull(continuation);

        final byte[] operationPayload = "{\"message\": \"message payload\"}".getBytes(StandardCharsets.UTF_8);
        continuation.activate(operationName, null, operationPayload, MessageType.ApplicationMessage, 0);
        semaphore.await(1, TimeUnit.SECONDS);

        assertArrayEquals(responsePayload, clientReceivedPayload[0]);
        assertEquals(MessageType.ApplicationError, clientReceivedMessageType[0]);
        assertEquals(MessageFlags.TerminateStream.getByteValue(), clientReceivedMessageFlags[0]);
        assertTrue(clientContinuationClosed[0]);

        clientConnectionArray[0].getClosedFuture().get(1, TimeUnit.SECONDS);
        serverConnections[0].getClosedFuture().get(1, TimeUnit.SECONDS);
        semaphoreLock.unlock();

        assertTrue(connectionShutdown[0]);
        assertNotNull(receivedOperationName[0]);
        assertEquals(operationName, receivedOperationName[0]);
        assertEquals(new String(operationPayload, StandardCharsets.UTF_8), receivedContinuationPayload[0]);
        listener.close();
        listener.getShutdownCompleteFuture().get(1, TimeUnit.SECONDS);
        bootstrap.close();
        clientBootstrap.close();
        clientBootstrap.getShutdownCompleteFuture().get(1, TimeUnit.SECONDS);
        elGroup.close();
<<<<<<< HEAD
        elGroup.getShutdownCompleteFuture().get(5, TimeUnit.SECONDS);
=======
        elGroup.getShutdownCompleteFuture().get(TEST_TIMEOUT_SECONDS, TimeUnit.SECONDS);
>>>>>>> 60c17ae9
        socketOptions.close();
    }

    @Test
    public void testContinuationMessageWithExtraHeadersHandling() throws ExecutionException, InterruptedException, IOException, TimeoutException {
        SocketOptions socketOptions = new SocketOptions();
        socketOptions.connectTimeoutMs = 3000;
        socketOptions.domain = SocketOptions.SocketDomain.IPv4;
        socketOptions.type = SocketOptions.SocketType.STREAM;

        EventLoopGroup elGroup = new EventLoopGroup(1);
        ServerBootstrap bootstrap = new ServerBootstrap(elGroup);
        ClientBootstrap clientBootstrap = new ClientBootstrap(elGroup, null);

        final boolean[] connectionShutdown = {false};

        final String[] receivedOperationName = new String[]{null};
        final String[] receivedContinuationPayload = new String[]{null};
        final List<Header>[] receivedHeadersServer = new List[]{null};

        Header serverStrHeader = Header.createHeader("serverStrHeaderName", "serverStrHeaderValue");
        Header serverIntHeader = Header.createHeader("serverIntHeaderName", 25);

        final byte[] responsePayload = "{ \"message\": \"this is a response message\" }".getBytes(StandardCharsets.UTF_8);
        final ServerConnection[] serverConnections = {null};
        Lock semaphoreLock = new ReentrantLock();
        Condition semaphore = semaphoreLock.newCondition();

        ServerListener listener = new ServerListener("127.0.0.1", (short)8037, socketOptions, null, bootstrap, new ServerListenerHandler() {
            private ServerConnectionHandler connectionHandler = null;

            public ServerConnectionHandler onNewConnection(ServerConnection serverConnection, int errorCode) {
                serverConnections[0] = serverConnection;
                connectionHandler = new ServerConnectionHandler(serverConnection) {

                    @Override
                    protected void onProtocolMessage(List<Header> headers, byte[] payload, MessageType messageType, int messageFlags) {
                        int responseMessageFlag = MessageFlags.ConnectionAccepted.getByteValue();
                        MessageType acceptResponseType = MessageType.ConnectAck;

                        connection.sendProtocolMessage(null, null, acceptResponseType, responseMessageFlag);
                    }

                    @Override
                    protected ServerConnectionContinuationHandler onIncomingStream(ServerConnectionContinuation continuation, String operationName) {
                        receivedOperationName[0] = operationName;

                        return new ServerConnectionContinuationHandler(continuation) {
                            @Override
                            protected void onContinuationMessage(List<Header> headers, byte[] payload, MessageType messageType, int messageFlags) {
                                receivedContinuationPayload[0] = new String(payload, StandardCharsets.UTF_8);
                                receivedHeadersServer[0] = headers;
                                List<Header> responseHeaders = new ArrayList<>();
                                responseHeaders.add(serverStrHeader);
                                responseHeaders.add(serverIntHeader);

                                continuation.sendMessage(responseHeaders, responsePayload,
                                        MessageType.ApplicationError,
                                        MessageFlags.TerminateStream.getByteValue())
                                        .whenComplete((res, ex) ->  {
                                            connection.closeConnection(0);
                                            this.close();
                                        });
                            }
                        };
                    }
                };

                semaphoreLock.lock();
                semaphore.signal();
                semaphoreLock.unlock();
                return connectionHandler;
            }

            public void onConnectionShutdown(ServerConnection serverConnection, int errorCode) {
                connectionShutdown[0] = true;
            }
        });

        final ClientConnection[] clientConnectionArray = {null};
        final List<Header>[] clientReceivedMessageHeaders = new List[]{null};
        final byte[][] clientReceivedPayload = {null};
        final MessageType[] clientReceivedMessageType = {null};
        final int[] clientReceivedMessageFlags = {-1};
        final boolean[] clientContinuationClosed = {false};

        CompletableFuture<Void> connectFuture = ClientConnection.connect("127.0.0.1", (short)8037, socketOptions, null, clientBootstrap, new ClientConnectionHandler() {
            @Override
            protected void onConnectionSetup(ClientConnection connection, int errorCode) {
                clientConnectionArray[0] = connection;
            }

            @Override
            protected void onProtocolMessage(List<Header> headers, byte[] payload, MessageType messageType, int messageFlags) {
                semaphoreLock.lock();
                semaphore.signal();
                semaphoreLock.unlock();
            }
        });

        final byte[] connectPayload = "test connect payload".getBytes(StandardCharsets.UTF_8);
        connectFuture.get(1, TimeUnit.SECONDS);
        assertNotNull(clientConnectionArray[0]);
        semaphoreLock.lock();
        semaphore.await(1, TimeUnit.SECONDS);
        assertNotNull(serverConnections[0]);
        clientConnectionArray[0].sendProtocolMessage(null, connectPayload, MessageType.Connect, 0);
        semaphore.await(1, TimeUnit.SECONDS);
        String operationName = "testOperation";

        ClientConnectionContinuation continuation = clientConnectionArray[0].newStream(new ClientConnectionContinuationHandler() {
            @Override
            protected void onContinuationMessage(List<Header> headers, byte[] payload, MessageType messageType, int messageFlags) {
                semaphoreLock.lock();
                clientReceivedMessageHeaders[0] = headers;
                clientReceivedMessageType[0] = messageType;
                clientReceivedMessageFlags[0] = messageFlags;
                clientReceivedPayload[0] = payload;
                semaphoreLock.unlock();
            }

            @Override
            protected void onContinuationClosed() {
                semaphoreLock.lock();
                clientContinuationClosed[0] = true;
                semaphore.signal();
                semaphoreLock.unlock();
                super.onContinuationClosed();
            }
        });
        assertNotNull(continuation);

        final byte[] operationPayload = "{\"message\": \"message payload\"}".getBytes(StandardCharsets.UTF_8);
        Header clientStrHeader = Header.createHeader("clientStrHeaderName", "clientStrHeaderValue");
        Header clientIntHeader = Header.createHeader("clientIntHeaderName", 35);
        List<Header> clientHeaders = new ArrayList<>();
        clientHeaders.add(clientStrHeader);
        clientHeaders.add(clientIntHeader);
        continuation.activate(operationName, clientHeaders, operationPayload, MessageType.ApplicationMessage, 0).get(1, TimeUnit.SECONDS);
        semaphore.await(1, TimeUnit.SECONDS);

        assertArrayEquals(responsePayload, clientReceivedPayload[0]);
        assertEquals(MessageType.ApplicationError, clientReceivedMessageType[0]);
        assertEquals(MessageFlags.TerminateStream.getByteValue(), clientReceivedMessageFlags[0]);
        assertNotNull(receivedHeadersServer[0]);
        assertEquals(clientStrHeader.getName(), receivedHeadersServer[0].get(0).getName());
        assertEquals(clientStrHeader.getValueAsString(), receivedHeadersServer[0].get(0).getValueAsString());
        assertEquals(clientIntHeader.getName(), receivedHeadersServer[0].get(1).getName());
        assertEquals(clientIntHeader.getValueAsInt(), receivedHeadersServer[0].get(1).getValueAsInt());
        assertEquals(serverStrHeader.getName(), clientReceivedMessageHeaders[0].get(0).getName());
        assertEquals(serverStrHeader.getValueAsString(), clientReceivedMessageHeaders[0].get(0).getValueAsString());
        assertEquals(serverIntHeader.getName(), clientReceivedMessageHeaders[0].get(1).getName());
        assertEquals(serverIntHeader.getValueAsInt(), clientReceivedMessageHeaders[0].get(1).getValueAsInt());
        assertTrue(clientContinuationClosed[0]);

        clientConnectionArray[0].getClosedFuture().get(1, TimeUnit.SECONDS);
        serverConnections[0].getClosedFuture().get(1, TimeUnit.SECONDS);
        semaphoreLock.unlock();
        assertTrue(connectionShutdown[0]);
        assertNotNull(receivedOperationName[0]);
        assertEquals(operationName, receivedOperationName[0]);
        assertEquals(new String(operationPayload, StandardCharsets.UTF_8), receivedContinuationPayload[0]);
        listener.close();
        listener.getShutdownCompleteFuture().get(1, TimeUnit.SECONDS);
        bootstrap.close();
        clientBootstrap.close();
        clientBootstrap.getShutdownCompleteFuture().get(1, TimeUnit.SECONDS);
        elGroup.close();
<<<<<<< HEAD
        elGroup.getShutdownCompleteFuture().get(5, TimeUnit.SECONDS);
=======
        elGroup.getShutdownCompleteFuture().get(TEST_TIMEOUT_SECONDS, TimeUnit.SECONDS);
>>>>>>> 60c17ae9
        socketOptions.close();
    }
}<|MERGE_RESOLUTION|>--- conflicted
+++ resolved
@@ -97,11 +97,7 @@
         clientBootstrap.close();
         clientBootstrap.getShutdownCompleteFuture().get(1, TimeUnit.SECONDS);
         elGroup.close();
-<<<<<<< HEAD
-        elGroup.getShutdownCompleteFuture().get(5, TimeUnit.SECONDS);
-=======
         elGroup.getShutdownCompleteFuture().get(TEST_TIMEOUT_SECONDS, TimeUnit.SECONDS);
->>>>>>> 60c17ae9
         socketOptions.close();
     }
 
@@ -209,11 +205,7 @@
         clientBootstrap.close();
         clientBootstrap.getShutdownCompleteFuture().get(1, TimeUnit.SECONDS);
         elGroup.close();
-<<<<<<< HEAD
-        elGroup.getShutdownCompleteFuture().get(5, TimeUnit.SECONDS);
-=======
         elGroup.getShutdownCompleteFuture().get(TEST_TIMEOUT_SECONDS, TimeUnit.SECONDS);
->>>>>>> 60c17ae9
         socketOptions.close();
     }
 
@@ -348,11 +340,7 @@
         clientBootstrap.close();
         clientBootstrap.getShutdownCompleteFuture().get(1, TimeUnit.SECONDS);
         elGroup.close();
-<<<<<<< HEAD
-        elGroup.getShutdownCompleteFuture().get(5, TimeUnit.SECONDS);
-=======
         elGroup.getShutdownCompleteFuture().get(TEST_TIMEOUT_SECONDS, TimeUnit.SECONDS);
->>>>>>> 60c17ae9
         socketOptions.close();
     }
 
@@ -499,11 +487,7 @@
         clientBootstrap.close();
         clientBootstrap.getShutdownCompleteFuture().get(1, TimeUnit.SECONDS);
         elGroup.close();
-<<<<<<< HEAD
-        elGroup.getShutdownCompleteFuture().get(5, TimeUnit.SECONDS);
-=======
         elGroup.getShutdownCompleteFuture().get(TEST_TIMEOUT_SECONDS, TimeUnit.SECONDS);
->>>>>>> 60c17ae9
         socketOptions.close();
     }
 
@@ -672,11 +656,7 @@
         clientBootstrap.close();
         clientBootstrap.getShutdownCompleteFuture().get(1, TimeUnit.SECONDS);
         elGroup.close();
-<<<<<<< HEAD
-        elGroup.getShutdownCompleteFuture().get(5, TimeUnit.SECONDS);
-=======
         elGroup.getShutdownCompleteFuture().get(TEST_TIMEOUT_SECONDS, TimeUnit.SECONDS);
->>>>>>> 60c17ae9
         socketOptions.close();
     }
 }