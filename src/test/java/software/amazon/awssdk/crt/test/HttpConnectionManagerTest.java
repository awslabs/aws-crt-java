package software.amazon.awssdk.crt.test;

import java.net.URI;
import java.nio.charset.Charset;
import java.nio.charset.StandardCharsets;
import java.util.ArrayList;
import java.util.List;
import java.util.concurrent.Callable;
import java.util.concurrent.CompletableFuture;
import java.util.concurrent.ConcurrentHashMap;
import java.util.concurrent.atomic.AtomicInteger;
import org.junit.Assert;
import org.junit.Assume;
import org.junit.Test;
import software.amazon.awssdk.crt.CRT;
import software.amazon.awssdk.crt.CrtResource;
import software.amazon.awssdk.crt.http.CrtHttpStreamHandler;
import software.amazon.awssdk.crt.http.HttpConnectionPoolManager;
import software.amazon.awssdk.crt.http.HttpHeader;
import software.amazon.awssdk.crt.http.HttpRequest;
import software.amazon.awssdk.crt.http.HttpStream;
import software.amazon.awssdk.crt.io.ClientBootstrap;
import software.amazon.awssdk.crt.io.SocketOptions;
import software.amazon.awssdk.crt.io.TlsContext;
import software.amazon.awssdk.crt.Log;

public class HttpConnectionManagerTest {
    private final static Charset UTF8 = StandardCharsets.UTF_8;
    private final static int NUM_THREADS = 10;
    private final static int NUM_CONNECTIONS = 20;
    private final static int NUM_REQUESTS = 100;
    private final static int EXPECTED_HTTP_STATUS = 200;
    private final static String endpoint = "https://aws-crt-test-stuff.s3.amazonaws.com";
    private final static String path = "/random_32_byte.data";
    private final String EMPTY_BODY = "";

    private HttpConnectionPoolManager createConnectionPool(URI uri, int numThreads, int numConnections) {
        try(ClientBootstrap bootstrap = new ClientBootstrap(numThreads);
            SocketOptions sockOpts = new SocketOptions();
            TlsContext tlsContext =  new TlsContext()) {

            return new HttpConnectionPoolManager(bootstrap, sockOpts, tlsContext, uri,
                HttpConnectionPoolManager.DEFAULT_MAX_BUFFER_SIZE, HttpConnectionPoolManager.DEFAULT_MAX_WINDOW_SIZE, numConnections);
        }
    }

    private HttpRequest createHttpRequest(String method, String endpoint, String path, String requestBody) throws Exception{
        URI uri = new URI(endpoint);
        HttpHeader[] requestHeaders =
                new HttpHeader[]{
                        new HttpHeader("Host", uri.getHost()),
                        new HttpHeader("Content-Length", Integer.toString(requestBody.getBytes(UTF8).length))
                };
        HttpRequest request = new HttpRequest(method, path, requestHeaders);

        return request;
    }

    private void testParallelConnections(HttpConnectionPoolManager connPool, HttpRequest request, int numRequests) {
        final AtomicInteger numRequestsMade = new AtomicInteger(0);
        final AtomicInteger numConnectionFailures = new AtomicInteger(0);
        final ConcurrentHashMap<Integer, Integer> reqIdToStatus = new ConcurrentHashMap<>();
        final AtomicInteger numErrorCode = new AtomicInteger(0);

        List<CompletableFuture> requestCompleteFutures = new ArrayList<>();

        for (int i = 0; i < numRequests; i++) {

            Log.log(Log.LogLevel.Trace, String.format("Starting request %d", i));

            CompletableFuture requestCompleteFuture = new CompletableFuture();
            requestCompleteFutures.add(requestCompleteFuture);

            // Request a connection from the connection pool
            connPool.acquireConnection()
                // When the connection is acquired, submit a request on it
                .whenComplete((conn, throwable) -> {
                    if (throwable != null) {
                        numConnectionFailures.incrementAndGet();
                        connPool.releaseConnection(conn);
                        requestCompleteFuture.completeExceptionally(throwable);
                    }
                    Log.log(Log.LogLevel.Trace, "Acquired Connection");
                    int requestId = numRequestsMade.incrementAndGet();
                    conn.makeRequest(request, new CrtHttpStreamHandler() {
                        @Override
                        public void onResponseHeaders(HttpStream stream, int responseStatusCode, HttpHeader[] nextHeaders) {
                            reqIdToStatus.put(requestId, responseStatusCode);
                        }

                        @Override
                        public void onResponseComplete(HttpStream stream, int errorCode) {
                            Log.log(Log.LogLevel.Trace, "OnResponseComplete");
                            if (errorCode != CRT.AWS_CRT_SUCCESS) {
                                numErrorCode.incrementAndGet();
                            }
                            // When this Request is complete, release the conn back to the pool
                            connPool.releaseConnection(conn);
                            stream.close();
                            requestCompleteFuture.complete(null);
                        }
                    });
                });

        }

        Log.log(Log.LogLevel.Trace, "Waiting on requests");

        // Wait for all Requests to complete
        for (CompletableFuture f: requestCompleteFutures) {
            f.join();
        }

        Log.log(Log.LogLevel.Trace, "All requests done");

        // Verify we got some Http Status Code for each Request
        Assert.assertEquals(numRequests, reqIdToStatus.size());

        // Verify Status code is Http 200 for each Request
        for (Integer status : reqIdToStatus.values()) {
            Assert.assertEquals(EXPECTED_HTTP_STATUS, status.intValue());
        }
        Assert.assertEquals(0, numErrorCode.get());
        Assert.assertEquals(0, numConnectionFailures.get());
    }

    @Test
    public void testParallelRequests() throws Exception {
<<<<<<< HEAD
        CrtResource.waitForNoResources();
=======
        Assume.assumeTrue(System.getProperty("NETWORK_TESTS_DISABLED") == null);
        Assert.assertEquals(0, CrtResource.getAllocatedNativeResourceCount());
>>>>>>> 79e1b810

        Log.log(Log.LogLevel.Trace, "BeginTest");

        URI uri = new URI(endpoint);

        try (HttpConnectionPoolManager connectionPool = createConnectionPool(uri, NUM_THREADS, NUM_CONNECTIONS)) {
            HttpRequest request = createHttpRequest("GET", endpoint, path, EMPTY_BODY);
            testParallelConnections(connectionPool, request, NUM_REQUESTS);
        }

        Log.log(Log.LogLevel.Trace, "EndTest");
        CrtResource.logNativeResources();

        CrtResource.waitForNoResources();
    }

    @Test
    public void connPoolParallelRequestMemLeakCheck() throws Exception {
<<<<<<< HEAD
        Callable<Void> fn = () -> { testParallelRequests(); Thread.sleep(2000); return null; };
=======
        Assume.assumeTrue(System.getProperty("NETWORK_TESTS_DISABLED") == null);
        Callable<Void> fn = () -> { testParallelRequests(); return null; };
>>>>>>> 79e1b810
        CrtMemoryLeakDetector.leakCheck(fn);
    }

}<|MERGE_RESOLUTION|>--- conflicted
+++ resolved
@@ -126,12 +126,9 @@
 
     @Test
     public void testParallelRequests() throws Exception {
-<<<<<<< HEAD
+        Assume.assumeTrue(System.getProperty("NETWORK_TESTS_DISABLED") == null);
+
         CrtResource.waitForNoResources();
-=======
-        Assume.assumeTrue(System.getProperty("NETWORK_TESTS_DISABLED") == null);
-        Assert.assertEquals(0, CrtResource.getAllocatedNativeResourceCount());
->>>>>>> 79e1b810
 
         Log.log(Log.LogLevel.Trace, "BeginTest");
 
@@ -150,12 +147,9 @@
 
     @Test
     public void connPoolParallelRequestMemLeakCheck() throws Exception {
-<<<<<<< HEAD
+        Assume.assumeTrue(System.getProperty("NETWORK_TESTS_DISABLED") == null);
         Callable<Void> fn = () -> { testParallelRequests(); Thread.sleep(2000); return null; };
-=======
-        Assume.assumeTrue(System.getProperty("NETWORK_TESTS_DISABLED") == null);
-        Callable<Void> fn = () -> { testParallelRequests(); return null; };
->>>>>>> 79e1b810
+
         CrtMemoryLeakDetector.leakCheck(fn);
     }
 
