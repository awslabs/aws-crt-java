package software.amazon.awssdk.crt.test;

import java.net.URI;
import java.nio.charset.Charset;
import java.nio.charset.StandardCharsets;
import java.util.ArrayList;
import java.util.List;
import java.util.concurrent.CompletableFuture;
import java.util.concurrent.ConcurrentHashMap;
import java.util.concurrent.atomic.AtomicInteger;
import org.junit.Assert;
import org.junit.Test;
import software.amazon.awssdk.crt.CRT;
import software.amazon.awssdk.crt.CrtResource;
import software.amazon.awssdk.crt.http.CrtHttpStreamHandler;
import software.amazon.awssdk.crt.http.HttpConnectionPoolManager;
import software.amazon.awssdk.crt.http.HttpHeader;
import software.amazon.awssdk.crt.http.HttpRequest;
import software.amazon.awssdk.crt.http.HttpStream;
import software.amazon.awssdk.crt.io.ClientBootstrap;
import software.amazon.awssdk.crt.io.SocketOptions;
import software.amazon.awssdk.crt.io.TlsContext;
import software.amazon.awssdk.crt.Log;

public class HttpConnectionManagerTest {
    private final static Charset UTF8 = StandardCharsets.UTF_8;
    private final static int NUM_THREADS = 10;
    private final static int NUM_CONNECTIONS = 1;
    private final static int NUM_REQUESTS = 2;
    private final static int EXPECTED_HTTP_STATUS = 200;
    private final static String endpoint = "https://aws-crt-test-stuff.s3.amazonaws.com";
    private final static String path = "/random_32_byte.data";
    private final String EMPTY_BODY = "";

    private HttpConnectionPoolManager createConnectionPool(URI uri, int numThreads, int numConnections) {
        try(ClientBootstrap bootstrap = new ClientBootstrap(numThreads);
            SocketOptions sockOpts = new SocketOptions();
            TlsContext tlsContext =  new TlsContext()) {

<<<<<<< HEAD
            return new HttpConnectionPoolManager(bootstrap, sockOpts, tlsContext, uri,
                HttpRequestOptions.DEFAULT_BODY_BUFFER_SIZE, numConnections);
        }
=======
        HttpConnectionPoolManager connPool = new HttpConnectionPoolManager(bootstrap, sockOpts, tlsContext, uri,
                HttpConnectionPoolManager.DEFAULT_MAX_BUFFER_SIZE, HttpConnectionPoolManager.DEFAULT_MAX_WINDOW_SIZE, numConnections);

        return connPool;
>>>>>>> fde0b0f4
    }

    private HttpRequest createHttpRequest(String method, String endpoint, String path, String requestBody) throws Exception{
        URI uri = new URI(endpoint);
        HttpHeader[] requestHeaders =
                new HttpHeader[]{
                        new HttpHeader("Host", uri.getHost()),
                        new HttpHeader("Content-Length", Integer.toString(requestBody.getBytes(UTF8).length))
                };
        HttpRequest request = new HttpRequest(method, path, requestHeaders);

        return request;
    }

    private void testParallelConnections(HttpConnectionPoolManager connPool, HttpRequest request, int numRequests) {
        final AtomicInteger numRequestsMade = new AtomicInteger(0);
        final AtomicInteger numConnectionFailures = new AtomicInteger(0);
        final ConcurrentHashMap<Integer, Integer> reqIdToStatus = new ConcurrentHashMap<>();
        final AtomicInteger numErrorCode = new AtomicInteger(0);

        List<CompletableFuture> requestCompleteFutures = new ArrayList<>();

        for (int i = 0; i < numRequests; i++) {

            Log.log(Log.LogLevel.Trace, String.format("Starting request %d", i));

            CompletableFuture requestCompleteFuture = new CompletableFuture();
            requestCompleteFutures.add(requestCompleteFuture);

            // Request a connection from the connection pool
            connPool.acquireConnection()
                // When the connection is acquired, submit a request on it
                .whenComplete((conn, throwable) -> {
                    if (throwable != null) {
                        numConnectionFailures.incrementAndGet();
                        connPool.releaseConnection(conn);
                        requestCompleteFuture.completeExceptionally(throwable);
                    }
                    Log.log(Log.LogLevel.Trace, "Acquired Connection");
                    int requestId = numRequestsMade.incrementAndGet();
                    conn.makeRequest(request, new CrtHttpStreamHandler() {
                        @Override
                        public void onResponseHeaders(HttpStream stream, int responseStatusCode, HttpHeader[] nextHeaders) {
                            reqIdToStatus.put(requestId, responseStatusCode);
                        }

                        @Override
                        public void onResponseComplete(HttpStream stream, int errorCode) {
                            Log.log(Log.LogLevel.Trace, "OnResponseComplete");
                            if (errorCode != CRT.AWS_CRT_SUCCESS) {
                                numErrorCode.incrementAndGet();
                            }
                            // When this Request is complete, release the conn back to the pool
                            connPool.releaseConnection(conn);
                            stream.close();
                            requestCompleteFuture.complete(null);
                        }
                    });
                });

        }

        Log.log(Log.LogLevel.Trace, "Waiting on requests");

        // Wait for all Requests to complete
        for (CompletableFuture f: requestCompleteFutures) {
            f.join();
        }

        Log.log(Log.LogLevel.Trace, "All requests done");

        // Verify we got some Http Status Code for each Request
        Assert.assertEquals(numRequests, reqIdToStatus.size());

        // Verify Status code is Http 200 for each Request
        for (Integer status : reqIdToStatus.values()) {
            Assert.assertEquals(EXPECTED_HTTP_STATUS, status.intValue());
        }
        Assert.assertEquals(0, numErrorCode.get());
        Assert.assertEquals(0, numConnectionFailures.get());
    }

    @Test
    public void testParallelRequests() throws Exception {
        CrtResource.waitForNoResources();

        Log.log(Log.LogLevel.Trace, "BeginTest");

        URI uri = new URI(endpoint);

        try (HttpConnectionPoolManager connectionPool = createConnectionPool(uri, NUM_THREADS, NUM_CONNECTIONS)) {
            HttpRequest request = createHttpRequest("GET", endpoint, path, EMPTY_BODY);
            testParallelConnections(connectionPool, request, NUM_REQUESTS);
        }

        CrtResource.waitForNoResources();
    }

}<|MERGE_RESOLUTION|>--- conflicted
+++ resolved
@@ -37,16 +37,9 @@
             SocketOptions sockOpts = new SocketOptions();
             TlsContext tlsContext =  new TlsContext()) {
 
-<<<<<<< HEAD
             return new HttpConnectionPoolManager(bootstrap, sockOpts, tlsContext, uri,
-                HttpRequestOptions.DEFAULT_BODY_BUFFER_SIZE, numConnections);
+                HttpConnectionPoolManager.DEFAULT_MAX_BUFFER_SIZE, HttpConnectionPoolManager.DEFAULT_MAX_WINDOW_SIZE, numConnections);
         }
-=======
-        HttpConnectionPoolManager connPool = new HttpConnectionPoolManager(bootstrap, sockOpts, tlsContext, uri,
-                HttpConnectionPoolManager.DEFAULT_MAX_BUFFER_SIZE, HttpConnectionPoolManager.DEFAULT_MAX_WINDOW_SIZE, numConnections);
-
-        return connPool;
->>>>>>> fde0b0f4
     }
 
     private HttpRequest createHttpRequest(String method, String endpoint, String path, String requestBody) throws Exception{
