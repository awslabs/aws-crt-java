--- conflicted
+++ resolved
@@ -63,7 +63,6 @@
                 continue;
             }
 
-<<<<<<< HEAD
             HttpConnectionTestResponse resp = null;
             try(TlsContextOptions tlsOpts = new TlsContextOptions().withCipherPreference(pref);
                 ClientBootstrap bootstrap = new ClientBootstrap(1);
@@ -82,20 +81,6 @@
             resp.shutdownComplete.get();
 
             CrtResource.waitForNoResources();
-=======
-            try (TlsContextOptions tlsOpts = new TlsContextOptions()) {
-                tlsOpts.withCipherPreference(pref);
-                HttpConnectionTestResponse resp = testConnection(uri, new ClientBootstrap(1), new SocketOptions(),
-                        new TlsContext(tlsOpts));
-                Assert.assertEquals("URI: " + uri.toString(), expectConnected, resp.actuallyConnected);
-                Assert.assertEquals("URI: " + uri.toString(), expectConnected, !resp.exceptionThrown);
-                if (resp.exception != null) {
-                    Assert.assertTrue(resp.exception.getMessage(), resp.exception.getMessage().contains(exceptionMsg));
-                }
-            }
-            
-            Assert.assertEquals(0, CrtResource.getAllocatedNativeResourceCount());
->>>>>>> 79e1b810
         }
     }
 
