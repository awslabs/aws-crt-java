--- conflicted
+++ resolved
@@ -172,17 +172,6 @@
             throw new RuntimeException(e);
         }
 
-<<<<<<< HEAD
-        for (Integer respBodyUpdateSize: respBodyUpdateSizes) {
-            Assert.assertTrue("Incorrect Update Size", respBodyUpdateSize <= HttpClientConnectionManagerOptions.DEFAULT_MAX_BUFFER_SIZE);
-        }
-
-        for (Integer reqBodyUpdateSize: reqBodyUpdateSizes) {
-            Assert.assertTrue("Incorrect Update Size", reqBodyUpdateSize <= HttpClientConnectionManagerOptions.DEFAULT_MAX_BUFFER_SIZE);
-        }
-
-=======
->>>>>>> e473a6af
         Assert.assertTrue(actuallyConnected);
 
         shutdownComplete.get();
