package software.amazon.awssdk.crt.test;

import org.junit.Assume;
import org.junit.Test;
import static org.junit.Assert.assertNotNull;
import static org.junit.Assert.assertTrue;
import static org.junit.Assert.assertEquals;
import static org.junit.Assert.fail;

import software.amazon.awssdk.crt.*;
import software.amazon.awssdk.crt.auth.credentials.CredentialsProvider;
import software.amazon.awssdk.crt.auth.credentials.CognitoCredentialsProvider.CognitoCredentialsProviderBuilder;
import software.amazon.awssdk.crt.auth.credentials.DefaultChainCredentialsProvider.DefaultChainCredentialsProviderBuilder;
import software.amazon.awssdk.crt.auth.credentials.StaticCredentialsProvider.StaticCredentialsProviderBuilder;
import software.amazon.awssdk.crt.auth.credentials.X509CredentialsProvider.X509CredentialsProviderBuilder;
import software.amazon.awssdk.crt.auth.signing.AwsSigningConfig;
import software.amazon.awssdk.crt.auth.signing.AwsSigningConfig.AwsSigningAlgorithm;
import software.amazon.awssdk.crt.http.HttpProxyOptions;
import software.amazon.awssdk.crt.http.HttpProxyOptions.HttpProxyConnectionType;
import software.amazon.awssdk.crt.io.ClientBootstrap;
import software.amazon.awssdk.crt.io.EventLoopGroup;
import software.amazon.awssdk.crt.io.HostResolver;
import software.amazon.awssdk.crt.io.Pkcs11Lib;
import software.amazon.awssdk.crt.io.SocketOptions;
import software.amazon.awssdk.crt.io.TlsContext;
import software.amazon.awssdk.crt.io.TlsContextOptions;
import software.amazon.awssdk.crt.io.TlsContextPkcs11Options;
import software.amazon.awssdk.crt.io.ExponentialBackoffRetryOptions.JitterMode;
import software.amazon.awssdk.crt.mqtt5.*;
import software.amazon.awssdk.crt.mqtt5.Mqtt5ClientOptions.ClientOfflineQueueBehavior;
import software.amazon.awssdk.crt.mqtt5.Mqtt5ClientOptions.ClientSessionBehavior;
import software.amazon.awssdk.crt.mqtt5.Mqtt5ClientOptions.ExtendedValidationAndFlowControlOptions;
import software.amazon.awssdk.crt.mqtt5.Mqtt5ClientOptions.LifecycleEvents;
import software.amazon.awssdk.crt.mqtt5.Mqtt5ClientOptions.Mqtt5ClientOptionsBuilder;
import software.amazon.awssdk.crt.mqtt5.Mqtt5ClientOptions.PublishEvents;
import software.amazon.awssdk.crt.mqtt5.packets.*;
import software.amazon.awssdk.crt.mqtt5.packets.ConnectPacket.ConnectPacketBuilder;
import software.amazon.awssdk.crt.mqtt5.packets.DisconnectPacket.DisconnectPacketBuilder;
import software.amazon.awssdk.crt.mqtt5.packets.DisconnectPacket.DisconnectReasonCode;
import software.amazon.awssdk.crt.mqtt5.packets.PublishPacket.PublishPacketBuilder;
import software.amazon.awssdk.crt.mqtt5.packets.SubscribePacket.SubscribePacketBuilder;
import software.amazon.awssdk.crt.mqtt5.packets.UnsubscribePacket.UnsubscribePacketBuilder;
import software.amazon.awssdk.crt.mqtt5.packets.SubscribePacket.RetainHandlingType;

import java.util.ArrayList;
import java.util.List;
import java.util.Random;
import java.util.UUID;
import java.util.concurrent.CompletableFuture;
import java.util.concurrent.TimeUnit;
import java.util.function.Consumer;

public class Mqtt5ClientTest extends CrtTestFixture {

    // MQTT5 Codebuild/Direct connections data
    static final String AWS_TEST_MQTT5_DIRECT_MQTT_HOST = System.getenv("AWS_TEST_MQTT5_DIRECT_MQTT_HOST");
    static final String AWS_TEST_MQTT5_DIRECT_MQTT_PORT = System.getenv("AWS_TEST_MQTT5_DIRECT_MQTT_PORT");
    static final String AWS_TEST_MQTT5_DIRECT_MQTT_BASIC_AUTH_HOST = System.getenv("AWS_TEST_MQTT5_DIRECT_MQTT_BASIC_AUTH_HOST");
    static final String AWS_TEST_MQTT5_DIRECT_MQTT_BASIC_AUTH_PORT = System.getenv("AWS_TEST_MQTT5_DIRECT_MQTT_BASIC_AUTH_PORT");
    static final String AWS_TEST_MQTT5_DIRECT_MQTT_TLS_HOST = System.getenv("AWS_TEST_MQTT5_DIRECT_MQTT_TLS_HOST");
    static final String AWS_TEST_MQTT5_DIRECT_MQTT_TLS_PORT = System.getenv("AWS_TEST_MQTT5_DIRECT_MQTT_TLS_PORT");
    // MQTT5 Codebuild/Websocket connections data
    static final String AWS_TEST_MQTT5_WS_MQTT_HOST = System.getenv("AWS_TEST_MQTT5_WS_MQTT_HOST");
    static final String AWS_TEST_MQTT5_WS_MQTT_PORT = System.getenv("AWS_TEST_MQTT5_WS_MQTT_PORT");
    static final String AWS_TEST_MQTT5_WS_MQTT_BASIC_AUTH_HOST = System.getenv("AWS_TEST_MQTT5_WS_MQTT_BASIC_AUTH_HOST");
    static final String AWS_TEST_MQTT5_WS_MQTT_BASIC_AUTH_PORT = System.getenv("AWS_TEST_MQTT5_WS_MQTT_BASIC_AUTH_PORT");
    static final String AWS_TEST_MQTT5_WS_MQTT_TLS_HOST = System.getenv("AWS_TEST_MQTT5_WS_MQTT_TLS_HOST");
    static final String AWS_TEST_MQTT5_WS_MQTT_TLS_PORT = System.getenv("AWS_TEST_MQTT5_WS_MQTT_TLS_PORT");
    // MQTT5 Codebuild misc connections data
    static final String AWS_TEST_MQTT5_BASIC_AUTH_USERNAME = System.getenv("AWS_TEST_MQTT5_BASIC_AUTH_USERNAME");
    static final String AWS_TEST_MQTT5_BASIC_AUTH_PASSWORD = System.getenv("AWS_TEST_MQTT5_BASIC_AUTH_PASSWORD");
    static final String AWS_TEST_MQTT5_CERTIFICATE_FILE = System.getenv("AWS_TEST_MQTT5_CERTIFICATE_FILE");
    static final String AWS_TEST_MQTT5_KEY_FILE = System.getenv("AWS_TEST_MQTT5_KEY_FILE");
    // MQTT5 Proxy
    static final String AWS_TEST_MQTT5_PROXY_HOST = System.getenv("AWS_TEST_MQTT5_PROXY_HOST");
    static final String AWS_TEST_MQTT5_PROXY_PORT = System.getenv("AWS_TEST_MQTT5_PROXY_PORT");
    // MQTT5 Endpoint/Host credentials
    static final String AWS_TEST_MQTT5_IOT_CORE_HOST = System.getenv("AWS_TEST_MQTT5_IOT_CORE_HOST");
    static final String AWS_TEST_MQTT5_IOT_CORE_REGION = System.getenv("AWS_TEST_MQTT5_IOT_CORE_REGION");
    static final String AWS_TEST_MQTT5_IOT_CORE_RSA_CERT = System.getenv("AWS_TEST_MQTT5_IOT_CORE_RSA_CERT");
    static final String AWS_TEST_MQTT5_IOT_CORE_RSA_KEY = System.getenv("AWS_TEST_MQTT5_IOT_CORE_RSA_KEY");
    // MQTT5 Static credential related
    static final String AWS_TEST_MQTT5_ROLE_CREDENTIAL_ACCESS_KEY = System.getenv("AWS_TEST_MQTT5_ROLE_CREDENTIAL_ACCESS_KEY");
    static final String AWS_TEST_MQTT5_ROLE_CREDENTIAL_SECRET_ACCESS_KEY = System.getenv("AWS_TEST_MQTT5_ROLE_CREDENTIAL_SECRET_ACCESS_KEY");
    static final String AWS_TEST_MQTT5_ROLE_CREDENTIAL_SESSION_TOKEN = System.getenv("AWS_TEST_MQTT5_ROLE_CREDENTIAL_SESSION_TOKEN");
    // MQTT5 Cognito
    static final String AWS_TEST_MQTT5_COGNITO_ENDPOINT = System.getenv("AWS_TEST_MQTT5_COGNITO_ENDPOINT");
    static final String AWS_TEST_MQTT5_COGNITO_IDENTITY = System.getenv("AWS_TEST_MQTT5_COGNITO_IDENTITY");
    // MQTT5 Keystore
    static final String AWS_TEST_MQTT5_IOT_CORE_KEYSTORE_FORMAT = System.getenv("AWS_TEST_MQTT5_IOT_CORE_KEYSTORE_FORMAT");
    static final String AWS_TEST_MQTT5_IOT_CORE_KEYSTORE_FILE = System.getenv("AWS_TEST_MQTT5_IOT_CORE_KEYSTORE_FILE");
    static final String AWS_TEST_MQTT5_IOT_CORE_KEYSTORE_PASSWORD = System.getenv("AWS_TEST_MQTT5_IOT_CORE_KEYSTORE_PASSWORD");
    static final String AWS_TEST_MQTT5_IOT_CORE_KEYSTORE_CERT_ALIAS = System.getenv("AWS_TEST_MQTT5_IOT_CORE_KEYSTORE_CERT_ALIAS");
    static final String AWS_TEST_MQTT5_IOT_CORE_KEYSTORE_CERT_PASSWORD = System.getenv("AWS_TEST_MQTT5_IOT_CORE_KEYSTORE_CERT_PASSWORD");
    // MQTT5 PKCS12
    static final String AWS_TEST_MQTT5_IOT_CORE_PKCS12_KEY = System.getenv("AWS_TEST_MQTT5_IOT_CORE_PKCS12_KEY");
    static final String AWS_TEST_MQTT5_IOT_CORE_PKCS12_KEY_PASSWORD = System.getenv("AWS_TEST_MQTT5_IOT_CORE_PKCS12_KEY_PASSWORD");
    // MQTT5 PKCS11
    static final String AWS_TEST_MQTT5_IOT_CORE_PKCS11_LIB = System.getenv("AWS_TEST_PKCS11_LIB");
    static final String AWS_TEST_MQTT5_IOT_CORE_PKCS11_TOKEN_LABEL = System.getenv("AWS_TEST_PKCS11_TOKEN_LABEL");
    static final String AWS_TEST_MQTT5_IOT_CORE_PKCS11_PIN = System.getenv("AWS_TEST_PKCS11_PIN");
    static final String AWS_TEST_MQTT5_IOT_CORE_PKCS11_PKEY_LABEL = System.getenv("AWS_TEST_PKCS11_PKEY_LABEL");
    static final String AWS_TEST_MQTT5_IOT_CORE_PKCS11_CERT_FILE = System.getenv("AWS_TEST_PKCS11_CERT_FILE");
    // MQTT5 X509
    static final String AWS_TEST_MQTT5_IOT_CORE_X509_CERT = System.getenv("AWS_TEST_MQTT5_IOT_CORE_X509_CERT");
    static final String AWS_TEST_MQTT5_IOT_CORE_X509_KEY = System.getenv("AWS_TEST_MQTT5_IOT_CORE_X509_KEY");
    static final String AWS_TEST_MQTT5_IOT_CORE_X509_ENDPOINT = System.getenv("AWS_TEST_MQTT5_IOT_CORE_X509_ENDPOINT");
    static final String AWS_TEST_MQTT5_IOT_CORE_X509_ROLE_ALIAS = System.getenv("AWS_TEST_MQTT5_IOT_CORE_X509_ROLE_ALIAS");
    static final String AWS_TEST_MQTT5_IOT_CORE_X509_THING_NAME = System.getenv("AWS_TEST_MQTT5_IOT_CORE_X509_THING_NAME");
    // MQTT5 Windows Cert Store
    static final String AWS_TEST_MQTT5_IOT_CORE_WINDOWS_PFX_CERT_NO_PASS = System.getenv("AWS_TEST_MQTT5_IOT_CORE_WINDOWS_PFX_CERT_NO_PASS");
    static final String AWS_TEST_MQTT5_IOT_CORE_WINDOWS_CERT_STORE = System.getenv("AWS_TEST_MQTT5_IOT_CORE_WINDOWS_CERT_STORE");

    private int OPERATION_TIMEOUT_TIME = 30;

    public Mqtt5ClientTest() {
    }

    /**
     * ============================================================
     * TEST HELPER FUNCTIONS
     * ============================================================
     */

    static final class LifecycleEvents_Futured implements Mqtt5ClientOptions.LifecycleEvents {
        CompletableFuture<Void> connectedFuture = new CompletableFuture<>();
        CompletableFuture<Void> stopFuture = new CompletableFuture<>();

        ConnAckPacket connectSuccessPacket = null;
        NegotiatedSettings connectSuccessSettings = null;

        int connectFailureCode = 0;
        ConnAckPacket connectFailurePacket = null;

        int disconnectFailureCode = 0;
        DisconnectPacket disconnectPacket = null;

        @Override
        public void onAttemptingConnect(Mqtt5Client client, OnAttemptingConnectReturn onAttemptingConnectReturn) {}

        @Override
        public void onConnectionSuccess(Mqtt5Client client, OnConnectionSuccessReturn onConnectionSuccessReturn) {
            ConnAckPacket connAckData = onConnectionSuccessReturn.getConnAckPacket();
            NegotiatedSettings negotiatedSettings = onConnectionSuccessReturn.getNegotiatedSettings();
            connectSuccessPacket = connAckData;
            connectSuccessSettings = negotiatedSettings;
            connectedFuture.complete(null);
        }

        @Override
        public void onConnectionFailure(Mqtt5Client client, OnConnectionFailureReturn onConnectionFailureReturn) {
            connectFailureCode = onConnectionFailureReturn.getErrorCode();
            connectFailurePacket = onConnectionFailureReturn.getConnAckPacket();
            connectedFuture.completeExceptionally(new Exception("Could not connect! Error name: " + CRT.awsErrorName(connectFailureCode)));
        }

        @Override
        public void onDisconnection(Mqtt5Client client, OnDisconnectionReturn onDisconnectionReturn) {
            disconnectFailureCode = onDisconnectionReturn.getErrorCode();
            disconnectPacket = onDisconnectionReturn.getDisconnectPacket();
        }

        @Override
        public void onStopped(Mqtt5Client client, OnStoppedReturn onStoppedReturn) {
            stopFuture.complete(null);
        }
    }

    static final class PublishEvents_Futured implements PublishEvents {
        CompletableFuture<Void> publishReceivedFuture = new CompletableFuture<>();
        PublishPacket publishPacket = null;

        @Override
        public void onMessageReceived(Mqtt5Client client, PublishReturn result) {
            publishPacket = result.getPublishPacket();
            publishReceivedFuture.complete(null);
        }
    }

    static final class PublishEvents_Futured_Counted implements PublishEvents {
        CompletableFuture<Void> publishReceivedFuture = new CompletableFuture<>();
        int currentPublishCount = 0;
        int desiredPublishCount = 0;
        List<PublishPacket> publishPacketsReceived = new ArrayList<PublishPacket>();

        @Override
        public void onMessageReceived(Mqtt5Client client, PublishReturn result) {
            currentPublishCount += 1;
            if (currentPublishCount == desiredPublishCount) {
                publishReceivedFuture.complete(null);
            } else if (currentPublishCount > desiredPublishCount) {
                publishReceivedFuture.completeExceptionally(new Throwable("Too many publish packets received"));
            }

            if (publishPacketsReceived.contains(result)) {
                publishReceivedFuture.completeExceptionally(new Throwable("Duplicate publish packet received!"));
            }
            publishPacketsReceived.add(result.getPublishPacket());
        }
    }

<<<<<<< HEAD

    static final class ListenerPublishEvents_Futured_Counted implements ListenerPublishEvents {
        CompletableFuture<Void> PublishProceedFuture = new CompletableFuture<>();
        CompletableFuture<Void> PublishSkippedFuture = new CompletableFuture<>();
        PublishPacket publishPacket = null;
        String listenerTopic = "";
        int proceedPublishCount = 0;
        int skippedPublishCount = 0;

        public ListenerPublishEvents_Futured_Counted(String topic)
        {
            super();
            listenerTopic = topic;
        }

        @Override
        public boolean onMessageReceived(Mqtt5Client client, PublishReturn result) {
            publishPacket = result.getPublishPacket();
            /* If we dont set the listener topic, always proceed the message. */
            if(listenerTopic.isEmpty() || listenerTopic.equals(publishPacket.getTopic()))
            {
                ++proceedPublishCount;
                PublishProceedFuture.complete(null);
                return true;
            }
            ++skippedPublishCount;
            PublishSkippedFuture.complete(null);
            return false;
        }
=======
    private boolean checkMinimumDirectHostAndPort() {
        if (mqtt5IoTCoreMqttHost != null && mqtt5IoTCoreMqttHost != "" && mqtt5IoTCoreMqttPort != null) {
            return true;
        } else if (mqtt5DirectMqttHost != null && mqtt5DirectMqttHost != "" && mqtt5DirectMqttPort != null) {
            return true;
        }
        return false;
    }

    private String getMinimumDirectHost() {
        if (mqtt5IoTCoreMqttHost != null && mqtt5IoTCoreMqttHost != "") {
            return mqtt5IoTCoreMqttHost;
        } else if (mqtt5DirectMqttHost != null && mqtt5DirectMqttHost != "") {
            return mqtt5DirectMqttHost;
        } else {
            return null;
        }
    }

    private Long getMinimumDirectPort() {
        if (mqtt5IoTCoreMqttHost != null && mqtt5IoTCoreMqttHost != "") {
            if (mqtt5IoTCoreMqttPort != null) {
                return mqtt5IoTCoreMqttPort;
            }
        } else if (mqtt5DirectMqttHost != null && mqtt5DirectMqttHost != "") {
            if (mqtt5DirectMqttPort != null) {
                return mqtt5DirectMqttPort;
            }
        }
        return null;
    }

    private String getMinimumDirectCert() {
        if (mqtt5IoTCoreMqttCertificateBytes != null) {
            return new String(mqtt5IoTCoreMqttCertificateBytes);
        } else {
            return new String(mqtt5CertificateBytes);
        }
    }

    private String getMinimumDirectKey() {
        if (mqtt5IoTCoreMqttKeyBytes != null) {
            return new String(mqtt5IoTCoreMqttKeyBytes);
        } else {
            return new String(mqtt5KeyBytes);
        }
    }

    private TlsContext getIoTCoreTlsContext() {
        TlsContextOptions tlsOptions = TlsContextOptions.createWithMtls(getMinimumDirectCert(), getMinimumDirectKey());
        TlsContext tlsContext = new TlsContext(tlsOptions);
        tlsOptions.close();
        return tlsContext;
>>>>>>> cbda6d30
    }

    /**
     * ============================================================
     * CREATION TEST CASES
     * ============================================================
     */

    /* Happy path. Minimal creation and cleanup */
    @Test
    public void New_UC1() {
        skipIfNetworkUnavailable();
        Assume.assumeTrue(AWS_TEST_MQTT5_DIRECT_MQTT_HOST != null);
        Assume.assumeTrue(AWS_TEST_MQTT5_DIRECT_MQTT_PORT != null);
        try {
            Mqtt5ClientOptionsBuilder builder = new Mqtt5ClientOptionsBuilder(
                AWS_TEST_MQTT5_DIRECT_MQTT_HOST,
                Long.parseLong(AWS_TEST_MQTT5_DIRECT_MQTT_PORT));
            try (Mqtt5Client client = new Mqtt5Client(builder.build())) {
                assertNotNull(client);
            }
        } catch (Exception ex) {
            fail(ex.getMessage());
        }
    }

    /* Maximum creation and cleanup */
    @Test
    public void New_UC2() {
        skipIfNetworkUnavailable();
        Assume.assumeTrue(AWS_TEST_MQTT5_DIRECT_MQTT_HOST != null);
        Assume.assumeTrue(AWS_TEST_MQTT5_DIRECT_MQTT_PORT != null);
        Assume.assumeTrue(AWS_TEST_MQTT5_BASIC_AUTH_USERNAME != null);
        Assume.assumeTrue(AWS_TEST_MQTT5_BASIC_AUTH_PASSWORD != null);
        Assume.assumeTrue(AWS_TEST_MQTT5_PROXY_HOST != null);
        Assume.assumeTrue(AWS_TEST_MQTT5_PROXY_PORT != null);
        try {

            try (
                EventLoopGroup elg = new EventLoopGroup(1);
                HostResolver hr = new HostResolver(elg);
                ClientBootstrap bootstrap = new ClientBootstrap(elg, hr);
                SocketOptions socketOptions = new SocketOptions();
            ) {

                PublishPacketBuilder willPacketBuilder = new PublishPacketBuilder();
                willPacketBuilder.withQOS(QOS.AT_LEAST_ONCE).withPayload("Hello World".getBytes()).withTopic("test/topic");

                ConnectPacketBuilder connectBuilder = new ConnectPacketBuilder();
                connectBuilder.withClientId("MQTT5 CRT")
                .withKeepAliveIntervalSeconds(1000L)
                .withMaximumPacketSizeBytes(1000L)
                .withPassword(AWS_TEST_MQTT5_BASIC_AUTH_PASSWORD.getBytes())
                .withReceiveMaximum(1000L)
                .withRequestProblemInformation(true)
                .withRequestResponseInformation(true)
                .withSessionExpiryIntervalSeconds(1000L)
                .withUsername(AWS_TEST_MQTT5_BASIC_AUTH_USERNAME)
                .withWill(willPacketBuilder.build())
                .withWillDelayIntervalSeconds(1000L);

                ArrayList<UserProperty> userProperties = new ArrayList<UserProperty>();
                userProperties.add(new UserProperty("Hello", "World"));
                connectBuilder.withUserProperties(userProperties);

                Mqtt5ClientOptionsBuilder builder = new Mqtt5ClientOptionsBuilder(
                    AWS_TEST_MQTT5_DIRECT_MQTT_HOST,
                    Long.parseLong(AWS_TEST_MQTT5_DIRECT_MQTT_PORT));
                builder.withBootstrap(bootstrap)
                .withConnackTimeoutMs(100L)
                .withConnectOptions(connectBuilder.build())
                .withExtendedValidationAndFlowControlOptions(ExtendedValidationAndFlowControlOptions.NONE)
                .withLifecycleEvents(new LifecycleEvents() {
                    @Override
                    public void onAttemptingConnect(Mqtt5Client client, OnAttemptingConnectReturn onAttemptingConnectReturn) {}

                    @Override
                    public void onConnectionSuccess(Mqtt5Client client, OnConnectionSuccessReturn onConnectionSuccessReturn) {}

                    @Override
                    public void onConnectionFailure(Mqtt5Client client, OnConnectionFailureReturn onConnectionFailureReturn) {}

                    @Override
                    public void onDisconnection(Mqtt5Client client, OnDisconnectionReturn onDisconnectionReturn) {}

                    @Override
                    public void onStopped(Mqtt5Client client, OnStoppedReturn onStoppedReturn) {}
                })
                .withMaxReconnectDelayMs(1000L)
                .withMinConnectedTimeToResetReconnectDelayMs(1000L)
                .withMinReconnectDelayMs(1000L)
                .withOfflineQueueBehavior(ClientOfflineQueueBehavior.FAIL_ALL_ON_DISCONNECT)
                .withAckTimeoutSeconds(1000L)
                .withPingTimeoutMs(1000L)
                .withPublishEvents(new PublishEvents() {
                    @Override
                    public void onMessageReceived(Mqtt5Client client, PublishReturn publishReturn) {}
                })
                .withRetryJitterMode(JitterMode.Default)
                .withSessionBehavior(ClientSessionBehavior.CLEAN)
                .withSocketOptions(socketOptions);
                // Skip websocket and TLS options - those are all different tests

                HttpProxyOptions proxyOptions = new HttpProxyOptions();
                proxyOptions.setHost(AWS_TEST_MQTT5_PROXY_HOST);
                proxyOptions.setPort((Integer.parseInt(AWS_TEST_MQTT5_PROXY_PORT)));
                proxyOptions.setConnectionType(HttpProxyConnectionType.Tunneling);
                builder.withHttpProxyOptions(proxyOptions);

                try (Mqtt5Client client = new Mqtt5Client(builder.build())) {
                    assertNotNull(client);
                }
            }

        } catch (Exception ex) {
            fail(ex.getMessage());
        }
    }

    /* Minimal memory check */
    @Test
    public void New_UC3() {
        skipIfNetworkUnavailable();
        Assume.assumeTrue(AWS_TEST_MQTT5_DIRECT_MQTT_HOST != null);
        Assume.assumeTrue(AWS_TEST_MQTT5_DIRECT_MQTT_PORT != null);
        try {
            Mqtt5ClientOptionsBuilder builder = new Mqtt5ClientOptionsBuilder(
                AWS_TEST_MQTT5_DIRECT_MQTT_HOST,
                Long.parseLong(AWS_TEST_MQTT5_DIRECT_MQTT_PORT));
            try (Mqtt5Client client = new Mqtt5Client(builder.build())) {
                assertNotNull(client);
            }
        } catch (Exception ex) {
            fail(ex.getMessage());
        }
        CrtResource.waitForNoResources();
    }

    /* Maximum memory test */
    @Test
    public void New_UC4() {
        skipIfNetworkUnavailable();
        Assume.assumeTrue(AWS_TEST_MQTT5_DIRECT_MQTT_HOST != null);
        Assume.assumeTrue(AWS_TEST_MQTT5_DIRECT_MQTT_PORT != null);
        Assume.assumeTrue(AWS_TEST_MQTT5_BASIC_AUTH_USERNAME != null);
        Assume.assumeTrue(AWS_TEST_MQTT5_BASIC_AUTH_PASSWORD != null);
        Assume.assumeTrue(AWS_TEST_MQTT5_PROXY_HOST != null);
        Assume.assumeTrue(AWS_TEST_MQTT5_PROXY_PORT != null);

        try {
            try (
                EventLoopGroup elg = new EventLoopGroup(1);
                HostResolver hr = new HostResolver(elg);
                ClientBootstrap bootstrap = new ClientBootstrap(elg, hr);
                SocketOptions socketOptions = new SocketOptions();
            ) {
                PublishPacketBuilder willPacketBuilder = new PublishPacketBuilder();
                willPacketBuilder.withQOS(QOS.AT_LEAST_ONCE).withPayload("Hello World".getBytes()).withTopic("test/topic");

                ConnectPacketBuilder connectBuilder = new ConnectPacketBuilder();
                connectBuilder.withClientId("MQTT5 CRT");
                connectBuilder.withKeepAliveIntervalSeconds(1000L);
                connectBuilder.withMaximumPacketSizeBytes(1000L);
                connectBuilder.withPassword(AWS_TEST_MQTT5_BASIC_AUTH_PASSWORD.getBytes());
                connectBuilder.withReceiveMaximum(1000L);
                connectBuilder.withRequestProblemInformation(true);
                connectBuilder.withRequestResponseInformation(true);
                connectBuilder.withSessionExpiryIntervalSeconds(1000L);
                connectBuilder.withUsername(AWS_TEST_MQTT5_BASIC_AUTH_USERNAME);
                connectBuilder.withWill(willPacketBuilder.build());
                connectBuilder.withWillDelayIntervalSeconds(1000L);

                ArrayList<UserProperty> userProperties = new ArrayList<UserProperty>();
                userProperties.add(new UserProperty("Hello", "World"));
                connectBuilder.withUserProperties(userProperties);

                Mqtt5ClientOptionsBuilder builder = new Mqtt5ClientOptionsBuilder(
                    AWS_TEST_MQTT5_DIRECT_MQTT_HOST,
                    Long.parseLong(AWS_TEST_MQTT5_DIRECT_MQTT_PORT));
                builder.withBootstrap(bootstrap)
                .withConnackTimeoutMs(1000L)
                .withConnectOptions(connectBuilder.build())
                .withExtendedValidationAndFlowControlOptions(ExtendedValidationAndFlowControlOptions.NONE)
                .withLifecycleEvents(new LifecycleEvents() {
                    @Override
                    public void onAttemptingConnect(Mqtt5Client client, OnAttemptingConnectReturn onAttemptingConnectReturn) {}

                    @Override
                    public void onConnectionSuccess(Mqtt5Client client, OnConnectionSuccessReturn onConnectionSuccessReturn) {}

                    @Override
                    public void onConnectionFailure(Mqtt5Client client, OnConnectionFailureReturn onConnectionFailureReturn) {}

                    @Override
                    public void onDisconnection(Mqtt5Client client, OnDisconnectionReturn onDisconnectionReturn) {}

                    @Override
                    public void onStopped(Mqtt5Client client, OnStoppedReturn onStoppedReturn) {}
                })
                .withMaxReconnectDelayMs(1000L)
                .withMinConnectedTimeToResetReconnectDelayMs(1000L)
                .withMinReconnectDelayMs(1000L)
                .withOfflineQueueBehavior(ClientOfflineQueueBehavior.FAIL_ALL_ON_DISCONNECT)
                .withAckTimeoutSeconds(1000L)
                .withPingTimeoutMs(1000L)
                .withPublishEvents(new PublishEvents() {
                    @Override
                    public void onMessageReceived(Mqtt5Client client, PublishReturn publishReturn) {}
                })
                .withRetryJitterMode(JitterMode.Default)
                .withSessionBehavior(ClientSessionBehavior.CLEAN)
                .withSocketOptions(socketOptions);
                // Skip websocket and TLS options - those are all different tests

                HttpProxyOptions proxyOptions = new HttpProxyOptions();
                proxyOptions.setHost(AWS_TEST_MQTT5_PROXY_HOST);
                proxyOptions.setPort((Integer.parseInt(AWS_TEST_MQTT5_PROXY_PORT)));
                proxyOptions.setConnectionType(HttpProxyConnectionType.Tunneling);
                builder.withHttpProxyOptions(proxyOptions);

                try (Mqtt5Client client = new Mqtt5Client(builder.build())) {
                    assertNotNull(client);
                }
            }

        } catch (Exception ex) {
            fail(ex.getMessage());
        }

        CrtResource.waitForNoResources();
    }

    /**
     * ============================================================
     * DIRECT CONNECT TEST CASES
     * ============================================================
     */

    /* Happy path. Direct connection with minimal configuration */
    @Test
    public void ConnDC_UC1() {
        skipIfNetworkUnavailable();
        Assume.assumeTrue(AWS_TEST_MQTT5_DIRECT_MQTT_HOST != null);
        Assume.assumeTrue(AWS_TEST_MQTT5_DIRECT_MQTT_PORT != null);
        try {
            LifecycleEvents_Futured events = new LifecycleEvents_Futured();

            Mqtt5ClientOptionsBuilder builder = new Mqtt5ClientOptionsBuilder(
                AWS_TEST_MQTT5_DIRECT_MQTT_HOST,
                Long.parseLong(AWS_TEST_MQTT5_DIRECT_MQTT_PORT));
            builder.withLifecycleEvents(events);

            try (Mqtt5Client client = new Mqtt5Client(builder.build())) {
                client.start();
                events.connectedFuture.get(OPERATION_TIMEOUT_TIME, TimeUnit.SECONDS);
                DisconnectPacketBuilder disconnect = new DisconnectPacketBuilder();
                client.stop(disconnect.build());
            }

        } catch (Exception ex) {
            fail(ex.getMessage());
        }
    }

    /* Direct connection with basic authentication */
    @Test
    public void ConnDC_UC2() {
        skipIfNetworkUnavailable();
        Assume.assumeTrue(AWS_TEST_MQTT5_DIRECT_MQTT_BASIC_AUTH_HOST != null);
        Assume.assumeTrue(AWS_TEST_MQTT5_DIRECT_MQTT_BASIC_AUTH_PORT != null);
        Assume.assumeTrue(AWS_TEST_MQTT5_BASIC_AUTH_USERNAME != null);
        Assume.assumeTrue(AWS_TEST_MQTT5_BASIC_AUTH_PASSWORD != null);

        try {
            LifecycleEvents_Futured events = new LifecycleEvents_Futured();

            Mqtt5ClientOptionsBuilder builder = new Mqtt5ClientOptionsBuilder(
                AWS_TEST_MQTT5_DIRECT_MQTT_BASIC_AUTH_HOST,
                Long.parseLong(AWS_TEST_MQTT5_DIRECT_MQTT_BASIC_AUTH_PORT));
            builder.withLifecycleEvents(events);

            ConnectPacketBuilder connectOptions = new ConnectPacketBuilder();
            connectOptions.withUsername(AWS_TEST_MQTT5_BASIC_AUTH_USERNAME).withPassword(AWS_TEST_MQTT5_BASIC_AUTH_PASSWORD.getBytes());
            builder.withConnectOptions(connectOptions.build());

            try (Mqtt5Client client = new Mqtt5Client(builder.build())) {
                client.start();
                events.connectedFuture.get(OPERATION_TIMEOUT_TIME, TimeUnit.SECONDS);
                DisconnectPacketBuilder disconnect = new DisconnectPacketBuilder();
                client.stop(disconnect.build());
            }
        } catch (Exception ex) {
            fail(ex.getMessage());
        }
    }

    /* Direct connection with TLS */
    @Test
    public void ConnDC_UC3() {
        skipIfNetworkUnavailable();
        Assume.assumeTrue(AWS_TEST_MQTT5_DIRECT_MQTT_TLS_HOST != null);
        Assume.assumeTrue(AWS_TEST_MQTT5_DIRECT_MQTT_TLS_PORT != null);
        Assume.assumeTrue(AWS_TEST_MQTT5_CERTIFICATE_FILE != null);
        Assume.assumeTrue(AWS_TEST_MQTT5_KEY_FILE != null);

        try {
            LifecycleEvents_Futured events = new LifecycleEvents_Futured();

            try (TlsContextOptions tlsOptions = TlsContextOptions.createDefaultClient()) {
                tlsOptions.withVerifyPeer(false);
                try (TlsContext tlsContext = new TlsContext(tlsOptions)) {
                    Mqtt5ClientOptionsBuilder builder = new Mqtt5ClientOptionsBuilder(
                        AWS_TEST_MQTT5_DIRECT_MQTT_TLS_HOST, Long.parseLong(AWS_TEST_MQTT5_DIRECT_MQTT_TLS_PORT));
                    builder.withLifecycleEvents(events);
                    builder.withTlsContext(tlsContext);

                    try (Mqtt5Client client = new Mqtt5Client(builder.build())) {
                        client.start();
                        events.connectedFuture.get(OPERATION_TIMEOUT_TIME, TimeUnit.SECONDS);
                        DisconnectPacketBuilder disconnect = new DisconnectPacketBuilder();
                        client.stop(disconnect.build());
                    }
                }
            }
        } catch (Exception ex) {
            fail(ex.getMessage());
        }
    }

    /* Direct connection with mTLS */
    @Test
    public void ConnDC_UC4() {
        Assume.assumeTrue(AWS_TEST_MQTT5_IOT_CORE_HOST != null);
        Assume.assumeTrue(AWS_TEST_MQTT5_IOT_CORE_RSA_CERT != null);
        Assume.assumeTrue(AWS_TEST_MQTT5_IOT_CORE_RSA_KEY != null);

        try {
            LifecycleEvents_Futured events = new LifecycleEvents_Futured();

            try (
                TlsContextOptions tlsOptions = TlsContextOptions.createWithMtlsFromPath(
                    AWS_TEST_MQTT5_IOT_CORE_RSA_CERT, AWS_TEST_MQTT5_IOT_CORE_RSA_KEY);
                TlsContext tlsContext = new TlsContext(tlsOptions);
            ) {
                Mqtt5ClientOptionsBuilder builder = new Mqtt5ClientOptionsBuilder(AWS_TEST_MQTT5_IOT_CORE_HOST, 8883l);
                builder.withLifecycleEvents(events);
                builder.withTlsContext(tlsContext);

                try (Mqtt5Client client = new Mqtt5Client(builder.build())) {
                    client.start();
                    events.connectedFuture.get(OPERATION_TIMEOUT_TIME, TimeUnit.SECONDS);
                    DisconnectPacketBuilder disconnect = new DisconnectPacketBuilder();
                    client.stop(disconnect.build());
                }
            }
        } catch (Exception ex) {
            fail(ex.getMessage());
        }
    }

    /* Direct connection with HttpProxyOptions */
    @Test
    public void ConnDC_UC5() {
        skipIfNetworkUnavailable();
        Assume.assumeTrue(AWS_TEST_MQTT5_DIRECT_MQTT_TLS_HOST != null);
        Assume.assumeTrue(AWS_TEST_MQTT5_DIRECT_MQTT_TLS_PORT != null);
        Assume.assumeTrue(AWS_TEST_MQTT5_CERTIFICATE_FILE != null);
        Assume.assumeTrue(AWS_TEST_MQTT5_KEY_FILE != null);
        Assume.assumeTrue(AWS_TEST_MQTT5_PROXY_HOST != null);
        Assume.assumeTrue(AWS_TEST_MQTT5_PROXY_PORT != null);

        try {

            try (
                EventLoopGroup elg = new EventLoopGroup(1);
                HostResolver hr = new HostResolver(elg);
                ClientBootstrap bootstrap = new ClientBootstrap(elg, hr);
            ) {
                LifecycleEvents_Futured events = new LifecycleEvents_Futured();
                Mqtt5ClientOptionsBuilder builder = new Mqtt5ClientOptionsBuilder(
                    AWS_TEST_MQTT5_DIRECT_MQTT_TLS_HOST, Long.parseLong(AWS_TEST_MQTT5_DIRECT_MQTT_TLS_PORT));
                builder.withLifecycleEvents(events);
                builder.withBootstrap(bootstrap);

                HttpProxyOptions proxyOptions = new HttpProxyOptions();
                proxyOptions.setHost(AWS_TEST_MQTT5_PROXY_HOST);
                proxyOptions.setPort(Integer.parseInt(AWS_TEST_MQTT5_PROXY_PORT));
                proxyOptions.setConnectionType(HttpProxyConnectionType.Tunneling);

                try (TlsContextOptions tlsOptions = TlsContextOptions.createDefaultClient()) {
                    tlsOptions.withVerifyPeer(false);
                    try (TlsContext tlsContext = new TlsContext(tlsOptions)) {
                        builder.withTlsContext(tlsContext);
                        builder.withHttpProxyOptions(proxyOptions);

                        try (Mqtt5Client client = new Mqtt5Client(builder.build())) {
                            client.start();
                            events.connectedFuture.get(OPERATION_TIMEOUT_TIME, TimeUnit.SECONDS);
                            DisconnectPacketBuilder disconnect = new DisconnectPacketBuilder();
                            client.stop(disconnect.build());
                        }
                    }
                }
            }

        } catch (Exception ex) {
            fail(ex.getMessage());
        }
    }

    /* Maximum options set connection test */
    @Test
    public void ConnDC_UC6() {
        skipIfNetworkUnavailable();
        Assume.assumeTrue(AWS_TEST_MQTT5_DIRECT_MQTT_BASIC_AUTH_HOST != null);
        Assume.assumeTrue(AWS_TEST_MQTT5_DIRECT_MQTT_BASIC_AUTH_PORT != null);
        Assume.assumeTrue(AWS_TEST_MQTT5_BASIC_AUTH_USERNAME != null);
        Assume.assumeTrue(AWS_TEST_MQTT5_BASIC_AUTH_PASSWORD != null);

        try {
            LifecycleEvents_Futured events = new LifecycleEvents_Futured();

            try (
                EventLoopGroup elg = new EventLoopGroup(1);
                HostResolver hr = new HostResolver(elg);
                ClientBootstrap bootstrap = new ClientBootstrap(elg, hr);
                SocketOptions socketOptions = new SocketOptions();
            ) {
                PublishPacketBuilder willPacketBuilder = new PublishPacketBuilder();
                willPacketBuilder.withQOS(QOS.AT_LEAST_ONCE).withPayload("Hello World".getBytes()).withTopic("test/topic");

                ConnectPacketBuilder connectBuilder = new ConnectPacketBuilder();
                connectBuilder.withClientId("MQTT5 CRT");
                connectBuilder.withKeepAliveIntervalSeconds(1000L);
                connectBuilder.withMaximumPacketSizeBytes(1000L);
                connectBuilder.withPassword(AWS_TEST_MQTT5_BASIC_AUTH_PASSWORD.getBytes());
                connectBuilder.withReceiveMaximum(1000L);
                connectBuilder.withRequestProblemInformation(true);
                connectBuilder.withRequestResponseInformation(true);
                connectBuilder.withSessionExpiryIntervalSeconds(1000L);
                connectBuilder.withUsername(AWS_TEST_MQTT5_BASIC_AUTH_USERNAME);
                connectBuilder.withWill(willPacketBuilder.build());
                connectBuilder.withWillDelayIntervalSeconds(1000L);

                ArrayList<UserProperty> userProperties = new ArrayList<UserProperty>();
                userProperties.add(new UserProperty("Hello", "World"));
                connectBuilder.withUserProperties(userProperties);

                Mqtt5ClientOptionsBuilder builder = new Mqtt5ClientOptionsBuilder(
                    AWS_TEST_MQTT5_DIRECT_MQTT_BASIC_AUTH_HOST,
                    Long.parseLong(AWS_TEST_MQTT5_DIRECT_MQTT_BASIC_AUTH_PORT));
                builder.withBootstrap(bootstrap)
                .withConnackTimeoutMs(1000L)
                .withConnectOptions(connectBuilder.build())
                .withExtendedValidationAndFlowControlOptions(ExtendedValidationAndFlowControlOptions.NONE)
                .withLifecycleEvents(events)
                .withMaxReconnectDelayMs(1000L)
                .withMinConnectedTimeToResetReconnectDelayMs(1000L)
                .withMinReconnectDelayMs(1000L)
                .withOfflineQueueBehavior(ClientOfflineQueueBehavior.FAIL_ALL_ON_DISCONNECT)
                .withAckTimeoutSeconds(1000L)
                .withPingTimeoutMs(1000L)
                .withPublishEvents(new PublishEvents() {
                    @Override
                    public void onMessageReceived(Mqtt5Client client, PublishReturn publishReturn) {}
                })
                .withRetryJitterMode(JitterMode.Default)
                .withSessionBehavior(ClientSessionBehavior.CLEAN)
                .withSocketOptions(socketOptions);
                // Skip websocket, proxy options, and TLS options - those are all different tests

                try (Mqtt5Client client = new Mqtt5Client(builder.build())) {
                    client.start();
                    events.connectedFuture.get(OPERATION_TIMEOUT_TIME, TimeUnit.SECONDS);
                    DisconnectPacketBuilder disconnect = new DisconnectPacketBuilder();
                    client.stop(disconnect.build());
                }
            }

        } catch (Exception ex) {
            fail(ex.getMessage());
        }

        CrtResource.waitForNoResources();
    }

    /**
     * ============================================================
     * WEBSOCKET CONNECT TEST CASES
     * ============================================================
     */

    /* Happy path. Websocket connection with minimal configuration */
    @Test
    public void ConnWS_UC1() {
        skipIfNetworkUnavailable();
        Assume.assumeTrue(AWS_TEST_MQTT5_WS_MQTT_HOST != null);
        Assume.assumeTrue(AWS_TEST_MQTT5_WS_MQTT_PORT != null);
        try {

            try (
                EventLoopGroup elg = new EventLoopGroup(1);
                HostResolver hr = new HostResolver(elg);
                ClientBootstrap bootstrap = new ClientBootstrap(elg, hr);
            ) {

                LifecycleEvents_Futured events = new LifecycleEvents_Futured();

                Mqtt5ClientOptionsBuilder builder = new Mqtt5ClientOptionsBuilder(
                    AWS_TEST_MQTT5_WS_MQTT_HOST, Long.parseLong(AWS_TEST_MQTT5_WS_MQTT_PORT));
                builder.withLifecycleEvents(events);
                builder.withBootstrap(bootstrap);

                Consumer<Mqtt5WebsocketHandshakeTransformArgs> websocketTransform = new Consumer<Mqtt5WebsocketHandshakeTransformArgs>() {
                    @Override
                    public void accept(Mqtt5WebsocketHandshakeTransformArgs t) {
                        t.complete(t.getHttpRequest());
                    }
                };
                builder.withWebsocketHandshakeTransform(websocketTransform);

                try (Mqtt5Client client = new Mqtt5Client(builder.build())) {
                    client.start();
                    events.connectedFuture.get(OPERATION_TIMEOUT_TIME, TimeUnit.SECONDS);
                    DisconnectPacketBuilder disconnect = new DisconnectPacketBuilder();
                    client.stop(disconnect.build());
                }
            }

        } catch (Exception ex) {
            fail(ex.getMessage());
        }
    }

    /* Websocket connection with basic authentication */
    @Test
    public void ConnWS_UC2() {
        skipIfNetworkUnavailable();
        Assume.assumeTrue(AWS_TEST_MQTT5_WS_MQTT_BASIC_AUTH_HOST != null);
        Assume.assumeTrue(AWS_TEST_MQTT5_WS_MQTT_BASIC_AUTH_PORT != null);
        Assume.assumeTrue(AWS_TEST_MQTT5_BASIC_AUTH_USERNAME != null);
        Assume.assumeTrue(AWS_TEST_MQTT5_BASIC_AUTH_PASSWORD != null);

        try {
            LifecycleEvents_Futured events = new LifecycleEvents_Futured();

            try (
                EventLoopGroup elg = new EventLoopGroup(1);
                HostResolver hr = new HostResolver(elg);
                ClientBootstrap bootstrap = new ClientBootstrap(elg, hr);
            ) {
                Mqtt5ClientOptionsBuilder builder = new Mqtt5ClientOptionsBuilder(
                    AWS_TEST_MQTT5_WS_MQTT_BASIC_AUTH_HOST, Long.parseLong(AWS_TEST_MQTT5_WS_MQTT_BASIC_AUTH_PORT));
                builder.withLifecycleEvents(events);
                builder.withBootstrap(bootstrap);

                Consumer<Mqtt5WebsocketHandshakeTransformArgs> websocketTransform = new Consumer<Mqtt5WebsocketHandshakeTransformArgs>() {
                    @Override
                    public void accept(Mqtt5WebsocketHandshakeTransformArgs t) {
                        t.complete(t.getHttpRequest());
                    }
                };
                builder.withWebsocketHandshakeTransform(websocketTransform);

                ConnectPacketBuilder connectOptions = new ConnectPacketBuilder();
                connectOptions.withUsername(AWS_TEST_MQTT5_BASIC_AUTH_USERNAME).withPassword(AWS_TEST_MQTT5_BASIC_AUTH_PASSWORD.getBytes());
                builder.withConnectOptions(connectOptions.build());

                try (Mqtt5Client client = new Mqtt5Client(builder.build())) {
                    client.start();
                    events.connectedFuture.get(OPERATION_TIMEOUT_TIME, TimeUnit.SECONDS);
                    DisconnectPacketBuilder disconnect = new DisconnectPacketBuilder();
                    client.stop(disconnect.build());
                }
            }
        } catch (Exception ex) {
            fail(ex.getMessage());
        }
    }

    /* Websocket connection with TLS */
    @Test
    public void ConnWS_UC3() {
        skipIfNetworkUnavailable();
        Assume.assumeTrue(AWS_TEST_MQTT5_WS_MQTT_TLS_HOST != null);
        Assume.assumeTrue(AWS_TEST_MQTT5_WS_MQTT_TLS_PORT != null);
        Assume.assumeTrue(AWS_TEST_MQTT5_CERTIFICATE_FILE != null);
        Assume.assumeTrue(AWS_TEST_MQTT5_KEY_FILE != null);

        try {
            LifecycleEvents_Futured events = new LifecycleEvents_Futured();

            try (
                EventLoopGroup elg = new EventLoopGroup(1);
                HostResolver hr = new HostResolver(elg);
                ClientBootstrap bootstrap = new ClientBootstrap(elg, hr);
            ) {

                try (TlsContextOptions tlsOptions = TlsContextOptions.createDefaultClient()) {
                    tlsOptions.withVerifyPeer(false);
                    try (TlsContext tlsContext = new TlsContext(tlsOptions)) {
                        Mqtt5ClientOptionsBuilder builder = new Mqtt5ClientOptionsBuilder(
                            AWS_TEST_MQTT5_WS_MQTT_TLS_HOST, Long.parseLong(AWS_TEST_MQTT5_WS_MQTT_TLS_PORT));
                        builder.withLifecycleEvents(events);
                        builder.withBootstrap(bootstrap);

                        Consumer<Mqtt5WebsocketHandshakeTransformArgs> websocketTransform = new Consumer<Mqtt5WebsocketHandshakeTransformArgs>() {
                            @Override
                            public void accept(Mqtt5WebsocketHandshakeTransformArgs t) {
                                t.complete(t.getHttpRequest());
                            }
                        };
                        builder.withWebsocketHandshakeTransform(websocketTransform);
                        builder.withTlsContext(tlsContext);

                        try (Mqtt5Client client = new Mqtt5Client(builder.build())) {
                            client.start();
                            events.connectedFuture.get(OPERATION_TIMEOUT_TIME, TimeUnit.SECONDS);
                            DisconnectPacketBuilder disconnect = new DisconnectPacketBuilder();
                            client.stop(disconnect.build());
                        }
                    }
                }
            }

        } catch (Exception ex) {
            fail(ex.getMessage());
        }
    }

    /* Websocket connection with HttpProxyOptions */
    @Test
    public void ConnWS_UC5() {
        skipIfNetworkUnavailable();
        Assume.assumeTrue(AWS_TEST_MQTT5_WS_MQTT_TLS_HOST != null);
        Assume.assumeTrue(AWS_TEST_MQTT5_WS_MQTT_TLS_PORT != null);
        Assume.assumeTrue(AWS_TEST_MQTT5_CERTIFICATE_FILE != null);
        Assume.assumeTrue(AWS_TEST_MQTT5_KEY_FILE != null);
        Assume.assumeTrue(AWS_TEST_MQTT5_PROXY_HOST != null);
        Assume.assumeTrue(AWS_TEST_MQTT5_PROXY_PORT != null);

        try {
            LifecycleEvents_Futured events = new LifecycleEvents_Futured();

            EventLoopGroup elg = new EventLoopGroup(1);
            HostResolver hr = new HostResolver(elg);
            ClientBootstrap bootstrap = new ClientBootstrap(elg, hr);

            Mqtt5ClientOptionsBuilder builder = new Mqtt5ClientOptionsBuilder(
                AWS_TEST_MQTT5_WS_MQTT_TLS_HOST, Long.parseLong(AWS_TEST_MQTT5_WS_MQTT_TLS_PORT));
            builder.withLifecycleEvents(events);
            builder.withBootstrap(bootstrap);

            TlsContextOptions tlsOptions = TlsContextOptions.createDefaultClient();
            tlsOptions.withVerifyPeer(false);
            TlsContext tlsContext = new TlsContext(tlsOptions);
            builder.withTlsContext(tlsContext);

            Consumer<Mqtt5WebsocketHandshakeTransformArgs> websocketTransform = new Consumer<Mqtt5WebsocketHandshakeTransformArgs>() {
                @Override
                public void accept(Mqtt5WebsocketHandshakeTransformArgs t) {
                    t.complete(t.getHttpRequest());
                }
            };
            builder.withWebsocketHandshakeTransform(websocketTransform);

            HttpProxyOptions proxyOptions = new HttpProxyOptions();
            proxyOptions.setHost(AWS_TEST_MQTT5_PROXY_HOST);
            proxyOptions.setPort(Integer.parseInt(AWS_TEST_MQTT5_PROXY_PORT));
            proxyOptions.setConnectionType(HttpProxyConnectionType.Tunneling);
            builder.withHttpProxyOptions(proxyOptions);

            Mqtt5Client client = new Mqtt5Client(builder.build());

            client.start();
            events.connectedFuture.get(OPERATION_TIMEOUT_TIME, TimeUnit.SECONDS);
            DisconnectPacketBuilder disconnect = new DisconnectPacketBuilder();
            client.stop(disconnect.build());

            client.close();
            tlsContext.close();
            tlsOptions.close();
            elg.close();
            hr.close();
            bootstrap.close();

        } catch (Exception ex) {
            fail(ex.getMessage());
        }
    }

    /* Websocket connection with all options set */
    @Test
    public void ConnWS_UC6() {
        skipIfNetworkUnavailable();
        Assume.assumeTrue(AWS_TEST_MQTT5_WS_MQTT_BASIC_AUTH_HOST != null);
        Assume.assumeTrue(AWS_TEST_MQTT5_WS_MQTT_BASIC_AUTH_PORT != null);
        Assume.assumeTrue(AWS_TEST_MQTT5_BASIC_AUTH_USERNAME != null);
        Assume.assumeTrue(AWS_TEST_MQTT5_BASIC_AUTH_PASSWORD != null);

        try {
            LifecycleEvents_Futured events = new LifecycleEvents_Futured();

            try (
                EventLoopGroup elg = new EventLoopGroup(1);
                HostResolver hr = new HostResolver(elg);
                ClientBootstrap bootstrap = new ClientBootstrap(elg, hr);
                SocketOptions socketOptions = new SocketOptions();
            ) {
                PublishPacketBuilder willPacketBuilder = new PublishPacketBuilder();
                willPacketBuilder.withQOS(QOS.AT_LEAST_ONCE).withPayload("Hello World".getBytes()).withTopic("test/topic");

                ConnectPacketBuilder connectBuilder = new ConnectPacketBuilder();
                connectBuilder.withClientId("MQTT5 CRT");
                connectBuilder.withKeepAliveIntervalSeconds(1000L);
                connectBuilder.withMaximumPacketSizeBytes(1000L);
                connectBuilder.withPassword(AWS_TEST_MQTT5_BASIC_AUTH_PASSWORD.getBytes());
                connectBuilder.withReceiveMaximum(1000L);
                connectBuilder.withRequestProblemInformation(true);
                connectBuilder.withRequestResponseInformation(true);
                connectBuilder.withSessionExpiryIntervalSeconds(1000L);
                connectBuilder.withUsername(AWS_TEST_MQTT5_BASIC_AUTH_USERNAME);
                connectBuilder.withWill(willPacketBuilder.build());
                connectBuilder.withWillDelayIntervalSeconds(1000L);

                ArrayList<UserProperty> userProperties = new ArrayList<UserProperty>();
                userProperties.add(new UserProperty("Hello", "World"));
                connectBuilder.withUserProperties(userProperties);

                Mqtt5ClientOptionsBuilder builder = new Mqtt5ClientOptionsBuilder(
                    AWS_TEST_MQTT5_WS_MQTT_BASIC_AUTH_HOST, Long.parseLong(AWS_TEST_MQTT5_WS_MQTT_BASIC_AUTH_PORT));
                builder.withBootstrap(bootstrap)
                .withConnackTimeoutMs(1000L)
                .withConnectOptions(connectBuilder.build())
                .withExtendedValidationAndFlowControlOptions(ExtendedValidationAndFlowControlOptions.NONE)
                .withLifecycleEvents(events)
                .withMaxReconnectDelayMs(1000L)
                .withMinConnectedTimeToResetReconnectDelayMs(1000L)
                .withMinReconnectDelayMs(1000L)
                .withOfflineQueueBehavior(ClientOfflineQueueBehavior.FAIL_ALL_ON_DISCONNECT)
                .withAckTimeoutSeconds(1000L)
                .withPingTimeoutMs(1000L)
                .withPublishEvents(new PublishEvents() {
                    @Override
                    public void onMessageReceived(Mqtt5Client client, PublishReturn publishReturn) {}
                })
                .withRetryJitterMode(JitterMode.Default)
                .withSessionBehavior(ClientSessionBehavior.CLEAN)
                .withSocketOptions(socketOptions);

                Consumer<Mqtt5WebsocketHandshakeTransformArgs> websocketTransform = new Consumer<Mqtt5WebsocketHandshakeTransformArgs>() {
                    @Override
                    public void accept(Mqtt5WebsocketHandshakeTransformArgs t) {
                        t.complete(t.getHttpRequest());
                    }
                };
                builder.withWebsocketHandshakeTransform(websocketTransform);

                try (Mqtt5Client client = new Mqtt5Client(builder.build())) {
                    client.start();
                    events.connectedFuture.get(OPERATION_TIMEOUT_TIME, TimeUnit.SECONDS);
                    DisconnectPacketBuilder disconnect = new DisconnectPacketBuilder();
                    client.stop(disconnect.build());
                }
            }

        } catch (Exception ex) {
            fail(ex.getMessage());
        }
        CrtResource.waitForNoResources();
    }

    /**
     * ============================================================
     * Negative Connect Tests with Incorrect Data
     * ============================================================
     */

    /* Client connect with invalid host name */
    @Test
    public void ConnNegativeID_UC1() {
        skipIfNetworkUnavailable();
        Assume.assumeTrue(AWS_TEST_MQTT5_DIRECT_MQTT_PORT != null);
        boolean foundExpectedError = false;
        boolean exceptionOccurred = false;

        try {
            LifecycleEvents_Futured events = new LifecycleEvents_Futured();

            Mqtt5ClientOptionsBuilder builder = new Mqtt5ClientOptionsBuilder(
                "_test", Long.parseLong(AWS_TEST_MQTT5_DIRECT_MQTT_PORT));
            builder.withLifecycleEvents(events);
            builder.withMinReconnectDelayMs(1000L);

            try (Mqtt5Client client = new Mqtt5Client(builder.build())) {
                client.start();

                try {
                    events.connectedFuture.get(OPERATION_TIMEOUT_TIME, TimeUnit.SECONDS);
                } catch (Exception ex) {
                    exceptionOccurred = true;
                    if (events.connectFailureCode == 1059) {
                        foundExpectedError = true;
                    } else {
                        System.out.println("EXCEPTION: " + ex);
                        System.out.println(ex.getMessage() + " \n");
                    }
                }

                if (foundExpectedError == false) {
                    System.out.println("Error code was not AWS_IO_DNS_INVALID_NAME like expected! There was an exception though");
                }
                if (exceptionOccurred == false) {
                    fail("No exception occurred!");
                }
            }
        } catch (Exception ex) {
            fail(ex.getMessage());
        }
    }

    /* Client connect with invalid, nonexistent port for direct connection */
    @Test
    public void ConnNegativeID_UC2() {
        skipIfNetworkUnavailable();
        Assume.assumeTrue(AWS_TEST_MQTT5_DIRECT_MQTT_HOST != null);
        boolean foundExpectedError = false;
        boolean exceptionOccurred = false;

        try {
            LifecycleEvents_Futured events = new LifecycleEvents_Futured();
            Mqtt5ClientOptionsBuilder builder = new Mqtt5ClientOptionsBuilder(AWS_TEST_MQTT5_DIRECT_MQTT_HOST, 65535L);
            builder.withLifecycleEvents(events);
            builder.withMinReconnectDelayMs(1000L);

            try (Mqtt5Client client = new Mqtt5Client(builder.build())) {
                client.start();

                try {
                    events.connectedFuture.get(OPERATION_TIMEOUT_TIME, TimeUnit.SECONDS);
                } catch (Exception ex) {
                    exceptionOccurred = true;
                    if (events.connectFailureCode == 1047) {
                        foundExpectedError = true;
                    }
                }

                if (foundExpectedError == false) {
                    System.out.println("Error code was not AWS_IO_SOCKET_CONNECTION_REFUSED like expected! There was an exception though");
                }
                if (exceptionOccurred == false) {
                    fail("No exception occurred!");
                }
            }

        } catch (Exception ex) {
            fail(ex.getMessage());
        }
    }

    /* Client connect with invalid protocol port for direct connection */
    @Test
    public void ConnNegativeID_UC2_ALT() {
        skipIfNetworkUnavailable();
        Assume.assumeTrue(AWS_TEST_MQTT5_DIRECT_MQTT_HOST != null);
        Assume.assumeTrue(AWS_TEST_MQTT5_WS_MQTT_PORT != null);
        boolean foundExpectedError = false;
        boolean exceptionOccurred = false;

        try {
            LifecycleEvents_Futured events = new LifecycleEvents_Futured();
            Mqtt5ClientOptionsBuilder builder = new Mqtt5ClientOptionsBuilder(
                AWS_TEST_MQTT5_DIRECT_MQTT_HOST, Long.parseLong(AWS_TEST_MQTT5_WS_MQTT_PORT));
            builder.withLifecycleEvents(events);

            try (Mqtt5Client client = new Mqtt5Client(builder.build())) {
                client.start();

                try {
                    events.connectedFuture.get(OPERATION_TIMEOUT_TIME, TimeUnit.SECONDS);
                } catch (Exception ex) {
                    exceptionOccurred = true;
                    if (events.connectFailureCode == 5149) {
                        foundExpectedError = true;
                    }
                }

                if (foundExpectedError == false) {
                    System.out.println("Error code was not AWS_ERROR_MQTT5_DECODE_PROTOCOL_ERROR like expected! There was an exception though");
                }
                if (exceptionOccurred == false) {
                    fail("No exception occurred!");
                }
            }

        } catch (Exception ex) {
            fail(ex.getMessage());
        }
    }

    /* Client connect with invalid, nonexistent port for websocket connection */
    @Test
    public void ConnNegativeID_UC3() {
        skipIfNetworkUnavailable();
        Assume.assumeTrue(AWS_TEST_MQTT5_WS_MQTT_HOST != null);
        boolean foundExpectedError = false;
        boolean exceptionOccurred = false;

        try {
            LifecycleEvents_Futured events = new LifecycleEvents_Futured();

            try (
                EventLoopGroup elg = new EventLoopGroup(1);
                HostResolver hr = new HostResolver(elg);
                ClientBootstrap bootstrap = new ClientBootstrap(elg, hr);
            ) {
                Mqtt5ClientOptionsBuilder builder = new Mqtt5ClientOptionsBuilder(AWS_TEST_MQTT5_WS_MQTT_HOST, 444L);
                builder.withLifecycleEvents(events);
                builder.withBootstrap(bootstrap);

                Consumer<Mqtt5WebsocketHandshakeTransformArgs> websocketTransform = new Consumer<Mqtt5WebsocketHandshakeTransformArgs>() {
                    @Override
                    public void accept(Mqtt5WebsocketHandshakeTransformArgs t) {
                        t.complete(t.getHttpRequest());
                    }
                };
                builder.withWebsocketHandshakeTransform(websocketTransform);

                try (Mqtt5Client client = new Mqtt5Client(builder.build())) {
                    client.start();

                    try {
                        events.connectedFuture.get(OPERATION_TIMEOUT_TIME, TimeUnit.SECONDS);
                    } catch (Exception ex) {
                        exceptionOccurred = true;
                        if (events.connectFailureCode == 1047) {
                            foundExpectedError = true;
                        }
                    }

                    if (foundExpectedError == false) {
                        System.out.println("Error code was not AWS_ERROR_MQTT5_DECODE_PROTOCOL_ERROR like expected! There was an exception though");
                    }
                    if (exceptionOccurred == false) {
                        fail("No exception occurred!");
                    }
                }
            }
        } catch (Exception ex) {
            fail(ex.getMessage());
        }
    }

    /* Client connect with invalid protocol port for websocket connection */
    @Test
    public void ConnNegativeID_UC3_ALT() {
        skipIfNetworkUnavailable();
        Assume.assumeTrue(AWS_TEST_MQTT5_WS_MQTT_HOST != null);
        Assume.assumeTrue(AWS_TEST_MQTT5_DIRECT_MQTT_PORT != null);
        boolean foundExpectedError = false;
        boolean exceptionOccurred = false;

        try {
            LifecycleEvents_Futured events = new LifecycleEvents_Futured();

            try (
                EventLoopGroup elg = new EventLoopGroup(1);
                HostResolver hr = new HostResolver(elg);
                ClientBootstrap bootstrap = new ClientBootstrap(elg, hr);
            ) {

                Mqtt5ClientOptionsBuilder builder = new Mqtt5ClientOptionsBuilder(
                    AWS_TEST_MQTT5_WS_MQTT_HOST, Long.parseLong(AWS_TEST_MQTT5_DIRECT_MQTT_PORT));
                builder.withLifecycleEvents(events);
                builder.withBootstrap(bootstrap);

                Consumer<Mqtt5WebsocketHandshakeTransformArgs> websocketTransform = new Consumer<Mqtt5WebsocketHandshakeTransformArgs>() {
                    @Override
                    public void accept(Mqtt5WebsocketHandshakeTransformArgs t) {
                        t.complete(t.getHttpRequest());
                    }
                };
                builder.withWebsocketHandshakeTransform(websocketTransform);

                try (Mqtt5Client client = new Mqtt5Client(builder.build())) {
                    client.start();
                    try {
                        events.connectedFuture.get(OPERATION_TIMEOUT_TIME, TimeUnit.SECONDS);
                    } catch (Exception ex) {
                        exceptionOccurred = true;
                        if (events.connectFailureCode == 46) {
                            foundExpectedError = true;
                        }
                    }

                    if (foundExpectedError == false) {
                        System.out.println("Error code was not AWS_ERROR_SYS_CALL_FAILURE (occurs right after AWS_ERROR_MQTT5_DECODE_PROTOCOL_ERROR for Websockets) like expected! There was an exception though");
                    }
                    if (exceptionOccurred == false) {
                        fail("No exception occurred!");
                    }
                }
            }
        } catch (Exception ex) {
            fail(ex.getMessage());
        }
    }

    /* Client connect with socket timeout */
    @Test
    public void ConnNegativeID_UC4() {
        skipIfNetworkUnavailable();
        boolean foundExpectedError = false;
        boolean exceptionOccurred = false;

        try {
            LifecycleEvents_Futured events = new LifecycleEvents_Futured();

            try (
                EventLoopGroup elg = new EventLoopGroup(1);
                HostResolver hr = new HostResolver(elg);
                ClientBootstrap bootstrap = new ClientBootstrap(elg, hr);
                SocketOptions options = new SocketOptions();
            ) {
                Mqtt5ClientOptionsBuilder builder = new Mqtt5ClientOptionsBuilder("www.example.com", 81L);
                builder.withLifecycleEvents(events);
                builder.withBootstrap(bootstrap);

                options.connectTimeoutMs = 100;
                builder.withSocketOptions(options);

                try (Mqtt5Client client = new Mqtt5Client(builder.build())) {
                    client.start();

                    try {
                        events.connectedFuture.get(OPERATION_TIMEOUT_TIME, TimeUnit.SECONDS);
                    } catch (Exception ex) {
                        exceptionOccurred = true;
                        if (events.connectFailureCode == 1048) {
                            foundExpectedError = true;
                        }
                    }
                    if (foundExpectedError == false) {
                        System.out.println("Error code was not AWS_IO_SOCKET_TIMEOUT like expected! There was an exception though");
                    }
                    if (exceptionOccurred == false) {
                        fail("No exception occurred!");
                    }
                }
            }

        } catch (Exception ex) {
            fail(ex.getMessage());
        }
    }

    /* Websocket handshake failure test */
    @Test
    public void ConnNegativeID_UC6() {
        skipIfNetworkUnavailable();
        Assume.assumeTrue(AWS_TEST_MQTT5_WS_MQTT_HOST != null);
        Assume.assumeTrue(AWS_TEST_MQTT5_WS_MQTT_PORT != null);
        boolean foundExpectedError = false;
        boolean exceptionOccurred = false;

        try {
            LifecycleEvents_Futured events = new LifecycleEvents_Futured();

            try (
                EventLoopGroup elg = new EventLoopGroup(1);
                HostResolver hr = new HostResolver(elg);
                ClientBootstrap bootstrap = new ClientBootstrap(elg, hr);
            ) {

                Mqtt5ClientOptionsBuilder builder = new Mqtt5ClientOptionsBuilder(
                    AWS_TEST_MQTT5_WS_MQTT_HOST, Long.parseLong(AWS_TEST_MQTT5_WS_MQTT_PORT));
                builder.withLifecycleEvents(events);
                builder.withBootstrap(bootstrap);

                Consumer<Mqtt5WebsocketHandshakeTransformArgs> websocketTransform = new Consumer<Mqtt5WebsocketHandshakeTransformArgs>() {
                    @Override
                    public void accept(Mqtt5WebsocketHandshakeTransformArgs t) {
                        t.completeExceptionally(new Throwable("Intentional failure!"));
                    }
                };
                builder.withWebsocketHandshakeTransform(websocketTransform);

                try (Mqtt5Client client = new Mqtt5Client(builder.build())) {
                    client.start();

                    try {
                        events.connectedFuture.get(OPERATION_TIMEOUT_TIME, TimeUnit.SECONDS);
                    } catch (Exception ex) {
                        exceptionOccurred = true;
                        if (events.connectFailureCode == 3) {
                            foundExpectedError = true;
                        }
                    }
                    if (foundExpectedError == false) {
                        System.out.println("Error code was not AWS_ERROR_UNKNOWN like expected! There was an exception though");
                    }
                    if (exceptionOccurred == false) {
                        fail("No exception occurred!");
                    }

                    DisconnectPacketBuilder disconnect = new DisconnectPacketBuilder();
                    client.stop(disconnect.build());
                }
            }
        } catch (Exception ex) {
            fail(ex.getMessage());
        }
    }

    /* For the double client ID test */
    static final class LifecycleEvents_DoubleClientID implements Mqtt5ClientOptions.LifecycleEvents {
        CompletableFuture<Void> connectedFuture = new CompletableFuture<>();
        CompletableFuture<Void> disconnectedFuture = new CompletableFuture<>();
        CompletableFuture<Void> stoppedFuture = new CompletableFuture<>();
        String client_name = "";

        @Override
        public void onAttemptingConnect(Mqtt5Client client, OnAttemptingConnectReturn onAttemptingConnectReturn) {}

        @Override
        public void onConnectionSuccess(Mqtt5Client client, OnConnectionSuccessReturn onConnectionSuccessReturn) {
            connectedFuture.complete(null);
        }

        @Override
        public void onConnectionFailure(Mqtt5Client client, OnConnectionFailureReturn onConnectionFailureReturn) {
            connectedFuture.completeExceptionally(new Exception(
                "[" + client_name + "] Could not connect! Error code is: " + onConnectionFailureReturn.getErrorCode()
            ));
        }

        @Override
        public void onDisconnection(Mqtt5Client client, OnDisconnectionReturn onDisconnectionReturn) {
            disconnectedFuture.complete(null);
        }

        @Override
        public void onStopped(Mqtt5Client client, OnStoppedReturn onStoppedReturn) {
            stoppedFuture.complete(null);
        }
    }

    /* Double Client ID failure test */
    @Test
    public void ConnNegativeID_UC7() {
        skipIfNetworkUnavailable();
        Assume.assumeTrue(AWS_TEST_MQTT5_IOT_CORE_HOST != null);
        Assume.assumeTrue(AWS_TEST_MQTT5_IOT_CORE_RSA_CERT != null);
        Assume.assumeTrue(AWS_TEST_MQTT5_IOT_CORE_RSA_KEY != null);
        String testUUID = UUID.randomUUID().toString();

        try {
            LifecycleEvents_DoubleClientID eventsOne = new LifecycleEvents_DoubleClientID();
            LifecycleEvents_DoubleClientID eventsTwo = new LifecycleEvents_DoubleClientID();
            eventsOne.client_name = "client_one";
            eventsTwo.client_name = "client_two";

            ConnectPacketBuilder connectOptions = new ConnectPacketBuilder().withClientId("test/MQTT5_Java_Double_ClientIDFail_" + testUUID);

            Mqtt5ClientOptionsBuilder builder = new Mqtt5ClientOptionsBuilder(AWS_TEST_MQTT5_IOT_CORE_HOST, 8883l);
            builder.withLifecycleEvents(eventsOne);
            builder.withConnectOptions(connectOptions.build());
            builder.withConnackTimeoutMs(30000l); // 30 seconds

            Mqtt5ClientOptionsBuilder builderTwo = new Mqtt5ClientOptionsBuilder(AWS_TEST_MQTT5_IOT_CORE_HOST, 8883l);
            builderTwo.withLifecycleEvents(eventsTwo);
            builderTwo.withConnectOptions(connectOptions.build());
            builderTwo.withConnackTimeoutMs(30000l); // 30 seconds

            try (TlsContextOptions tlsOptions = TlsContextOptions.createWithMtlsFromPath(
                    AWS_TEST_MQTT5_IOT_CORE_RSA_CERT, AWS_TEST_MQTT5_IOT_CORE_RSA_KEY);
                TlsContext tlsContext = new TlsContext(tlsOptions))
            {
                builder.withTlsContext(tlsContext);
                builderTwo.withTlsContext(tlsContext);
                try (Mqtt5Client clientOne = new Mqtt5Client(builder.build());
                    Mqtt5Client clientTwo = new Mqtt5Client(builderTwo.build());) {
                    clientOne.start();
                    eventsOne.connectedFuture.get(OPERATION_TIMEOUT_TIME, TimeUnit.SECONDS);

                    Thread.sleep(2000); // Sleep for 2 seconds to not hit IoT Core limits

                    clientTwo.start();
                    eventsTwo.connectedFuture.get(OPERATION_TIMEOUT_TIME, TimeUnit.SECONDS);

                    // Make sure a disconnection for client 1 happened
                    eventsOne.disconnectedFuture.get(OPERATION_TIMEOUT_TIME, TimeUnit.SECONDS);

                    // Stop the clients from disconnecting each other. If we do not do this, then the clients will
                    // attempt to reconnect endlessly, making a never ending loop.
                    clientOne.stop(null);
                    clientTwo.stop(null);
                }
            }
        } catch (Exception ex) {
            fail(ex.getMessage());
        }
    }

    /* Double Client ID disconnect and then reconnect test */
    @Test
    public void ConnNegativeID_UC7_ALT() {
        skipIfNetworkUnavailable();
        Assume.assumeTrue(AWS_TEST_MQTT5_IOT_CORE_HOST != null);
        Assume.assumeTrue(AWS_TEST_MQTT5_IOT_CORE_RSA_CERT != null);
        Assume.assumeTrue(AWS_TEST_MQTT5_IOT_CORE_RSA_KEY != null);
        String testUUID = UUID.randomUUID().toString();
        try {
            LifecycleEvents_DoubleClientID eventsOne = new LifecycleEvents_DoubleClientID();
            LifecycleEvents_DoubleClientID eventsTwo = new LifecycleEvents_DoubleClientID();
            eventsOne.client_name = "client_one";
            eventsTwo.client_name = "client_two";
            ConnectPacketBuilder connectOptions = new ConnectPacketBuilder().withClientId("test/MQTT5_Java_Double_ClientIDReconnect_" + testUUID);

            Mqtt5ClientOptionsBuilder builder = new Mqtt5ClientOptionsBuilder(AWS_TEST_MQTT5_IOT_CORE_HOST, 8883l);
            builder.withLifecycleEvents(eventsOne);
            builder.withConnectOptions(connectOptions.build());
            builder.withConnackTimeoutMs(30000l); // 30 seconds

            Mqtt5ClientOptionsBuilder builderTwo = new Mqtt5ClientOptionsBuilder(AWS_TEST_MQTT5_IOT_CORE_HOST, 8883l);
            builderTwo.withLifecycleEvents(eventsTwo);
            builderTwo.withConnectOptions(connectOptions.build());
            builderTwo.withConnackTimeoutMs(30000l); // 30 seconds

            try (TlsContextOptions tlsOptions = TlsContextOptions.createWithMtlsFromPath(
                    AWS_TEST_MQTT5_IOT_CORE_RSA_CERT, AWS_TEST_MQTT5_IOT_CORE_RSA_KEY);
                TlsContext tlsContext = new TlsContext(tlsOptions);)
            {
                builder.withTlsContext(tlsContext);
                builderTwo.withTlsContext(tlsContext);
                try (
                    Mqtt5Client clientOne = new Mqtt5Client(builder.build());
                    Mqtt5Client clientTwo = new Mqtt5Client(builderTwo.build());
                ) {
                    clientOne.start();
                    eventsOne.connectedFuture.get(OPERATION_TIMEOUT_TIME, TimeUnit.SECONDS);

                    Thread.sleep(2000); // Sleep for 2 seconds to not hit IoT Core limits

                    clientTwo.start();
                    eventsTwo.connectedFuture.get(OPERATION_TIMEOUT_TIME, TimeUnit.SECONDS);

                    // Make sure the first client was disconnected
                    eventsOne.disconnectedFuture.get(OPERATION_TIMEOUT_TIME, TimeUnit.SECONDS);
                    // Disconnect the second client so the first can reconnect
                    clientTwo.stop(null);
                    // Confirm the second client has stopped
                    eventsTwo.stoppedFuture.get(OPERATION_TIMEOUT_TIME, TimeUnit.SECONDS);

                    // Wait until the first client has reconnected
                    eventsOne.connectedFuture = new CompletableFuture<>();
                    eventsOne.connectedFuture.get(OPERATION_TIMEOUT_TIME, TimeUnit.SECONDS);

                    assertTrue(clientOne.getIsConnected() == true);
                    clientOne.stop(null);
                }
            }
        } catch (Exception ex) {
            fail(ex.getMessage());
        }
    }

    /**
     * ============================================================
     * Negative Data Input Tests
     * ============================================================
     */

    /* Negative Connect Packet Properties */
    @Test
    public void NewNegative_UC1() {
        skipIfNetworkUnavailable();
        Assume.assumeTrue(AWS_TEST_MQTT5_IOT_CORE_HOST != null);
        Assume.assumeTrue(AWS_TEST_MQTT5_IOT_CORE_RSA_CERT != null);
        Assume.assumeTrue(AWS_TEST_MQTT5_IOT_CORE_RSA_KEY != null);
        boolean clientCreationFailed = false;

        try {
            Mqtt5Client client = null;
            Mqtt5ClientOptionsBuilder builder = new Mqtt5ClientOptionsBuilder(AWS_TEST_MQTT5_IOT_CORE_HOST, 8883l);
            ConnectPacketBuilder connectOptions = new ConnectPacketBuilder();

            connectOptions.withKeepAliveIntervalSeconds(-100L);
            builder.withConnectOptions(connectOptions.build());

            TlsContextOptions tlsOptions = TlsContextOptions.createWithMtlsFromPath(
                AWS_TEST_MQTT5_IOT_CORE_RSA_CERT, AWS_TEST_MQTT5_IOT_CORE_RSA_KEY);
            TlsContext tlsContext = new TlsContext(tlsOptions);
            tlsOptions.close();
            builder.withTlsContext(tlsContext);

            clientCreationFailed = false;
            try {
                client = new Mqtt5Client(builder.build());
            } catch (Exception ex) {
                clientCreationFailed = true;
            }
            if (clientCreationFailed == false) {
                fail("Client creation did not fail with negative KeepAliveIntervalSeconds");
            }
            connectOptions.withKeepAliveIntervalSeconds(100L);

            connectOptions.withSessionExpiryIntervalSeconds(-100L);
            builder.withConnectOptions(connectOptions.build());
            clientCreationFailed = false;
            try {
                client = new Mqtt5Client(builder.build());
            } catch (Exception ex) {
                clientCreationFailed = true;
            }
            if (clientCreationFailed == false) {
                fail("Client creation did not fail with negative SessionExpiryIntervalSeconds");
            }
            connectOptions.withSessionExpiryIntervalSeconds(100L);

            connectOptions.withReceiveMaximum(-100L);
            builder.withConnectOptions(connectOptions.build());
            clientCreationFailed = false;
            try {
                client = new Mqtt5Client(builder.build());
            } catch (Exception ex) {
                clientCreationFailed = true;
            }
            if (clientCreationFailed == false) {
                fail("Client creation did not fail negative ReceiveMaximum");
            }
            connectOptions.withReceiveMaximum(100L);

            connectOptions.withMaximumPacketSizeBytes(-100L);
            builder.withConnectOptions(connectOptions.build());
            clientCreationFailed = false;
            try {
                client = new Mqtt5Client(builder.build());
            } catch (Exception ex) {
                clientCreationFailed = true;
            }
            if (clientCreationFailed == false) {
                fail("Client creation did not fail with negative MaximumPacketSizeBytes");
            }
            connectOptions.withMaximumPacketSizeBytes(100L);

            connectOptions.withWillDelayIntervalSeconds(-100L);
            builder.withConnectOptions(connectOptions.build());
            clientCreationFailed = false;
            try {
                client = new Mqtt5Client(builder.build());
            } catch (Exception ex) {
                clientCreationFailed = true;
            }
            if (clientCreationFailed == false) {
                fail("Client creation did not fail with negative willDelayIntervalSeconds");
            }
            connectOptions.withWillDelayIntervalSeconds(100L);

            // Make sure everything is closed
            if (client != null) {
                client.close();
            }
            if (tlsContext != null) {
                tlsContext.close();
            }

        } catch (Exception ex) {
            fail(ex.getMessage());
        }
    }

    /* Overflow Connect Packet Properties */
    @Test
    public void NewNegative_UC1_ALT() {
        skipIfNetworkUnavailable();
        Assume.assumeTrue(AWS_TEST_MQTT5_IOT_CORE_HOST != null);
        Assume.assumeTrue(AWS_TEST_MQTT5_IOT_CORE_RSA_CERT != null);
        Assume.assumeTrue(AWS_TEST_MQTT5_IOT_CORE_RSA_KEY != null);
        boolean clientCreationFailed = false;

        try {
            Mqtt5Client client = null;
            Mqtt5ClientOptionsBuilder builder = new Mqtt5ClientOptionsBuilder(AWS_TEST_MQTT5_IOT_CORE_HOST, 8883l);
            ConnectPacketBuilder connectOptions = new ConnectPacketBuilder();

            connectOptions.withKeepAliveIntervalSeconds(2147483647L);
            builder.withConnectOptions(connectOptions.build());

            TlsContextOptions tlsOptions = TlsContextOptions.createWithMtlsFromPath(
                AWS_TEST_MQTT5_IOT_CORE_RSA_CERT, AWS_TEST_MQTT5_IOT_CORE_RSA_KEY);
            TlsContext tlsContext = new TlsContext(tlsOptions);
            tlsOptions.close();
            builder.withTlsContext(tlsContext);

            clientCreationFailed = false;
            try {
                client = new Mqtt5Client(builder.build());
            } catch (Exception ex) {
                clientCreationFailed = true;
            }
            if (clientCreationFailed == false) {
                fail("Client creation did not fail with overflow KeepAliveIntervalSeconds");
            }
            connectOptions.withKeepAliveIntervalSeconds(100L);

            connectOptions.withSessionExpiryIntervalSeconds(9223372036854775807L);
            builder.withConnectOptions(connectOptions.build());
            clientCreationFailed = false;
            try {
                client = new Mqtt5Client(builder.build());
            } catch (Exception ex) {
                clientCreationFailed = true;
            }
            if (clientCreationFailed == false) {
                fail("Client creation did not fail with overflow SessionExpiryIntervalSeconds");
            }
            connectOptions.withSessionExpiryIntervalSeconds(100L);

            connectOptions.withReceiveMaximum(2147483647L);
            builder.withConnectOptions(connectOptions.build());
            clientCreationFailed = false;
            try {
                client = new Mqtt5Client(builder.build());
            } catch (Exception ex) {
                clientCreationFailed = true;
            }
            if (clientCreationFailed == false) {
                fail("Client creation did not fail overflow ReceiveMaximum");
            }
            connectOptions.withReceiveMaximum(100L);

            connectOptions.withMaximumPacketSizeBytes(9223372036854775807L);
            builder.withConnectOptions(connectOptions.build());
            clientCreationFailed = false;
            try {
                client = new Mqtt5Client(builder.build());
            } catch (Exception ex) {
                clientCreationFailed = true;
            }
            if (clientCreationFailed == false) {
                fail("Client creation did not fail with overflow MaximumPacketSizeBytes");
            }
            connectOptions.withMaximumPacketSizeBytes(100L);

            // WillDelayIntervalSeconds is an unsigned 64 bit Long, so it cannot overflow it from Java

            // Make sure everything is closed
            if (client != null) {
                client.close();
            }
            if (tlsContext != null) {
                tlsContext.close();
            }

        } catch (Exception ex) {
            fail(ex.getMessage());
        }
    }

    /* Negative Disconnect Packet Properties */
    @Test
    public void NewNegative_UC2() {
        skipIfNetworkUnavailable();
        Assume.assumeTrue(AWS_TEST_MQTT5_IOT_CORE_HOST != null);
        Assume.assumeTrue(AWS_TEST_MQTT5_IOT_CORE_RSA_CERT != null);
        Assume.assumeTrue(AWS_TEST_MQTT5_IOT_CORE_RSA_KEY != null);
        boolean clientDisconnectFailed = false;

        try {
            LifecycleEvents_Futured events = new LifecycleEvents_Futured();
            Mqtt5ClientOptionsBuilder builder = new Mqtt5ClientOptionsBuilder(AWS_TEST_MQTT5_IOT_CORE_HOST, 8883l);
            builder.withLifecycleEvents(events);

            TlsContextOptions tlsOptions = TlsContextOptions.createWithMtlsFromPath(
                AWS_TEST_MQTT5_IOT_CORE_RSA_CERT, AWS_TEST_MQTT5_IOT_CORE_RSA_KEY);
            TlsContext tlsContext = new TlsContext(tlsOptions);
            tlsOptions.close();
            builder.withTlsContext(tlsContext);

            try (Mqtt5Client client = new Mqtt5Client(builder.build())) {
                client.start();
                events.connectedFuture.get(OPERATION_TIMEOUT_TIME, TimeUnit.SECONDS);

                DisconnectPacketBuilder disconnectBuilder = new DisconnectPacketBuilder();
                disconnectBuilder.withSessionExpiryIntervalSeconds(-100L);
                try {
                    client.stop(disconnectBuilder.build());
                } catch (Exception ex) {
                    clientDisconnectFailed = true;
                }

                if (clientDisconnectFailed == false) {
                    fail("Client disconnect packet creation did not fail!");
                }

                client.stop(new DisconnectPacketBuilder().build());
            }

            if (tlsContext != null) {
                tlsContext.close();
            }

        } catch (Exception ex) {
            fail(ex.getMessage());
        }
    }

    /* Overflow Disconnect Packet Properties */
    @Test
    public void NewNegative_UC2_ALT() {
        skipIfNetworkUnavailable();
        Assume.assumeTrue(AWS_TEST_MQTT5_IOT_CORE_HOST != null);
        Assume.assumeTrue(AWS_TEST_MQTT5_IOT_CORE_RSA_CERT != null);
        Assume.assumeTrue(AWS_TEST_MQTT5_IOT_CORE_RSA_KEY != null);
        boolean clientDisconnectFailed = false;

        try {
            LifecycleEvents_Futured events = new LifecycleEvents_Futured();
            Mqtt5ClientOptionsBuilder builder = new Mqtt5ClientOptionsBuilder(AWS_TEST_MQTT5_IOT_CORE_HOST, 8883l);
            builder.withLifecycleEvents(events);

            TlsContextOptions tlsOptions = TlsContextOptions.createWithMtlsFromPath(
                AWS_TEST_MQTT5_IOT_CORE_RSA_CERT, AWS_TEST_MQTT5_IOT_CORE_RSA_KEY);
            TlsContext tlsContext = new TlsContext(tlsOptions);
            tlsOptions.close();
            builder.withTlsContext(tlsContext);

            try (Mqtt5Client client = new Mqtt5Client(builder.build())) {
                client.start();
                events.connectedFuture.get(OPERATION_TIMEOUT_TIME, TimeUnit.SECONDS);

                DisconnectPacketBuilder disconnectBuilder = new DisconnectPacketBuilder();
                disconnectBuilder.withSessionExpiryIntervalSeconds(9223372036854775807L);
                try {
                    client.stop(disconnectBuilder.build());
                } catch (Exception ex) {
                    clientDisconnectFailed = true;
                }

                if (clientDisconnectFailed == false) {
                    fail("Client disconnect did not fail!");
                }

                client.stop(new DisconnectPacketBuilder().build());
            }

            if (tlsContext != null) {
                tlsContext.close();
            }

        } catch (Exception ex) {
            fail(ex.getMessage());
        }
    }

    /* Negative Publish Packet Properties */
    @Test
    public void NewNegative_UC3() {
        skipIfNetworkUnavailable();
        Assume.assumeTrue(AWS_TEST_MQTT5_IOT_CORE_HOST != null);
        Assume.assumeTrue(AWS_TEST_MQTT5_IOT_CORE_RSA_CERT != null);
        Assume.assumeTrue(AWS_TEST_MQTT5_IOT_CORE_RSA_KEY != null);
        boolean clientPublishFailed = false;

        try {
            LifecycleEvents_Futured events = new LifecycleEvents_Futured();
            Mqtt5ClientOptionsBuilder builder = new Mqtt5ClientOptionsBuilder(AWS_TEST_MQTT5_IOT_CORE_HOST, 8883l);
            builder.withLifecycleEvents(events);

            TlsContextOptions tlsOptions = TlsContextOptions.createWithMtlsFromPath(
                AWS_TEST_MQTT5_IOT_CORE_RSA_CERT, AWS_TEST_MQTT5_IOT_CORE_RSA_KEY);
            TlsContext tlsContext = new TlsContext(tlsOptions);
            tlsOptions.close();
            builder.withTlsContext(tlsContext);

            try (Mqtt5Client client = new Mqtt5Client(builder.build())) {
                client.start();
                events.connectedFuture.get(OPERATION_TIMEOUT_TIME, TimeUnit.SECONDS);

                PublishPacketBuilder publishBuilder = new PublishPacketBuilder();
                publishBuilder.withPayload("Hello World".getBytes()).withTopic("test/topic");
                publishBuilder.withMessageExpiryIntervalSeconds(-100L);
                try {
                    CompletableFuture<PublishResult> future = client.publish(publishBuilder.build());
                    future.get(OPERATION_TIMEOUT_TIME, TimeUnit.SECONDS);
                } catch (Exception ex) {
                    clientPublishFailed = true;
                }

                if (clientPublishFailed == false) {
                    fail("Client publish did not fail!");
                }

                client.stop(new DisconnectPacketBuilder().build());
            }

            if (tlsContext != null) {
                tlsContext.close();
            }

        } catch (Exception ex) {
            fail(ex.getMessage());
        }
    }

    /* Overflow Publish Packet Properties */
    @Test
    public void NewNegative_UC3_ALT() {
        skipIfNetworkUnavailable();
        Assume.assumeTrue(AWS_TEST_MQTT5_IOT_CORE_HOST != null);
        Assume.assumeTrue(AWS_TEST_MQTT5_IOT_CORE_RSA_CERT != null);
        Assume.assumeTrue(AWS_TEST_MQTT5_IOT_CORE_RSA_KEY != null);
        boolean clientPublishFailed = false;

        try {
            LifecycleEvents_Futured events = new LifecycleEvents_Futured();
            Mqtt5ClientOptionsBuilder builder = new Mqtt5ClientOptionsBuilder(AWS_TEST_MQTT5_IOT_CORE_HOST, 8883l);
            builder.withLifecycleEvents(events);

            TlsContextOptions tlsOptions = TlsContextOptions.createWithMtlsFromPath(
                AWS_TEST_MQTT5_IOT_CORE_RSA_CERT, AWS_TEST_MQTT5_IOT_CORE_RSA_KEY);
            TlsContext tlsContext = new TlsContext(tlsOptions);
            tlsOptions.close();
            builder.withTlsContext(tlsContext);

            try (Mqtt5Client client = new Mqtt5Client(builder.build())) {
                client.start();
                events.connectedFuture.get(OPERATION_TIMEOUT_TIME, TimeUnit.SECONDS);

                PublishPacketBuilder publishBuilder = new PublishPacketBuilder();
                publishBuilder.withPayload("Hello World".getBytes()).withTopic("test/topic").withQOS(QOS.AT_LEAST_ONCE);
                publishBuilder.withMessageExpiryIntervalSeconds(9223372036854775807L);
                try {
                    CompletableFuture<PublishResult> future = client.publish(publishBuilder.build());
                    future.get(OPERATION_TIMEOUT_TIME, TimeUnit.SECONDS);
                } catch (Exception ex) {
                    clientPublishFailed = true;
                }

                if (clientPublishFailed == false) {
                    fail("Client publish did not fail!");
                }

                client.stop(new DisconnectPacketBuilder().build());
            }

            if (tlsContext != null) {
                tlsContext.close();
            }

        } catch (Exception ex) {
            fail(ex.getMessage());
        }
    }

    /* Negative Subscribe Packet Properties */
    @Test
    public void NewNegative_UC4() {
        skipIfNetworkUnavailable();
        Assume.assumeTrue(AWS_TEST_MQTT5_IOT_CORE_HOST != null);
        Assume.assumeTrue(AWS_TEST_MQTT5_IOT_CORE_RSA_CERT != null);
        Assume.assumeTrue(AWS_TEST_MQTT5_IOT_CORE_RSA_KEY != null);
        boolean clientSubscribeFailed = false;

        try {
            LifecycleEvents_Futured events = new LifecycleEvents_Futured();
            Mqtt5ClientOptionsBuilder builder = new Mqtt5ClientOptionsBuilder(AWS_TEST_MQTT5_IOT_CORE_HOST, 8883l);
            builder.withLifecycleEvents(events);

            TlsContextOptions tlsOptions = TlsContextOptions.createWithMtlsFromPath(
                AWS_TEST_MQTT5_IOT_CORE_RSA_CERT, AWS_TEST_MQTT5_IOT_CORE_RSA_KEY);
            TlsContext tlsContext = new TlsContext(tlsOptions);
            tlsOptions.close();
            builder.withTlsContext(tlsContext);

            try (Mqtt5Client client = new Mqtt5Client(builder.build())) {
                client.start();
                events.connectedFuture.get(OPERATION_TIMEOUT_TIME, TimeUnit.SECONDS);

                SubscribePacketBuilder subscribeBuilder = new SubscribePacketBuilder();
                subscribeBuilder.withSubscription("test/topic", QOS.AT_LEAST_ONCE);
                subscribeBuilder.withSubscriptionIdentifier(-100L);
                try {
                    CompletableFuture<SubAckPacket> future = client.subscribe(subscribeBuilder.build());
                    future.get(OPERATION_TIMEOUT_TIME, TimeUnit.SECONDS);
                } catch (Exception ex) {
                    clientSubscribeFailed = true;
                }

                if (clientSubscribeFailed == false) {
                    fail("Client subscribe did not fail!");
                }

                client.stop(new DisconnectPacketBuilder().build());
            }

            if (tlsContext != null) {
                tlsContext.close();
            }

        } catch (Exception ex) {
            fail(ex.getMessage());
        }
    }

    /* Overflow Subscribe Packet Properties */
    @Test
    public void NewNegative_UC4_ALT() {
        skipIfNetworkUnavailable();
        Assume.assumeTrue(AWS_TEST_MQTT5_IOT_CORE_HOST != null);
        Assume.assumeTrue(AWS_TEST_MQTT5_IOT_CORE_RSA_CERT != null);
        Assume.assumeTrue(AWS_TEST_MQTT5_IOT_CORE_RSA_KEY != null);
        boolean clientSubscribeFailed = false;

        try {
            LifecycleEvents_Futured events = new LifecycleEvents_Futured();
            Mqtt5ClientOptionsBuilder builder = new Mqtt5ClientOptionsBuilder(AWS_TEST_MQTT5_IOT_CORE_HOST, 8883l);
            builder.withLifecycleEvents(events);

            TlsContextOptions tlsOptions = TlsContextOptions.createWithMtlsFromPath(
                AWS_TEST_MQTT5_IOT_CORE_RSA_CERT, AWS_TEST_MQTT5_IOT_CORE_RSA_KEY);
            TlsContext tlsContext = new TlsContext(tlsOptions);
            tlsOptions.close();
            builder.withTlsContext(tlsContext);

            try (Mqtt5Client client = new Mqtt5Client(builder.build())) {
                client.start();
                events.connectedFuture.get(OPERATION_TIMEOUT_TIME, TimeUnit.SECONDS);

                SubscribePacketBuilder subscribeBuilder = new SubscribePacketBuilder();
                subscribeBuilder.withSubscription("test/topic", QOS.AT_LEAST_ONCE);
                subscribeBuilder.withSubscriptionIdentifier(9223372036854775807L);
                try {
                    CompletableFuture<SubAckPacket> future = client.subscribe(subscribeBuilder.build());
                    future.get(OPERATION_TIMEOUT_TIME, TimeUnit.SECONDS);
                } catch (Exception ex) {
                    clientSubscribeFailed = true;
                }

                if (clientSubscribeFailed == false) {
                    fail("Client subscribe did not fail!");
                }

                client.stop(new DisconnectPacketBuilder().build());
            }

            if (tlsContext != null) {
                tlsContext.close();
            }

        } catch (Exception ex) {
            fail(ex.getMessage());
        }
    }

    /**
     * ============================================================
     * Negotiated Settings Tests
     * ============================================================
     */

    /* Happy path, minimal success test */
    @Test
    public void Negotiated_UC1() {
        skipIfNetworkUnavailable();
        Assume.assumeTrue(AWS_TEST_MQTT5_IOT_CORE_HOST != null);
        Assume.assumeTrue(AWS_TEST_MQTT5_IOT_CORE_RSA_CERT != null);
        Assume.assumeTrue(AWS_TEST_MQTT5_IOT_CORE_RSA_KEY != null);

        try {
            Mqtt5ClientOptionsBuilder builder = new Mqtt5ClientOptionsBuilder(AWS_TEST_MQTT5_IOT_CORE_HOST, 8883l);
            LifecycleEvents_Futured events = new LifecycleEvents_Futured();
            builder.withLifecycleEvents(events);

            TlsContextOptions tlsOptions = TlsContextOptions.createWithMtlsFromPath(
                AWS_TEST_MQTT5_IOT_CORE_RSA_CERT, AWS_TEST_MQTT5_IOT_CORE_RSA_KEY);
            TlsContext tlsContext = new TlsContext(tlsOptions);
            tlsOptions.close();
            builder.withTlsContext(tlsContext);

            ConnectPacketBuilder optionsBuilder = new ConnectPacketBuilder();
            optionsBuilder.withSessionExpiryIntervalSeconds(600000L);
            builder.withConnectOptions(optionsBuilder.build());

            try (Mqtt5Client client = new Mqtt5Client(builder.build())) {
                client.start();
                events.connectedFuture.get(OPERATION_TIMEOUT_TIME, TimeUnit.SECONDS);

                // TODO: Add support for this in the future
                // assertEquals(
                //     "Negotiated Settings session expiry interval does not match sent session expiry interval",
                //     events.connectSuccessSettings.getSessionExpiryInterval(),
                //     600000L);

                client.stop(new DisconnectPacketBuilder().build());
            }

            if (tlsContext != null) {
                tlsContext.close();
            }

        } catch (Exception ex) {
            fail(ex.getMessage());
        }
    }

    /* Maximum success test */
    @Test
    public void Negotiated_UC2() {
        skipIfNetworkUnavailable();
        Assume.assumeTrue(AWS_TEST_MQTT5_IOT_CORE_HOST != null);
        Assume.assumeTrue(AWS_TEST_MQTT5_IOT_CORE_RSA_CERT != null);
        Assume.assumeTrue(AWS_TEST_MQTT5_IOT_CORE_RSA_KEY != null);
        String testUUID = UUID.randomUUID().toString();

        try {
            Mqtt5ClientOptionsBuilder builder = new Mqtt5ClientOptionsBuilder(AWS_TEST_MQTT5_IOT_CORE_HOST, 8883l);
            LifecycleEvents_Futured events = new LifecycleEvents_Futured();
            builder.withLifecycleEvents(events);

            TlsContextOptions tlsOptions = TlsContextOptions.createWithMtlsFromPath(
                AWS_TEST_MQTT5_IOT_CORE_RSA_CERT, AWS_TEST_MQTT5_IOT_CORE_RSA_KEY);
            TlsContext tlsContext = new TlsContext(tlsOptions);
            tlsOptions.close();
            builder.withTlsContext(tlsContext);

            ConnectPacketBuilder optionsBuilder = new ConnectPacketBuilder();
            optionsBuilder.withClientId("test/MQTT5_Binding_Java_" + testUUID);
            optionsBuilder.withSessionExpiryIntervalSeconds(0L);
            optionsBuilder.withKeepAliveIntervalSeconds(360L);
            builder.withConnectOptions(optionsBuilder.build());

            try (Mqtt5Client client = new Mqtt5Client(builder.build())) {
                client.start();
                events.connectedFuture.get(OPERATION_TIMEOUT_TIME, TimeUnit.SECONDS);

                assertEquals(
                    "Negotiated Settings client ID does not match sent client ID",
                    events.connectSuccessSettings.getAssignedClientID(),
                    "test/MQTT5_Binding_Java_" + testUUID);
                assertEquals(
                    "Negotiated Settings session expiry interval does not match sent session expiry interval",
                    events.connectSuccessSettings.getSessionExpiryInterval(),
                    0L);
                assertEquals(
                    "Negotiated Settings keep alive result does not match sent keep alive",
                    events.connectSuccessSettings.getServerKeepAlive(),
                    360);
                assertEquals(
                        "Negotiated Settings rejoined session does not match expected value",
                        false,
                        events.connectSuccessSettings.getRejoinedSession());

                client.stop(new DisconnectPacketBuilder().build());
            }

            if (tlsContext != null) {
                tlsContext.close();
            }

        } catch (Exception ex) {
            fail(ex.getMessage());
        }
    }

    /* Rejoin always session resumption test */
    @Test
    public void Negotiated_Rejoin_Always() {
        skipIfNetworkUnavailable();
        Assume.assumeTrue(AWS_TEST_MQTT5_IOT_CORE_HOST != null);
        Assume.assumeTrue(AWS_TEST_MQTT5_IOT_CORE_RSA_CERT != null);
        Assume.assumeTrue(AWS_TEST_MQTT5_IOT_CORE_RSA_KEY != null);
        String testUUID = UUID.randomUUID().toString();

        try {
            Mqtt5ClientOptionsBuilder builder = new Mqtt5ClientOptionsBuilder(AWS_TEST_MQTT5_IOT_CORE_HOST, 8883l);
            LifecycleEvents_Futured events = new LifecycleEvents_Futured();
            builder.withLifecycleEvents(events);

            TlsContextOptions tlsOptions = TlsContextOptions.createWithMtlsFromPath(
                AWS_TEST_MQTT5_IOT_CORE_RSA_CERT, AWS_TEST_MQTT5_IOT_CORE_RSA_KEY);
            TlsContext tlsContext = new TlsContext(tlsOptions);
            tlsOptions.close();
            builder.withTlsContext(tlsContext);

            ConnectPacketBuilder optionsBuilder = new ConnectPacketBuilder();
            optionsBuilder.withClientId("test/MQTT5_Binding_Java_" + testUUID);
            optionsBuilder.withSessionExpiryIntervalSeconds(3600L);
            optionsBuilder.withKeepAliveIntervalSeconds(360L);
            builder.withConnectOptions(optionsBuilder.build());

            try (Mqtt5Client client = new Mqtt5Client(builder.build())) {
                client.start();
                events.connectedFuture.get(OPERATION_TIMEOUT_TIME, TimeUnit.SECONDS);

                assertEquals(
                        "Negotiated Settings client ID does not match sent client ID",
                        events.connectSuccessSettings.getAssignedClientID(),
                        "test/MQTT5_Binding_Java_" + testUUID);
                assertEquals(
                        "Negotiated Settings session expiry interval does not match sent session expiry interval",
                        events.connectSuccessSettings.getSessionExpiryInterval(),
                        3600L);
                assertEquals(
                        "Negotiated Settings keep alive result does not match sent keep alive",
                        events.connectSuccessSettings.getServerKeepAlive(),
                        360);
                assertEquals(
                        "Negotiated Settings rejoined session does not match expected value",
                        false,
                        events.connectSuccessSettings.getRejoinedSession());

                client.stop(new DisconnectPacketBuilder().build());
            }

            builder.withSessionBehavior(ClientSessionBehavior.REJOIN_ALWAYS);
            LifecycleEvents_Futured rejoinEvents = new LifecycleEvents_Futured();
            builder.withLifecycleEvents(rejoinEvents);

            try (Mqtt5Client client = new Mqtt5Client(builder.build())) {
                client.start();
                rejoinEvents.connectedFuture.get(OPERATION_TIMEOUT_TIME, TimeUnit.SECONDS);

                assertEquals(
                        "Negotiated Settings rejoined session does not match expected value",
                        true,
                        rejoinEvents.connectSuccessSettings.getRejoinedSession());

                client.stop(new DisconnectPacketBuilder().build());
            }

            if (tlsContext != null) {
                tlsContext.close();
            }

        } catch (Exception ex) {
            fail(ex.getMessage());
        }
    }

    /**
     * ============================================================
     * Operation Tests
     * ============================================================
     */

    /* Sub-UnSub happy path */
    @Test
    public void Op_UC1() {
        skipIfNetworkUnavailable();
        Assume.assumeTrue(AWS_TEST_MQTT5_IOT_CORE_HOST != null);
        Assume.assumeTrue(AWS_TEST_MQTT5_IOT_CORE_RSA_CERT != null);
        Assume.assumeTrue(AWS_TEST_MQTT5_IOT_CORE_RSA_KEY != null);
        String testUUID = UUID.randomUUID().toString();
        String testTopic = "test/MQTT5_Binding_Java_" + testUUID;

        try {
            Mqtt5ClientOptionsBuilder builder = new Mqtt5ClientOptionsBuilder(AWS_TEST_MQTT5_IOT_CORE_HOST, 8883l);
            LifecycleEvents_Futured events = new LifecycleEvents_Futured();
            builder.withLifecycleEvents(events);

            TlsContextOptions tlsOptions = TlsContextOptions.createWithMtlsFromPath(
                AWS_TEST_MQTT5_IOT_CORE_RSA_CERT, AWS_TEST_MQTT5_IOT_CORE_RSA_KEY);
            TlsContext tlsContext = new TlsContext(tlsOptions);
            tlsOptions.close();
            builder.withTlsContext(tlsContext);

            PublishEvents_Futured publishEvents = new PublishEvents_Futured();
            builder.withPublishEvents(publishEvents);

            PublishPacketBuilder publishPacketBuilder = new PublishPacketBuilder();
            publishPacketBuilder.withTopic(testTopic);
            publishPacketBuilder.withPayload("Hello World".getBytes());
            publishPacketBuilder.withQOS(QOS.AT_LEAST_ONCE);

            SubscribePacketBuilder subscribePacketBuilder = new SubscribePacketBuilder();
            subscribePacketBuilder.withSubscription(testTopic, QOS.AT_LEAST_ONCE);

            UnsubscribePacketBuilder unsubscribePacketBuilder = new UnsubscribePacketBuilder();
            unsubscribePacketBuilder.withSubscription(testTopic);

            try (Mqtt5Client client = new Mqtt5Client(builder.build())) {
                client.start();
                events.connectedFuture.get(OPERATION_TIMEOUT_TIME, TimeUnit.SECONDS);

                client.subscribe(subscribePacketBuilder.build()).get(OPERATION_TIMEOUT_TIME, TimeUnit.SECONDS);

                client.publish(publishPacketBuilder.build()).get(OPERATION_TIMEOUT_TIME, TimeUnit.SECONDS);
                publishEvents.publishReceivedFuture.get(OPERATION_TIMEOUT_TIME, TimeUnit.SECONDS);

                publishEvents.publishReceivedFuture = new CompletableFuture<>();
                publishEvents.publishPacket = null;
                client.unsubscribe(unsubscribePacketBuilder.build()).get(OPERATION_TIMEOUT_TIME, TimeUnit.SECONDS);
                client.publish(publishPacketBuilder.build()).get(OPERATION_TIMEOUT_TIME, TimeUnit.SECONDS);

                assertEquals(
                    "Publish after unsubscribe still arrived!",
                    publishEvents.publishPacket,
                    null);

                client.stop(new DisconnectPacketBuilder().build());
            }

            if (tlsContext != null) {
                tlsContext.close();
            }

        } catch (Exception ex) {
            fail(ex.getMessage());
        }
    }

    /* Sub-UnSub happy path */
    @Test
    public void Op_UC2() {
        skipIfNetworkUnavailable();
        Assume.assumeTrue(AWS_TEST_MQTT5_IOT_CORE_HOST != null);
        Assume.assumeTrue(AWS_TEST_MQTT5_IOT_CORE_RSA_CERT != null);
        Assume.assumeTrue(AWS_TEST_MQTT5_IOT_CORE_RSA_KEY != null);
        String testUUID = UUID.randomUUID().toString();
        String testTopic = "test/MQTT5_Binding_Java_" + testUUID;

        try {
            Mqtt5ClientOptionsBuilder builder = new Mqtt5ClientOptionsBuilder(AWS_TEST_MQTT5_IOT_CORE_HOST, 8883l);
            LifecycleEvents_Futured events = new LifecycleEvents_Futured();
            builder.withLifecycleEvents(events);

            TlsContextOptions tlsOptions = TlsContextOptions.createWithMtlsFromPath(
                AWS_TEST_MQTT5_IOT_CORE_RSA_CERT, AWS_TEST_MQTT5_IOT_CORE_RSA_KEY);
            TlsContext tlsContext = new TlsContext(tlsOptions);
            tlsOptions.close();
            builder.withTlsContext(tlsContext);

            ConnectPacketBuilder connectOptions = new ConnectPacketBuilder();
            PublishPacketBuilder willPacket = new PublishPacketBuilder();
            willPacket.withTopic(testTopic);
            willPacket.withQOS(QOS.AT_LEAST_ONCE);
            willPacket.withPayload("Hello World".getBytes());
            connectOptions.withWill(willPacket.build());
            connectOptions.withWillDelayIntervalSeconds(0L);
            builder.withConnectOptions(connectOptions.build());

            Mqtt5ClientOptionsBuilder builderTwo = new Mqtt5ClientOptionsBuilder(AWS_TEST_MQTT5_IOT_CORE_HOST, 8883l);
            LifecycleEvents_Futured eventsTwo = new LifecycleEvents_Futured();
            builderTwo.withLifecycleEvents(eventsTwo);
            PublishEvents_Futured publishEvents = new PublishEvents_Futured();
            builderTwo.withPublishEvents(publishEvents);

            TlsContextOptions tlsOptionsTwo = TlsContextOptions.createWithMtlsFromPath(
                AWS_TEST_MQTT5_IOT_CORE_RSA_CERT, AWS_TEST_MQTT5_IOT_CORE_RSA_KEY);
            TlsContext tlsContextTwo = new TlsContext(tlsOptionsTwo);
            tlsOptionsTwo.close();
            builderTwo.withTlsContext(tlsContextTwo);

            SubscribePacketBuilder subscribeOptions = new SubscribePacketBuilder();
            subscribeOptions.withSubscription(testTopic, QOS.AT_LEAST_ONCE);

            try (
                Mqtt5Client clientOne = new Mqtt5Client(builder.build());
                Mqtt5Client clientTwo = new Mqtt5Client(builderTwo.build());
            ) {
                clientOne.start();
                events.connectedFuture.get(OPERATION_TIMEOUT_TIME, TimeUnit.SECONDS);
                clientTwo.start();
                eventsTwo.connectedFuture.get(OPERATION_TIMEOUT_TIME, TimeUnit.SECONDS);

                clientTwo.subscribe(subscribeOptions.build()).get(OPERATION_TIMEOUT_TIME, TimeUnit.SECONDS);
                clientOne.stop(null);

                // Did we get a publish message?
                publishEvents.publishReceivedFuture.get(OPERATION_TIMEOUT_TIME, TimeUnit.SECONDS);
                assertTrue(publishEvents.publishPacket != null);

                clientTwo.stop(new DisconnectPacketBuilder().build());
            }

            if (tlsContext != null) {
                tlsContext.close();
                tlsContextTwo.close();
            }

        } catch (Exception ex) {
            fail(ex.getMessage());
        }
    }

    /* Binary Publish Test */
    @Test
    public void Op_UC3() {
        skipIfNetworkUnavailable();
        Assume.assumeTrue(AWS_TEST_MQTT5_IOT_CORE_HOST != null);
        Assume.assumeTrue(AWS_TEST_MQTT5_IOT_CORE_RSA_CERT != null);
        Assume.assumeTrue(AWS_TEST_MQTT5_IOT_CORE_RSA_KEY != null);
        String testUUID = UUID.randomUUID().toString();
        String testTopic = "test/MQTT5_Binding_Java_" + testUUID;

        try {
            Mqtt5ClientOptionsBuilder builder = new Mqtt5ClientOptionsBuilder(AWS_TEST_MQTT5_IOT_CORE_HOST, 8883l);
            LifecycleEvents_Futured events = new LifecycleEvents_Futured();
            builder.withLifecycleEvents(events);

            TlsContextOptions tlsOptions = TlsContextOptions.createWithMtlsFromPath(
                AWS_TEST_MQTT5_IOT_CORE_RSA_CERT, AWS_TEST_MQTT5_IOT_CORE_RSA_KEY);
            TlsContext tlsContext = new TlsContext(tlsOptions);
            tlsOptions.close();
            builder.withTlsContext(tlsContext);

            PublishEvents_Futured publishEvents = new PublishEvents_Futured();
            builder.withPublishEvents(publishEvents);

            // Make random binary
            byte[] randomBytes = new byte[256];
            Random random = new Random();
            random.nextBytes(randomBytes);

            PublishPacketBuilder publishPacketBuilder = new PublishPacketBuilder();
            publishPacketBuilder.withTopic(testTopic).withPayload(randomBytes).withQOS(QOS.AT_LEAST_ONCE);

            SubscribePacketBuilder subscribePacketBuilder = new SubscribePacketBuilder();
            subscribePacketBuilder.withSubscription(testTopic, QOS.AT_LEAST_ONCE);

            try (Mqtt5Client client = new Mqtt5Client(builder.build())) {
                client.start();
                events.connectedFuture.get(OPERATION_TIMEOUT_TIME, TimeUnit.SECONDS);

                client.subscribe(subscribePacketBuilder.build()).get(OPERATION_TIMEOUT_TIME, TimeUnit.SECONDS);

                client.publish(publishPacketBuilder.build()).get(OPERATION_TIMEOUT_TIME, TimeUnit.SECONDS);
                publishEvents.publishReceivedFuture.get(OPERATION_TIMEOUT_TIME, TimeUnit.SECONDS);

                assertTrue(java.util.Arrays.equals(publishEvents.publishPacket.getPayload(), randomBytes));

                client.stop(new DisconnectPacketBuilder().build());
                events.stopFuture.get(OPERATION_TIMEOUT_TIME, TimeUnit.SECONDS);
            }

            if (tlsContext != null) {
                tlsContext.close();
            }

        } catch (Exception ex) {
            fail(ex.getMessage());
        }
    }

    /* Will test */
    @Test
    public void Op_UC4() {
        skipIfNetworkUnavailable();
        Assume.assumeTrue(AWS_TEST_MQTT5_IOT_CORE_HOST != null);
        Assume.assumeTrue(AWS_TEST_MQTT5_IOT_CORE_RSA_CERT != null);
        Assume.assumeTrue(AWS_TEST_MQTT5_IOT_CORE_RSA_KEY != null);
        String testUUID = UUID.randomUUID().toString();
        String testTopic = "test/MQTT5_Binding_Java_" + testUUID;

        try {
            // Publisher
            Mqtt5ClientOptionsBuilder builder = new Mqtt5ClientOptionsBuilder(AWS_TEST_MQTT5_IOT_CORE_HOST, 8883l);
            LifecycleEvents_Futured events = new LifecycleEvents_Futured();
            builder.withLifecycleEvents(events);

            // Subscriber
            Mqtt5ClientOptionsBuilder builderTwo = new Mqtt5ClientOptionsBuilder(AWS_TEST_MQTT5_IOT_CORE_HOST, 8883l);
            LifecycleEvents_Futured eventsTwo = new LifecycleEvents_Futured();
            builderTwo.withLifecycleEvents(eventsTwo);

            TlsContextOptions tlsOptions = TlsContextOptions.createWithMtlsFromPath(
                AWS_TEST_MQTT5_IOT_CORE_RSA_CERT, AWS_TEST_MQTT5_IOT_CORE_RSA_KEY);
            TlsContext tlsContext = new TlsContext(tlsOptions);
            tlsOptions.close();
            builder.withTlsContext(tlsContext);
            builderTwo.withTlsContext(tlsContext);

            PublishEvents_Futured publishEvents = new PublishEvents_Futured();
            builderTwo.withPublishEvents(publishEvents);
            SubscribePacketBuilder subscribePacketBuilder = new SubscribePacketBuilder();
            subscribePacketBuilder.withSubscription(testTopic, QOS.AT_LEAST_ONCE);

            ConnectPacketBuilder connectPacketBuilder = new ConnectPacketBuilder();
            PublishPacketBuilder publishPacketBuilder = new PublishPacketBuilder();
            publishPacketBuilder.withTopic(testTopic);
            publishPacketBuilder.withPayload("Hello World".getBytes());
            publishPacketBuilder.withQOS(QOS.AT_LEAST_ONCE);
            connectPacketBuilder.withWill(publishPacketBuilder.build());
            connectPacketBuilder.withKeepAliveIntervalSeconds(4l);
            builder.withConnectOptions(connectPacketBuilder.build());
            builder.withPingTimeoutMs(8l);

            DisconnectPacketBuilder disconnectPacketBuilder = new DisconnectPacketBuilder();
            disconnectPacketBuilder.withReasonCode(DisconnectReasonCode.DISCONNECT_WITH_WILL_MESSAGE);

            try (Mqtt5Client publisher = new Mqtt5Client(builder.build());
                Mqtt5Client subscriber = new Mqtt5Client(builderTwo.build())) {

                publisher.start();
                events.connectedFuture.get(OPERATION_TIMEOUT_TIME, TimeUnit.SECONDS);

                subscriber.start();
                eventsTwo.connectedFuture.get(OPERATION_TIMEOUT_TIME, TimeUnit.SECONDS);
                subscriber.subscribe(subscribePacketBuilder.build()).get(OPERATION_TIMEOUT_TIME, TimeUnit.SECONDS);

                publisher.stop(disconnectPacketBuilder.build());

                publishEvents.publishReceivedFuture.get(OPERATION_TIMEOUT_TIME, TimeUnit.SECONDS);
                subscriber.stop(new DisconnectPacketBuilder().build());
            }

            if (tlsContext != null) {
                tlsContext.close();
            }

        } catch (Exception ex) {
            fail(ex.getMessage());
        }
    }

    /**
     * ============================================================
     * Error Operation Tests
     * ============================================================
     */

    /* Null Publish Test */
    @Test
    public void ErrorOp_UC1() {
        skipIfNetworkUnavailable();
        Assume.assumeTrue(AWS_TEST_MQTT5_IOT_CORE_HOST != null);
        Assume.assumeTrue(AWS_TEST_MQTT5_IOT_CORE_RSA_CERT != null);
        Assume.assumeTrue(AWS_TEST_MQTT5_IOT_CORE_RSA_KEY != null);
        boolean didExceptionOccur = false;

        try {
            Mqtt5ClientOptionsBuilder builder = new Mqtt5ClientOptionsBuilder(AWS_TEST_MQTT5_IOT_CORE_HOST, 8883l);
            LifecycleEvents_Futured events = new LifecycleEvents_Futured();
            builder.withLifecycleEvents(events);

            TlsContextOptions tlsOptions = TlsContextOptions.createWithMtlsFromPath(
                AWS_TEST_MQTT5_IOT_CORE_RSA_CERT, AWS_TEST_MQTT5_IOT_CORE_RSA_KEY);
            TlsContext tlsContext = new TlsContext(tlsOptions);
            tlsOptions.close();
            builder.withTlsContext(tlsContext);

            try (Mqtt5Client client = new Mqtt5Client(builder.build())) {
                client.start();
                events.connectedFuture.get(OPERATION_TIMEOUT_TIME, TimeUnit.SECONDS);

                try {
                    client.publish(null).get(OPERATION_TIMEOUT_TIME, TimeUnit.SECONDS);
                } catch (Exception ex) {
                    didExceptionOccur = true;
                }

                if (didExceptionOccur == false) {
                    fail("Null publish packet did not cause exception with error!");
                }
                client.stop(new DisconnectPacketBuilder().build());
            }

            if (tlsContext != null) {
                tlsContext.close();
            }

        } catch (Exception ex) {
            fail(ex.getMessage());
        }
    }

    /* Publish with empty builder test */
    @Test
    public void ErrorOp_UC1_ALT() {
        skipIfNetworkUnavailable();
        Assume.assumeTrue(AWS_TEST_MQTT5_IOT_CORE_HOST != null);
        Assume.assumeTrue(AWS_TEST_MQTT5_IOT_CORE_RSA_CERT != null);
        Assume.assumeTrue(AWS_TEST_MQTT5_IOT_CORE_RSA_KEY != null);
        boolean didExceptionOccur = false;

        try {
            Mqtt5ClientOptionsBuilder builder = new Mqtt5ClientOptionsBuilder(AWS_TEST_MQTT5_IOT_CORE_HOST, 8883l);
            LifecycleEvents_Futured events = new LifecycleEvents_Futured();
            builder.withLifecycleEvents(events);

            TlsContextOptions tlsOptions = TlsContextOptions.createWithMtlsFromPath(
                AWS_TEST_MQTT5_IOT_CORE_RSA_CERT, AWS_TEST_MQTT5_IOT_CORE_RSA_KEY);
            TlsContext tlsContext = new TlsContext(tlsOptions);
            tlsOptions.close();
            builder.withTlsContext(tlsContext);

            try (Mqtt5Client client = new Mqtt5Client(builder.build())) {
                client.start();
                events.connectedFuture.get(OPERATION_TIMEOUT_TIME, TimeUnit.SECONDS);

                try {
                    client.publish(new PublishPacketBuilder().build()).get(OPERATION_TIMEOUT_TIME, TimeUnit.SECONDS);
                } catch (Exception ex) {
                    didExceptionOccur = true;
                }

                if (didExceptionOccur == false) {
                    fail("Empty publish packet did not cause exception with error!");
                }
                client.stop(new DisconnectPacketBuilder().build());
            }

            if (tlsContext != null) {
                tlsContext.close();
            }

        } catch (Exception ex) {
            fail(ex.getMessage());
        }
    }

    /* Null Subscribe Test */
    @Test
    public void ErrorOp_UC2() {
        skipIfNetworkUnavailable();
        Assume.assumeTrue(AWS_TEST_MQTT5_IOT_CORE_HOST != null);
        Assume.assumeTrue(AWS_TEST_MQTT5_IOT_CORE_RSA_CERT != null);
        Assume.assumeTrue(AWS_TEST_MQTT5_IOT_CORE_RSA_KEY != null);
        boolean didExceptionOccur = false;

        try {
            Mqtt5ClientOptionsBuilder builder = new Mqtt5ClientOptionsBuilder(AWS_TEST_MQTT5_IOT_CORE_HOST, 8883l);
            LifecycleEvents_Futured events = new LifecycleEvents_Futured();
            builder.withLifecycleEvents(events);

            TlsContextOptions tlsOptions = TlsContextOptions.createWithMtlsFromPath(
                AWS_TEST_MQTT5_IOT_CORE_RSA_CERT, AWS_TEST_MQTT5_IOT_CORE_RSA_KEY);
            TlsContext tlsContext = new TlsContext(tlsOptions);
            tlsOptions.close();
            builder.withTlsContext(tlsContext);

            try (Mqtt5Client client = new Mqtt5Client(builder.build())) {
                client.start();
                events.connectedFuture.get(OPERATION_TIMEOUT_TIME, TimeUnit.SECONDS);

                try {
                    client.subscribe(null).get(OPERATION_TIMEOUT_TIME, TimeUnit.SECONDS);
                } catch (Exception ex) {
                    didExceptionOccur = true;
                }

                if (didExceptionOccur == false) {
                    fail("Null subscribe packet did not cause exception with error!");
                }
                client.stop(new DisconnectPacketBuilder().build());
            }

            if (tlsContext != null) {
                tlsContext.close();
            }

        } catch (Exception ex) {
            fail(ex.getMessage());
        }
    }

    /* Empty Subscribe Test */
    @Test
    public void ErrorOp_UC2_ALT() {
        skipIfNetworkUnavailable();
        Assume.assumeTrue(AWS_TEST_MQTT5_IOT_CORE_HOST != null);
        Assume.assumeTrue(AWS_TEST_MQTT5_IOT_CORE_RSA_CERT != null);
        Assume.assumeTrue(AWS_TEST_MQTT5_IOT_CORE_RSA_KEY != null);
        boolean didExceptionOccur = false;

        try {
            Mqtt5ClientOptionsBuilder builder = new Mqtt5ClientOptionsBuilder(AWS_TEST_MQTT5_IOT_CORE_HOST, 8883l);
            LifecycleEvents_Futured events = new LifecycleEvents_Futured();
            builder.withLifecycleEvents(events);

            TlsContextOptions tlsOptions = TlsContextOptions.createWithMtlsFromPath(
                AWS_TEST_MQTT5_IOT_CORE_RSA_CERT, AWS_TEST_MQTT5_IOT_CORE_RSA_KEY);
            TlsContext tlsContext = new TlsContext(tlsOptions);
            tlsOptions.close();
            builder.withTlsContext(tlsContext);

            try (Mqtt5Client client = new Mqtt5Client(builder.build())) {
                client.start();
                events.connectedFuture.get(OPERATION_TIMEOUT_TIME, TimeUnit.SECONDS);

                try {
                    client.subscribe(new SubscribePacketBuilder().build()).get(OPERATION_TIMEOUT_TIME, TimeUnit.SECONDS);
                } catch (Exception ex) {
                    didExceptionOccur = true;
                }

                if (didExceptionOccur == false) {
                    fail("Empty subscribe packet did not cause exception with error!");
                }
                client.stop(new DisconnectPacketBuilder().build());
            }

            if (tlsContext != null) {
                tlsContext.close();
            }

        } catch (Exception ex) {
            fail(ex.getMessage());
        }
    }

    /* Null Unsubscribe Test */
    @Test
    public void ErrorOp_UC3() {
        skipIfNetworkUnavailable();
        Assume.assumeTrue(AWS_TEST_MQTT5_IOT_CORE_HOST != null);
        Assume.assumeTrue(AWS_TEST_MQTT5_IOT_CORE_RSA_CERT != null);
        Assume.assumeTrue(AWS_TEST_MQTT5_IOT_CORE_RSA_KEY != null);
        boolean didExceptionOccur = false;

        try {
            Mqtt5ClientOptionsBuilder builder = new Mqtt5ClientOptionsBuilder(AWS_TEST_MQTT5_IOT_CORE_HOST, 8883l);
            LifecycleEvents_Futured events = new LifecycleEvents_Futured();
            builder.withLifecycleEvents(events);

            TlsContextOptions tlsOptions = TlsContextOptions.createWithMtlsFromPath(
                AWS_TEST_MQTT5_IOT_CORE_RSA_CERT, AWS_TEST_MQTT5_IOT_CORE_RSA_KEY);
            TlsContext tlsContext = new TlsContext(tlsOptions);
            tlsOptions.close();
            builder.withTlsContext(tlsContext);

            try (Mqtt5Client client = new Mqtt5Client(builder.build())) {
                client.start();
                events.connectedFuture.get(OPERATION_TIMEOUT_TIME, TimeUnit.SECONDS);

                try {
                    client.unsubscribe(null).get(OPERATION_TIMEOUT_TIME, TimeUnit.SECONDS);
                } catch (Exception ex) {
                    didExceptionOccur = true;
                }

                if (didExceptionOccur == false) {
                    fail("Null unsubscribe packet did not cause exception with error!");
                }
                client.stop(new DisconnectPacketBuilder().build());
            }

            if (tlsContext != null) {
                tlsContext.close();
            }

        } catch (Exception ex) {
            fail(ex.getMessage());
        }
    }

    /* Empty Unsubscribe Test */
    @Test
    public void ErrorOp_UC3_ALT() {
        skipIfNetworkUnavailable();
        Assume.assumeTrue(AWS_TEST_MQTT5_IOT_CORE_HOST != null);
        Assume.assumeTrue(AWS_TEST_MQTT5_IOT_CORE_RSA_CERT != null);
        Assume.assumeTrue(AWS_TEST_MQTT5_IOT_CORE_RSA_KEY != null);
        boolean didExceptionOccur = false;

        try {
            Mqtt5ClientOptionsBuilder builder = new Mqtt5ClientOptionsBuilder(AWS_TEST_MQTT5_IOT_CORE_HOST, 8883l);
            LifecycleEvents_Futured events = new LifecycleEvents_Futured();
            builder.withLifecycleEvents(events);

            TlsContextOptions tlsOptions = TlsContextOptions.createWithMtlsFromPath(
                AWS_TEST_MQTT5_IOT_CORE_RSA_CERT, AWS_TEST_MQTT5_IOT_CORE_RSA_KEY);
            TlsContext tlsContext = new TlsContext(tlsOptions);
            tlsOptions.close();
            builder.withTlsContext(tlsContext);

            try (Mqtt5Client client = new Mqtt5Client(builder.build())) {
                client.start();
                events.connectedFuture.get(OPERATION_TIMEOUT_TIME, TimeUnit.SECONDS);

                try {
                    client.unsubscribe(new UnsubscribePacketBuilder().build()).get(OPERATION_TIMEOUT_TIME, TimeUnit.SECONDS);
                } catch (Exception ex) {
                    didExceptionOccur = true;
                }

                if (didExceptionOccur == false) {
                    fail("Empty unsubscribe packet did not cause exception with error!");
                }
                client.stop(new DisconnectPacketBuilder().build());
            }

            if (tlsContext != null) {
                tlsContext.close();
            }

        } catch (Exception ex) {
            fail(ex.getMessage());
        }
    }

    /* Unsupported Connect packet data sent (IoT Core only) */
    @Test
    public void ErrorOp_UC4() {
        skipIfNetworkUnavailable();
        Assume.assumeTrue(AWS_TEST_MQTT5_IOT_CORE_HOST != null);
        Assume.assumeTrue(AWS_TEST_MQTT5_IOT_CORE_RSA_CERT != null);
        Assume.assumeTrue(AWS_TEST_MQTT5_IOT_CORE_RSA_KEY != null);
        boolean didExceptionOccur = false;

        try {
            Mqtt5ClientOptionsBuilder builder = new Mqtt5ClientOptionsBuilder(AWS_TEST_MQTT5_IOT_CORE_HOST, 8883l);
            LifecycleEvents_Futured events = new LifecycleEvents_Futured();
            builder.withLifecycleEvents(events);

            TlsContextOptions tlsOptions = TlsContextOptions.createWithMtlsFromPath(
                AWS_TEST_MQTT5_IOT_CORE_RSA_CERT, AWS_TEST_MQTT5_IOT_CORE_RSA_KEY);
            TlsContext tlsContext = new TlsContext(tlsOptions);
            tlsOptions.close();
            builder.withTlsContext(tlsContext);

            ConnectPacketBuilder connectOptions = new ConnectPacketBuilder();
            String clientIDString = "";
            for (int i = 0; i < 256; i++) {
                clientIDString += "a";
            }
            connectOptions.withClientId(clientIDString);
            builder.withConnectOptions(connectOptions.build());

            try (Mqtt5Client client = new Mqtt5Client(builder.build())) {
                try {
                    client.start();
                    events.connectedFuture.get(OPERATION_TIMEOUT_TIME, TimeUnit.SECONDS);
                } catch (Exception ex) {
                    didExceptionOccur = true;
                }

                if (didExceptionOccur == false) {
                    fail("Was able to connect with Client ID longer than 128 characters (AWS_IOT_CORE_MAXIMUM_CLIENT_ID_LENGTH)");
                }
                client.stop(new DisconnectPacketBuilder().build());
            }

            if (tlsContext != null) {
                tlsContext.close();
            }

        } catch (Exception ex) {
            fail(ex.getMessage());
        }
    }

    /**
     * ============================================================
     * QoS1 Tests
     * ============================================================
     */

    /* Happy path. No drop in connection, no retry, no reconnect */
    @Test
    public void QoS1_UC1() {
        skipIfNetworkUnavailable();
        Assume.assumeTrue(AWS_TEST_MQTT5_IOT_CORE_HOST != null);
        Assume.assumeTrue(AWS_TEST_MQTT5_IOT_CORE_RSA_CERT != null);
        Assume.assumeTrue(AWS_TEST_MQTT5_IOT_CORE_RSA_KEY != null);
        int messageCount = 10;
        String testUUID = UUID.randomUUID().toString();
        String testTopic = "test/MQTT5_Binding_Java_" + testUUID;

        try {
            Mqtt5ClientOptionsBuilder builder = new Mqtt5ClientOptionsBuilder(AWS_TEST_MQTT5_IOT_CORE_HOST, 8883l);
            LifecycleEvents_Futured events = new LifecycleEvents_Futured();
            builder.withLifecycleEvents(events);

            Mqtt5ClientOptionsBuilder builderTwo = new Mqtt5ClientOptionsBuilder(AWS_TEST_MQTT5_IOT_CORE_HOST, 8883l);
            LifecycleEvents_Futured eventsTwo = new LifecycleEvents_Futured();
            builderTwo.withLifecycleEvents(eventsTwo);
            PublishEvents_Futured_Counted publishEvents = new PublishEvents_Futured_Counted();
            publishEvents.desiredPublishCount = messageCount;
            builderTwo.withPublishEvents(publishEvents);

            TlsContextOptions tlsOptions = TlsContextOptions.createWithMtlsFromPath(
                AWS_TEST_MQTT5_IOT_CORE_RSA_CERT, AWS_TEST_MQTT5_IOT_CORE_RSA_KEY);
            TlsContext tlsContext = new TlsContext(tlsOptions);
            tlsOptions.close();
            builder.withTlsContext(tlsContext);
            builderTwo.withTlsContext(tlsContext);

            try (
                Mqtt5Client publisher = new Mqtt5Client(builder.build());
                Mqtt5Client subscriber = new Mqtt5Client(builderTwo.build());
            ) {
                publisher.start();
                events.connectedFuture.get(OPERATION_TIMEOUT_TIME, TimeUnit.SECONDS);
                subscriber.start();
                eventsTwo.connectedFuture.get(OPERATION_TIMEOUT_TIME, TimeUnit.SECONDS);

                SubscribePacketBuilder subscribePacketBuilder = new SubscribePacketBuilder();
                subscribePacketBuilder.withSubscription(testTopic, QOS.AT_LEAST_ONCE);
                subscriber.subscribe(subscribePacketBuilder.build()).get(OPERATION_TIMEOUT_TIME, TimeUnit.SECONDS);

                PublishPacketBuilder publishPacketBuilder = new PublishPacketBuilder();
                publishPacketBuilder.withTopic(testTopic);
                publishPacketBuilder.withPayload("Hello World".getBytes());
                publishPacketBuilder.withQOS(QOS.AT_LEAST_ONCE);

                for (int i = 0; i < messageCount; i++) {
                    publisher.publish(publishPacketBuilder.build()).get(OPERATION_TIMEOUT_TIME, TimeUnit.SECONDS);
                }

                // Did we get all the messages?
                publishEvents.publishReceivedFuture.get(OPERATION_TIMEOUT_TIME, TimeUnit.SECONDS);

                subscriber.stop(new DisconnectPacketBuilder().build());
                publisher.stop(new DisconnectPacketBuilder().build());
            }

            if (tlsContext != null) {
                tlsContext.close();
            }

        } catch (Exception ex) {
            fail(ex.getMessage());
        }
    }

    /**
     * ============================================================
     * Retain Tests
     * ============================================================
     */

    /* Happy path. No drop in connection, no retry, no reconnect */
    @Test
    public void Retain_UC1() {
        skipIfNetworkUnavailable();
        Assume.assumeTrue(AWS_TEST_MQTT5_IOT_CORE_HOST != null);
        Assume.assumeTrue(AWS_TEST_MQTT5_IOT_CORE_RSA_CERT != null);
        Assume.assumeTrue(AWS_TEST_MQTT5_IOT_CORE_RSA_KEY != null);
        String testUUID = UUID.randomUUID().toString();
        String testTopic = "test/retained_topic/MQTT5_Binding_Java_" + testUUID;

        try {
            Mqtt5ClientOptionsBuilder publisherEventsBuilder = new Mqtt5ClientOptionsBuilder(AWS_TEST_MQTT5_IOT_CORE_HOST, 8883l);
            LifecycleEvents_Futured publisherEvents = new LifecycleEvents_Futured();
            publisherEventsBuilder.withLifecycleEvents(publisherEvents);

            Mqtt5ClientOptionsBuilder successSubscriberBuilder = new Mqtt5ClientOptionsBuilder(AWS_TEST_MQTT5_IOT_CORE_HOST, 8883l);
            LifecycleEvents_Futured successSubscriberEvents = new LifecycleEvents_Futured();
            PublishEvents_Futured successSubscriberPublishEvents = new PublishEvents_Futured();
            successSubscriberBuilder.withLifecycleEvents(successSubscriberEvents);
            successSubscriberBuilder.withPublishEvents(successSubscriberPublishEvents);

            Mqtt5ClientOptionsBuilder unsuccessSubscriberBuilder = new Mqtt5ClientOptionsBuilder(AWS_TEST_MQTT5_IOT_CORE_HOST, 8883l);
            LifecycleEvents_Futured unsuccessfulSubscriberEvents = new LifecycleEvents_Futured();
            PublishEvents_Futured unsuccessfulSubscriberPublishEvents = new PublishEvents_Futured();
            unsuccessSubscriberBuilder.withLifecycleEvents(unsuccessfulSubscriberEvents);
            unsuccessSubscriberBuilder.withPublishEvents(unsuccessfulSubscriberPublishEvents);

            TlsContextOptions tlsOptions = TlsContextOptions.createWithMtlsFromPath(
                AWS_TEST_MQTT5_IOT_CORE_RSA_CERT, AWS_TEST_MQTT5_IOT_CORE_RSA_KEY);
            TlsContext tlsContext = new TlsContext(tlsOptions);
            tlsOptions.close();
            publisherEventsBuilder.withTlsContext(tlsContext);
            successSubscriberBuilder.withTlsContext(tlsContext);
            unsuccessSubscriberBuilder.withTlsContext(tlsContext);

            try (
                Mqtt5Client publisher = new Mqtt5Client(publisherEventsBuilder.build());
                Mqtt5Client successSubscriber = new Mqtt5Client(successSubscriberBuilder.build());
                Mqtt5Client unsuccessfulSubscriber = new Mqtt5Client(unsuccessSubscriberBuilder.build());
            ) {
                // Connect and publish a retained message
                publisher.start();
                publisherEvents.connectedFuture.get(OPERATION_TIMEOUT_TIME, TimeUnit.SECONDS);
                PublishPacketBuilder publishPacketBuilder = new PublishPacketBuilder();
                publishPacketBuilder.withTopic(testTopic)
                    .withPayload("Hello World".getBytes())
                    .withQOS(QOS.AT_LEAST_ONCE)
                    .withRetain(true);
                publisher.publish(publishPacketBuilder.build()).get(OPERATION_TIMEOUT_TIME, TimeUnit.SECONDS);

                // Setup for clearing the retained message
                publishPacketBuilder.withPayload(null);

                // Connect the successful subscriber
                successSubscriber.start();
                try {
                    successSubscriberEvents.connectedFuture.get(OPERATION_TIMEOUT_TIME, TimeUnit.SECONDS);
                } catch (Exception ex) {
                    // Clear the retained message
                    publisher.publish(publishPacketBuilder.build()).get(OPERATION_TIMEOUT_TIME, TimeUnit.SECONDS);
                    fail("Success subscriber could not connect!");
                }

                // Subscribe and verify the retained message
                SubscribePacketBuilder subscribePacketBuilder = new SubscribePacketBuilder();
                subscribePacketBuilder.withSubscription(testTopic, QOS.AT_LEAST_ONCE, false, true, RetainHandlingType.SEND_ON_SUBSCRIBE);
                try {
                    successSubscriber.subscribe(subscribePacketBuilder.build()).get(OPERATION_TIMEOUT_TIME, TimeUnit.SECONDS);
                } catch (Exception ex) {
                    // Clear the retained message
                    publisher.publish(publishPacketBuilder.build()).get(OPERATION_TIMEOUT_TIME, TimeUnit.SECONDS);
                    fail("Success subscriber could not subscribe!");
                }
                try {
                    successSubscriberPublishEvents.publishReceivedFuture.get(360, TimeUnit.SECONDS);
                } catch (Exception ex) {
                    // Clear the retained message
                    publisher.publish(publishPacketBuilder.build()).get(OPERATION_TIMEOUT_TIME, TimeUnit.SECONDS);
                    fail("Success subscriber did not get retained message!");
                }

                // Clear the retained message
                publisher.publish(publishPacketBuilder.build()).get(OPERATION_TIMEOUT_TIME, TimeUnit.SECONDS);

                // Wait 15 seconds to give the server time to clear everything out
                Thread.sleep(15000);

                // Connect the unsuccessful subscriber
                unsuccessfulSubscriber.start();
                unsuccessfulSubscriberEvents.connectedFuture.get(OPERATION_TIMEOUT_TIME, TimeUnit.SECONDS);
                unsuccessfulSubscriber.subscribe(subscribePacketBuilder.build()).get(OPERATION_TIMEOUT_TIME, TimeUnit.SECONDS);
                // Make sure we do NOT get a publish
                boolean didExceptionOccur = false;
                try {
                    unsuccessfulSubscriberPublishEvents.publishReceivedFuture.get(30, TimeUnit.SECONDS);
                } catch (Exception ex) {
                    didExceptionOccur = true;
                }

                if (didExceptionOccur == false) {
                    fail("Unsuccessful subscriber got retained message even though it should be cleared!");
                }

                // Disconnect all clients
                DisconnectPacketBuilder disconnectPacketBuilder = new DisconnectPacketBuilder();
                publisher.stop(disconnectPacketBuilder.build());
                publisherEvents.stopFuture.get(OPERATION_TIMEOUT_TIME, TimeUnit.SECONDS);
                successSubscriber.stop(disconnectPacketBuilder.build());
                successSubscriberEvents.stopFuture.get(OPERATION_TIMEOUT_TIME, TimeUnit.SECONDS);
                unsuccessfulSubscriber.stop(disconnectPacketBuilder.build());
                unsuccessfulSubscriberEvents.stopFuture.get(OPERATION_TIMEOUT_TIME, TimeUnit.SECONDS);
            }

            if (tlsContext != null) {
                tlsContext.close();
            }

        } catch (Exception ex) {
            fail(ex.getMessage());
        }
    }

    /**
     * ============================================================
     * Operation Interrupt Tests
     * ============================================================
     */

    // Subscribe interrupt test
    @Test
    public void Interrupt_Sub_UC1() {
        skipIfNetworkUnavailable();
        Assume.assumeTrue(AWS_TEST_MQTT5_IOT_CORE_HOST != null);
        Assume.assumeTrue(AWS_TEST_MQTT5_IOT_CORE_RSA_CERT != null);
        Assume.assumeTrue(AWS_TEST_MQTT5_IOT_CORE_RSA_KEY != null);
        String testUUID = UUID.randomUUID().toString();
        String testTopic = "test/MQTT5_Binding_Java_" + testUUID;

        try {
            Mqtt5ClientOptionsBuilder builder = new Mqtt5ClientOptionsBuilder(AWS_TEST_MQTT5_IOT_CORE_HOST, 8883l);
            LifecycleEvents_Futured events = new LifecycleEvents_Futured();
            builder.withLifecycleEvents(events);

            TlsContextOptions tlsOptions = TlsContextOptions.createWithMtlsFromPath(
                AWS_TEST_MQTT5_IOT_CORE_RSA_CERT, AWS_TEST_MQTT5_IOT_CORE_RSA_KEY);
            TlsContext tlsContext = new TlsContext(tlsOptions);
            tlsOptions.close();
            builder.withTlsContext(tlsContext);

            try (Mqtt5Client client = new Mqtt5Client(builder.build())) {
                client.start();
                events.connectedFuture.get(OPERATION_TIMEOUT_TIME, TimeUnit.SECONDS);

                SubscribePacketBuilder subscribePacketBuilder = new SubscribePacketBuilder();
                subscribePacketBuilder.withSubscription(testTopic, QOS.AT_LEAST_ONCE);

                try {
                    CompletableFuture<SubAckPacket> subscribeResult = client.subscribe(subscribePacketBuilder.build());
                    client.stop(new DisconnectPacketBuilder().build());
                    SubAckPacket packet = subscribeResult.get(OPERATION_TIMEOUT_TIME, TimeUnit.SECONDS);
                } catch (Exception ex) {
                    if (ex.getCause().getClass() == CrtRuntimeException.class) {
                        CrtRuntimeException exCrt = (CrtRuntimeException)ex.getCause();
                        if (exCrt.errorCode != 5153) {
                            System.out.println("Exception ocurred when stopping subscribe" +
                                "but it was not AWS_ERROR_MQTT5_USER_REQUESTED_STOP like expected");
                        }
                    }
                }
            }

            if (tlsContext != null) {
                tlsContext.close();
            }

        } catch (Exception ex) {
            fail(ex.getMessage());
        }
    }

    // Unsubscribe interrupt test
    @Test
    public void Interrupt_Unsub_UC1() {
        skipIfNetworkUnavailable();
        Assume.assumeTrue(AWS_TEST_MQTT5_IOT_CORE_HOST != null);
        Assume.assumeTrue(AWS_TEST_MQTT5_IOT_CORE_RSA_CERT != null);
        Assume.assumeTrue(AWS_TEST_MQTT5_IOT_CORE_RSA_KEY != null);
        String testUUID = UUID.randomUUID().toString();
        String testTopic = "test/MQTT5_Binding_Java_" + testUUID;

        try {
            Mqtt5ClientOptionsBuilder builder = new Mqtt5ClientOptionsBuilder(AWS_TEST_MQTT5_IOT_CORE_HOST, 8883l);
            LifecycleEvents_Futured events = new LifecycleEvents_Futured();
            builder.withLifecycleEvents(events);

            TlsContextOptions tlsOptions = TlsContextOptions.createWithMtlsFromPath(
                AWS_TEST_MQTT5_IOT_CORE_RSA_CERT, AWS_TEST_MQTT5_IOT_CORE_RSA_KEY);
            TlsContext tlsContext = new TlsContext(tlsOptions);
            tlsOptions.close();
            builder.withTlsContext(tlsContext);

            try (Mqtt5Client client = new Mqtt5Client(builder.build())) {
                client.start();
                events.connectedFuture.get(OPERATION_TIMEOUT_TIME, TimeUnit.SECONDS);

                UnsubscribePacketBuilder unsubscribePacketBuilder = new UnsubscribePacketBuilder();
                unsubscribePacketBuilder.withSubscription(testTopic);

                try {
                    CompletableFuture<UnsubAckPacket> unsubscribeResult = client.unsubscribe(unsubscribePacketBuilder.build());
                    client.stop(new DisconnectPacketBuilder().build());
                    UnsubAckPacket packet = unsubscribeResult.get(OPERATION_TIMEOUT_TIME, TimeUnit.SECONDS);
                } catch (Exception ex) {
                    if (ex.getCause().getClass() == CrtRuntimeException.class) {
                        CrtRuntimeException exCrt = (CrtRuntimeException)ex.getCause();
                        if (exCrt.errorCode != 5153) {
                            System.out.println("Exception ocurred when stopping unsubscribe" +
                                "but it was not AWS_ERROR_MQTT5_USER_REQUESTED_STOP like expected");
                        }
                    }
                }
            }

            if (tlsContext != null) {
                tlsContext.close();
            }

        } catch (Exception ex) {
            fail(ex.getMessage());
        }
    }

    // Publish interrupt test
    @Test
    public void Interrupt_Publish_UC1() {
        skipIfNetworkUnavailable();
        Assume.assumeTrue(AWS_TEST_MQTT5_IOT_CORE_HOST != null);
        Assume.assumeTrue(AWS_TEST_MQTT5_IOT_CORE_RSA_CERT != null);
        Assume.assumeTrue(AWS_TEST_MQTT5_IOT_CORE_RSA_KEY != null);
        String testUUID = UUID.randomUUID().toString();
        String testTopic = "test/MQTT5_Binding_Java_" + testUUID;

        try {
            Mqtt5ClientOptionsBuilder builder = new Mqtt5ClientOptionsBuilder(AWS_TEST_MQTT5_IOT_CORE_HOST, 8883l);
            LifecycleEvents_Futured events = new LifecycleEvents_Futured();
            builder.withLifecycleEvents(events);

            TlsContextOptions tlsOptions = TlsContextOptions.createWithMtlsFromPath(
                AWS_TEST_MQTT5_IOT_CORE_RSA_CERT, AWS_TEST_MQTT5_IOT_CORE_RSA_KEY);
            TlsContext tlsContext = new TlsContext(tlsOptions);
            tlsOptions.close();
            builder.withTlsContext(tlsContext);

            try (Mqtt5Client client = new Mqtt5Client(builder.build())) {
                client.start();
                events.connectedFuture.get(OPERATION_TIMEOUT_TIME, TimeUnit.SECONDS);

                PublishPacketBuilder publishPacketBuilder = new PublishPacketBuilder();
                publishPacketBuilder.withTopic(testTopic).withQOS(QOS.AT_LEAST_ONCE).withPayload("null".getBytes());

                try {
                    CompletableFuture<PublishResult> publishResult = client.publish(publishPacketBuilder.build());
                    client.stop(new DisconnectPacketBuilder().build());
                    PublishResult publishData = publishResult.get(OPERATION_TIMEOUT_TIME, TimeUnit.SECONDS);
                } catch (Exception ex) {
                    if (ex.getCause().getClass() == CrtRuntimeException.class) {
                        CrtRuntimeException exCrt = (CrtRuntimeException)ex.getCause();
                        if (exCrt.errorCode != 5153) {
                            System.out.println("Exception ocurred when stopping publish" +
                                "but it was not AWS_ERROR_MQTT5_USER_REQUESTED_STOP like expected");
                        }
                    }
                }
            }

            if (tlsContext != null) {
                tlsContext.close();
            }

        } catch (Exception ex) {
            fail(ex.getMessage());
        }
    }

    /**
     * ============================================================
     * Misc Tests
     * ============================================================
     */

    /* Happy path. Check statistics before, make some publishes, check it after */
    @Test
    public void OperationStatistics_UC1() {
        skipIfNetworkUnavailable();
        Assume.assumeTrue(AWS_TEST_MQTT5_IOT_CORE_HOST != null);
        Assume.assumeTrue(AWS_TEST_MQTT5_IOT_CORE_RSA_CERT != null);
        Assume.assumeTrue(AWS_TEST_MQTT5_IOT_CORE_RSA_KEY != null);
        int messageCount = 10;
        String testUUID = UUID.randomUUID().toString();
        String testTopic = "test/MQTT5_Binding_Java_" + testUUID;

        try {
            Mqtt5ClientOptionsBuilder builder = new Mqtt5ClientOptionsBuilder(AWS_TEST_MQTT5_IOT_CORE_HOST, 8883l);
            LifecycleEvents_Futured events = new LifecycleEvents_Futured();
            builder.withLifecycleEvents(events);

            TlsContextOptions tlsOptions = TlsContextOptions.createWithMtlsFromPath(
                AWS_TEST_MQTT5_IOT_CORE_RSA_CERT, AWS_TEST_MQTT5_IOT_CORE_RSA_KEY);
            TlsContext tlsContext = new TlsContext(tlsOptions);
            tlsOptions.close();
            builder.withTlsContext(tlsContext);

            try (
                Mqtt5Client publisher = new Mqtt5Client(builder.build());
            ) {
                publisher.start();
                events.connectedFuture.get(OPERATION_TIMEOUT_TIME, TimeUnit.SECONDS);

                Mqtt5ClientOperationStatistics statistics = publisher.getOperationStatistics();
                // Make sure it is empty
                if (statistics.getIncompleteOperationCount() != 0) {
                    fail("Incomplete operation count was not zero!");
                }
                if (statistics.getIncompleteOperationSize() != 0) {
                    fail("Incomplete operation size was not zero!");
                }
                if (statistics.getUnackedOperationCount() != 0) {
                    fail("Unacked operation count was not zero!");
                }
                if (statistics.getUnackedOperationSize() != 0) {
                    fail("Unacked operation size was not zero!");
                }

                PublishPacketBuilder publishPacketBuilder = new PublishPacketBuilder();
                publishPacketBuilder.withTopic(testTopic);
                publishPacketBuilder.withPayload("Hello World".getBytes());
                publishPacketBuilder.withQOS(QOS.AT_LEAST_ONCE);

                for (int i = 0; i < messageCount; i++) {
                    publisher.publish(publishPacketBuilder.build()).get(OPERATION_TIMEOUT_TIME, TimeUnit.SECONDS);
                }

                // Make sure it is empty
                if (statistics.getIncompleteOperationCount() != 0) {
                    fail("Incomplete operation count was not zero!");
                }
                if (statistics.getIncompleteOperationSize() != 0) {
                    fail("Incomplete operation size was not zero!");
                }
                if (statistics.getUnackedOperationCount() != 0) {
                    fail("Unacked operation count was not zero!");
                }
                if (statistics.getUnackedOperationSize() != 0) {
                    fail("Unacked operation size was not zero!");
                }

                publisher.stop(new DisconnectPacketBuilder().build());
                events.stopFuture.get(60, TimeUnit.SECONDS);
            }

            if (tlsContext != null) {
                tlsContext.close();
            }

        } catch (Exception ex) {
            fail(ex.getMessage());
        }
    }
<<<<<<< HEAD

    /**
     * ============================================================
     * Mqtt5ListenerTests Tests
     * ============================================================
     */

    /* [LNew_UC1] Happy Path. Mqtt5Listener Minimal setup and cleanup */
    @Test
    public void LNew_UC1() {
        skipIfNetworkUnavailable();
        Assume.assumeTrue(AWS_TEST_MQTT5_IOT_CORE_HOST != null);
        try {
            Mqtt5ClientOptionsBuilder builder = new Mqtt5ClientOptionsBuilder(AWS_TEST_MQTT5_IOT_CORE_HOST, 8883l);
            Mqtt5Client client = new Mqtt5Client(builder.build());
            assertNotNull(client);
            Mqtt5ListenerOptions.Mqtt5ListenerOptionsBuilder listenerBuilder = new Mqtt5ListenerOptions.Mqtt5ListenerOptionsBuilder();
            assertNotNull(listenerBuilder);
            Mqtt5Listener listener = new Mqtt5Listener(listenerBuilder.build(), client);
            assertNotNull(listener);
            listener.close();
            client.close();
        } catch (Exception ex) {
            fail(ex.getMessage());
        }
    }

    /* [LNEW-UC2] Happy Path. Full setup and cleanup */
    @Test
    public void LNew_UC2() {
        skipIfNetworkUnavailable();
        Assume.assumeTrue(AWS_TEST_MQTT5_IOT_CORE_HOST != null);
        try {
            Mqtt5ClientOptionsBuilder builder = new Mqtt5ClientOptionsBuilder(AWS_TEST_MQTT5_IOT_CORE_HOST, 8883l);
            Mqtt5Client client = new Mqtt5Client(builder.build());
            assertNotNull(client);
            Mqtt5ListenerOptions.Mqtt5ListenerOptionsBuilder listenerBuilder = new Mqtt5ListenerOptions.Mqtt5ListenerOptionsBuilder();
            assertNotNull(listenerBuilder);
            listenerBuilder.withLifecycleEvents(new LifecycleEvents_Futured());
            listenerBuilder.withListenerPublishEvents(new ListenerPublishEvents_Futured_Counted(""));
            Mqtt5Listener listener = new Mqtt5Listener(listenerBuilder.build(), client);
            assertNotNull(listener);
            listener.close();
            client.close();
        } catch (Exception ex) {
            fail(ex.getMessage());
        }
    }

    /* [LNEW-UC3] Invalid Mqtt5ListenerOption */
    @Test
    public void LNew_UC3() {
        skipIfNetworkUnavailable();
        Assume.assumeTrue(AWS_TEST_MQTT5_IOT_CORE_HOST != null);
        try {
            Mqtt5ClientOptionsBuilder builder = new Mqtt5ClientOptionsBuilder(AWS_TEST_MQTT5_IOT_CORE_HOST, 8883l);
            try (Mqtt5Client client = new Mqtt5Client(builder.build())) {
                try(Mqtt5Listener listener = new Mqtt5Listener(null, client)){}
                catch (CrtRuntimeException ex) {
                    System.out.println("EXCEPTION: " + ex);
                    System.out.println(ex.getMessage() + " \n");
                    if ( ex.errorCode == 34) {
                        System.out.println("Error code was AWS_ERROR_INVALID_ARGUMENT like expected!");
                    } else {
                        fail(ex.getMessage());
                    }
                }
            }
        } catch (Exception ex) {
            fail(ex.getMessage());
        }
    }

    /* [LNEW-UC4] Invalid Mqtt5Client */
    @Test
    public void LNew_UC4() {
        skipIfNetworkUnavailable();
        try {
            Mqtt5ListenerOptions.Mqtt5ListenerOptionsBuilder listenerBuilder = new Mqtt5ListenerOptions.Mqtt5ListenerOptionsBuilder();
            assertNotNull(listenerBuilder);
            try
            {
                Mqtt5Listener listener = new Mqtt5Listener(listenerBuilder.build(), null);
            }
            catch (CrtRuntimeException ex) {
                System.out.println("EXCEPTION: " + ex);
                System.out.println(ex.getMessage() + " \n");
                if ( ex.errorCode == 34) {
                    System.out.println("Error code was AWS_ERROR_INVALID_ARGUMENT like expected!");
                } else {
                    fail(ex.getMessage());
                }
            }
        } catch (Exception ex) {
            fail(ex.getMessage());
        }
    }

    /* Listener Functionality Test [LFT-UC]
     * Tests test ensure that the operations of mqtt5Listener can perform work correctly
     */

    /* [LFT-UC1] LifecycleEvent Callback Test */
    @Test
    public void LFT_UC1() {
        skipIfNetworkUnavailable();
        Assume.assumeTrue(AWS_TEST_MQTT5_IOT_CORE_HOST != null);
        Assume.assumeTrue(AWS_TEST_MQTT5_IOT_CORE_RSA_CERT != null);
        Assume.assumeTrue(AWS_TEST_MQTT5_IOT_CORE_RSA_KEY != null);

        try {
            Mqtt5ClientOptionsBuilder builder = new Mqtt5ClientOptionsBuilder(AWS_TEST_MQTT5_IOT_CORE_HOST, 8883l);
            LifecycleEvents_Futured events1 = new LifecycleEvents_Futured();
            builder.withLifecycleEvents(events1);

            TlsContextOptions tlsOptions = TlsContextOptions.createWithMtlsFromPath(
                AWS_TEST_MQTT5_IOT_CORE_RSA_CERT, AWS_TEST_MQTT5_IOT_CORE_RSA_KEY);
            TlsContext tlsContext = new TlsContext(tlsOptions);
            tlsOptions.close();
            builder.withTlsContext(tlsContext);

            Mqtt5Client client = new Mqtt5Client(builder.build());
            assertNotNull(client);

            // Create Mqtt5 Listener
            Mqtt5ListenerOptions.Mqtt5ListenerOptionsBuilder listenerBuilder = new Mqtt5ListenerOptions.Mqtt5ListenerOptionsBuilder();
            LifecycleEvents_Futured events2 = new LifecycleEvents_Futured();
            listenerBuilder.withLifecycleEvents(events2);
            Mqtt5Listener listener = new Mqtt5Listener(listenerBuilder.build(), client);
            assertNotNull(listener);


            client.start();
            events2.connectedFuture.get(OPERATION_TIMEOUT_TIME, TimeUnit.SECONDS);
            events1.connectedFuture.get(OPERATION_TIMEOUT_TIME, TimeUnit.SECONDS);

            client.stop(new DisconnectPacketBuilder().build());

            events2.stopFuture.get(OPERATION_TIMEOUT_TIME, TimeUnit.SECONDS);
            events1.stopFuture.get(OPERATION_TIMEOUT_TIME, TimeUnit.SECONDS);

            if (tlsContext != null) {
                tlsContext.close();
            }
            listener.close();
            client.close();
        } catch (Exception ex) {
            fail(ex.getMessage());
        }
    }

    /* [LFT-UC2] Remove Mqtt5Listener for LifecycleEvent */
    @Test
    public void LFT_UC2() {
        skipIfNetworkUnavailable();
        Assume.assumeTrue(AWS_TEST_MQTT5_IOT_CORE_HOST != null);
        Assume.assumeTrue(AWS_TEST_MQTT5_IOT_CORE_RSA_CERT != null);
        Assume.assumeTrue(AWS_TEST_MQTT5_IOT_CORE_RSA_KEY != null);

        try {
            Mqtt5ClientOptionsBuilder builder = new Mqtt5ClientOptionsBuilder(AWS_TEST_MQTT5_IOT_CORE_HOST, 8883l);
            LifecycleEvents_Futured events1 = new LifecycleEvents_Futured();
            builder.withLifecycleEvents(events1);

            TlsContextOptions tlsOptions = TlsContextOptions.createWithMtlsFromPath(
                AWS_TEST_MQTT5_IOT_CORE_RSA_CERT, AWS_TEST_MQTT5_IOT_CORE_RSA_KEY);
            TlsContext tlsContext = new TlsContext(tlsOptions);
            tlsOptions.close();
            builder.withTlsContext(tlsContext);

            Mqtt5Client client = new Mqtt5Client(builder.build());
            assertNotNull(client);

            // Create Mqtt5 Listener
            Mqtt5ListenerOptions.Mqtt5ListenerOptionsBuilder listenerBuilder = new Mqtt5ListenerOptions.Mqtt5ListenerOptionsBuilder();
            LifecycleEvents_Futured events2 = new LifecycleEvents_Futured();
            listenerBuilder.withLifecycleEvents(events2);
            Mqtt5Listener listener = new Mqtt5Listener(listenerBuilder.build(), client);
            assertNotNull(listener);


            client.start();
            events2.connectedFuture.get(OPERATION_TIMEOUT_TIME, TimeUnit.SECONDS);
            events1.connectedFuture.get(OPERATION_TIMEOUT_TIME, TimeUnit.SECONDS);

            listener.close();
            client.stop(new DisconnectPacketBuilder().build());

            events1.stopFuture.get(OPERATION_TIMEOUT_TIME, TimeUnit.SECONDS);

            // As the listener is removed, the stopFuture should not complete at this point
            assertTrue(!events2.stopFuture.isDone());

            if (tlsContext != null) {
                tlsContext.close();
            }
            client.close();

        } catch (Exception ex) {
            fail(ex.getMessage());
        }
    }


    /* [LFT-UC3] ListenerPublishReceived Callback Test */
    @Test
    public void LFT_UC3() {
        skipIfNetworkUnavailable();
        Assume.assumeTrue(AWS_TEST_MQTT5_IOT_CORE_HOST != null);
        Assume.assumeTrue(AWS_TEST_MQTT5_IOT_CORE_RSA_CERT != null);
        Assume.assumeTrue(AWS_TEST_MQTT5_IOT_CORE_RSA_KEY != null);
        String testUUID = UUID.randomUUID().toString();
        final String testTopic = "test/MQTT5_Binding_Java_Test_Topic" + testUUID;
        final String listenerTopic = "test/MQTT5_Binding_Java_Listener_Topic" + testUUID;

        try {
            Mqtt5ClientOptionsBuilder subscriberBuilder = new Mqtt5ClientOptionsBuilder(AWS_TEST_MQTT5_IOT_CORE_HOST, 8883l);
            LifecycleEvents_Futured subscriberLifecycleEvents = new LifecycleEvents_Futured();
            subscriberBuilder.withLifecycleEvents(subscriberLifecycleEvents);

            Mqtt5ClientOptionsBuilder publisherBuilder = new Mqtt5ClientOptionsBuilder(AWS_TEST_MQTT5_IOT_CORE_HOST, 8883l);
            LifecycleEvents_Futured publisherLifecycleEvents = new LifecycleEvents_Futured();
            publisherBuilder.withLifecycleEvents(publisherLifecycleEvents);

            TlsContextOptions tlsOptions = TlsContextOptions.createWithMtlsFromPath(
                AWS_TEST_MQTT5_IOT_CORE_RSA_CERT, AWS_TEST_MQTT5_IOT_CORE_RSA_KEY);
            TlsContext tlsContext = new TlsContext(tlsOptions);
            tlsOptions.close();
            subscriberBuilder.withTlsContext(tlsContext);
            publisherBuilder.withTlsContext(tlsContext);

            PublishEvents_Futured subscriberOnMessageEvents = new PublishEvents_Futured();
            subscriberBuilder.withPublishEvents(subscriberOnMessageEvents);

            PublishPacketBuilder publishPacketBuilder = new PublishPacketBuilder();
            publishPacketBuilder.withPayload("Hello World".getBytes());
            publishPacketBuilder.withQOS(QOS.AT_LEAST_ONCE);

            SubscribePacketBuilder subscribePacketBuilder = new SubscribePacketBuilder();
            subscribePacketBuilder.withSubscription(testTopic, QOS.AT_LEAST_ONCE);
            subscribePacketBuilder.withSubscription(listenerTopic, QOS.AT_LEAST_ONCE);

            try (
                Mqtt5Client subscriber = new Mqtt5Client(subscriberBuilder.build());
                Mqtt5Client publisher = new Mqtt5Client(publisherBuilder.build());
            ){
                // Start subscriber
                subscriber.start();
                subscriberLifecycleEvents.connectedFuture.get(OPERATION_TIMEOUT_TIME, TimeUnit.SECONDS);
                subscriber.subscribe(subscribePacketBuilder.build()).get(OPERATION_TIMEOUT_TIME, TimeUnit.SECONDS);

                // Create Mqtt5 Listener
                Mqtt5ListenerOptions.Mqtt5ListenerOptionsBuilder listenerBuilder = new Mqtt5ListenerOptions.Mqtt5ListenerOptionsBuilder();
                ListenerPublishEvents_Futured_Counted listenerOnMessageEvent = new ListenerPublishEvents_Futured_Counted(listenerTopic);
                listenerBuilder.withListenerPublishEvents(listenerOnMessageEvent);
                Mqtt5Listener listener = new Mqtt5Listener(listenerBuilder.build(), subscriber);
                assertNotNull(listener);

                // Start publisher
                publisher.start();
                publisherLifecycleEvents.connectedFuture.get(OPERATION_TIMEOUT_TIME, TimeUnit.SECONDS);

                ////////////////////////////////////////////////////////////////
                // Publish to ListenerTopic
                publisher.publish(publishPacketBuilder.withTopic(listenerTopic).build()).get(OPERATION_TIMEOUT_TIME, TimeUnit.SECONDS);

                // Listener should get the listener topic message
                listenerOnMessageEvent.PublishProceedFuture.get(OPERATION_TIMEOUT_TIME, TimeUnit.SECONDS);

                try {
                    /* As we already get message in the listener, it should not take long to invoke client callbacks,
                     * therefore we set a short timeout time. */
                    subscriberOnMessageEvents.publishReceivedFuture.get(10, TimeUnit.SECONDS);
                    fail("Error: The subscriber should no longer received the message on listener topic as it should be handled by the listener.");
                } catch (java.util.concurrent.TimeoutException timeout) {
                    // As the listener is setup, the subscriber should not invoke the publishReceivedEvent
                    System.out.println("The subscriber did not received the message as expected.");
                }
                catch (Exception other) {
                    fail(other.getMessage());
                }

                // Make sure the publish count is correct
                assertEquals(1, listenerOnMessageEvent.proceedPublishCount);
                assertEquals(0, listenerOnMessageEvent.skippedPublishCount);

                ////////////////////////////////////////////////////////////////
                // Publish to Test topic
                publisher.publish(publishPacketBuilder.withTopic(testTopic).build()).get(OPERATION_TIMEOUT_TIME, TimeUnit.SECONDS);

                // Listener should skip the test topic message
                listenerOnMessageEvent.PublishSkippedFuture.get(OPERATION_TIMEOUT_TIME, TimeUnit.SECONDS);
                assertEquals(1, listenerOnMessageEvent.proceedPublishCount);
                assertEquals(1, listenerOnMessageEvent.skippedPublishCount);

                // As the listener did not listen to testTopic, the subscriber should received the mssage
                subscriberOnMessageEvents.publishReceivedFuture.get(OPERATION_TIMEOUT_TIME, TimeUnit.SECONDS);

                listener.close();

            }

            if (tlsContext != null) {
                tlsContext.close();
            }

        } catch (Exception ex) {
            fail(ex.getMessage());
        }
    }


    /* [LFT-UC4] Remove Mqtt5Listener for ListenerPublishReceived */
    @Test
    public void LFT_UC4() {
        skipIfNetworkUnavailable();
        Assume.assumeTrue(AWS_TEST_MQTT5_IOT_CORE_HOST != null);
        Assume.assumeTrue(AWS_TEST_MQTT5_IOT_CORE_RSA_CERT != null);
        Assume.assumeTrue(AWS_TEST_MQTT5_IOT_CORE_RSA_KEY != null);
        String testUUID = UUID.randomUUID().toString();
        final String testTopic = "test/MQTT5_Binding_Java_Test_Topic" + testUUID;

        try {
            Mqtt5ClientOptionsBuilder subscriberBuilder = new Mqtt5ClientOptionsBuilder(AWS_TEST_MQTT5_IOT_CORE_HOST, 8883l);
            LifecycleEvents_Futured subscriberLifecycleEvents = new LifecycleEvents_Futured();
            subscriberBuilder.withLifecycleEvents(subscriberLifecycleEvents);

            Mqtt5ClientOptionsBuilder publisherBuilder = new Mqtt5ClientOptionsBuilder(AWS_TEST_MQTT5_IOT_CORE_HOST, 8883l);
            LifecycleEvents_Futured publisherLifecycleEvents = new LifecycleEvents_Futured();
            publisherBuilder.withLifecycleEvents(publisherLifecycleEvents);

            TlsContextOptions tlsOptions = TlsContextOptions.createWithMtlsFromPath(
                AWS_TEST_MQTT5_IOT_CORE_RSA_CERT, AWS_TEST_MQTT5_IOT_CORE_RSA_KEY);
            TlsContext tlsContext = new TlsContext(tlsOptions);
            tlsOptions.close();
            subscriberBuilder.withTlsContext(tlsContext);
            publisherBuilder.withTlsContext(tlsContext);

            PublishEvents_Futured subscriberOnMessageEvents = new PublishEvents_Futured();
            subscriberBuilder.withPublishEvents(subscriberOnMessageEvents);

            PublishPacketBuilder publishPacketBuilder = new PublishPacketBuilder();
            publishPacketBuilder.withTopic(testTopic);
            publishPacketBuilder.withPayload("Hello World".getBytes());
            publishPacketBuilder.withQOS(QOS.AT_LEAST_ONCE);

            SubscribePacketBuilder subscribePacketBuilder = new SubscribePacketBuilder();
            subscribePacketBuilder.withSubscription(testTopic, QOS.AT_LEAST_ONCE);

            try (
                Mqtt5Client subscriber = new Mqtt5Client(subscriberBuilder.build());
                Mqtt5Client publisher = new Mqtt5Client(publisherBuilder.build());
            ){
                // Start subscriber
                subscriber.start();
                subscriberLifecycleEvents.connectedFuture.get(OPERATION_TIMEOUT_TIME, TimeUnit.SECONDS);
                subscriber.subscribe(subscribePacketBuilder.build()).get(OPERATION_TIMEOUT_TIME, TimeUnit.SECONDS);

                // Create Mqtt5 Listener
                Mqtt5ListenerOptions.Mqtt5ListenerOptionsBuilder listenerBuilder = new Mqtt5ListenerOptions.Mqtt5ListenerOptionsBuilder();
                ListenerPublishEvents_Futured_Counted listenerOnMessageEvent = new ListenerPublishEvents_Futured_Counted("");
                listenerBuilder.withListenerPublishEvents(listenerOnMessageEvent);
                Mqtt5Listener listener = new Mqtt5Listener(listenerBuilder.build(), subscriber);
                assertNotNull(listener);

                // Start publisher
                publisher.start();
                publisherLifecycleEvents.connectedFuture.get(OPERATION_TIMEOUT_TIME, TimeUnit.SECONDS);

                ////////////////////////////////////////////////////////////////
                // Publish to ListenerTopic
                publisher.publish(publishPacketBuilder.withTopic(testTopic).build()).get(OPERATION_TIMEOUT_TIME, TimeUnit.SECONDS);

                // Listener should get the listener topic message
                listenerOnMessageEvent.PublishProceedFuture.get(OPERATION_TIMEOUT_TIME, TimeUnit.SECONDS);

                try {
                    subscriberOnMessageEvents.publishReceivedFuture.get(10, TimeUnit.SECONDS);
                    fail("Error: The subscriber should no longer received the message on listener topic as it should be handled by the listener.");
                } catch (java.util.concurrent.TimeoutException timeout) {
                    // As the listener is removed, the stopFuture should never complete
                    System.out.println("The subscriber did not received the message as expected.");
                }
                catch (Exception other) {
                    fail(other.getMessage());
                }

                assertEquals(1, listenerOnMessageEvent.proceedPublishCount);
                assertEquals(0, listenerOnMessageEvent.skippedPublishCount);

                listener.close();

                ////////////////////////////////////////////////////////////////
                // Publish to Test topic
                publisher.publish(publishPacketBuilder.withTopic(testTopic).build()).get(OPERATION_TIMEOUT_TIME, TimeUnit.SECONDS);


                // The subscriber should receive the mssage
                subscriberOnMessageEvents.publishReceivedFuture.get(OPERATION_TIMEOUT_TIME, TimeUnit.SECONDS);

                /* As the listener callback should be invoked before client, the listener should have proceed the
                 * publish message by this point. Make sure the message count does not change. */
                assertEquals(1, listenerOnMessageEvent.proceedPublishCount);
                assertEquals(0, listenerOnMessageEvent.skippedPublishCount);
            }

            if (tlsContext != null) {
                tlsContext.close();
            }

        } catch (Exception ex) {
            fail(ex.getMessage());
        }
    }

    /**
     * ============================================================
     * MQTT5 DIRECT IoT Core CONNECTION TEST CASES
     * ============================================================
     */

    /* MQTT5 ConnDC_Cred_UC1 - MQTT5 connect with Java Keystore */
    @Test
    public void ConnDC_Cred_UC1() {
        skipIfNetworkUnavailable();
        Assume.assumeTrue(AWS_TEST_MQTT5_IOT_CORE_HOST != null);
        Assume.assumeTrue(AWS_TEST_MQTT5_IOT_CORE_KEYSTORE_FORMAT != null);
        Assume.assumeTrue(AWS_TEST_MQTT5_IOT_CORE_KEYSTORE_FILE != null);
        Assume.assumeTrue(AWS_TEST_MQTT5_IOT_CORE_KEYSTORE_PASSWORD != null);
        Assume.assumeTrue(AWS_TEST_MQTT5_IOT_CORE_KEYSTORE_CERT_ALIAS != null);
        Assume.assumeTrue(AWS_TEST_MQTT5_IOT_CORE_KEYSTORE_CERT_PASSWORD != null);

        try {
            java.security.KeyStore keyStore = java.security.KeyStore.getInstance(AWS_TEST_MQTT5_IOT_CORE_KEYSTORE_FORMAT);
            java.io.FileInputStream keyStoreStream = new java.io.FileInputStream(AWS_TEST_MQTT5_IOT_CORE_KEYSTORE_FILE);
            keyStore.load(keyStoreStream, AWS_TEST_MQTT5_IOT_CORE_KEYSTORE_PASSWORD.toCharArray());
            keyStoreStream.close();

            LifecycleEvents_Futured events = new LifecycleEvents_Futured();

            try (
                TlsContextOptions tlsOptions = TlsContextOptions.createWithMtlsJavaKeystore(
                    keyStore,
                    AWS_TEST_MQTT5_IOT_CORE_KEYSTORE_CERT_ALIAS,
                    AWS_TEST_MQTT5_IOT_CORE_KEYSTORE_CERT_PASSWORD);
                TlsContext tlsContext = new TlsContext(tlsOptions);
            ) {
                Mqtt5ClientOptionsBuilder builder = new Mqtt5ClientOptionsBuilder(AWS_TEST_MQTT5_IOT_CORE_HOST, 8883l);
                builder.withLifecycleEvents(events);
                builder.withTlsContext(tlsContext);

                try (Mqtt5Client client = new Mqtt5Client(builder.build())) {
                    client.start();
                    events.connectedFuture.get(OPERATION_TIMEOUT_TIME, TimeUnit.SECONDS);
                    DisconnectPacketBuilder disconnect = new DisconnectPacketBuilder();
                    client.stop(disconnect.build());
                }
            }
        } catch (Exception ex) {
            fail(ex.getMessage());
        }
    }

    /* MQTT5 ConnDC_Cred_UC2 - MQTT5 connect with PKCS12 Key */
    @Test
    public void ConnDC_Cred_UC2() {
        skipIfNetworkUnavailable();
        Assume.assumeTrue(AWS_TEST_MQTT5_IOT_CORE_HOST != null);
        Assume.assumeTrue(AWS_TEST_MQTT5_IOT_CORE_PKCS12_KEY != null);
        Assume.assumeTrue(AWS_TEST_MQTT5_IOT_CORE_PKCS12_KEY_PASSWORD != null);

        try {
            LifecycleEvents_Futured events = new LifecycleEvents_Futured();
            try (
                TlsContextOptions tlsOptions = TlsContextOptions.createWithMtlsPkcs12(
                    AWS_TEST_MQTT5_IOT_CORE_PKCS12_KEY,
                    AWS_TEST_MQTT5_IOT_CORE_PKCS12_KEY_PASSWORD);
                TlsContext tlsContext = new TlsContext(tlsOptions);
            ) {
                Mqtt5ClientOptionsBuilder builder = new Mqtt5ClientOptionsBuilder(AWS_TEST_MQTT5_IOT_CORE_HOST, 8883l);
                builder.withLifecycleEvents(events);
                builder.withTlsContext(tlsContext);

                try (Mqtt5Client client = new Mqtt5Client(builder.build())) {
                    client.start();
                    events.connectedFuture.get(OPERATION_TIMEOUT_TIME, TimeUnit.SECONDS);
                    DisconnectPacketBuilder disconnect = new DisconnectPacketBuilder();
                    client.stop(disconnect.build());
                }
            }
        } catch (Exception ex) {
            fail(ex.getMessage());
        }
    }

    /* MQTT5 ConnDC_Cred_UC3 - MQTT5 connect with Windows Cert Store */
    @Test
    public void ConnDC_Cred_UC3() {
        skipIfNetworkUnavailable();
        Assume.assumeTrue(AWS_TEST_MQTT5_IOT_CORE_HOST != null);
        Assume.assumeTrue(AWS_TEST_MQTT5_IOT_CORE_WINDOWS_PFX_CERT_NO_PASS != null);
        Assume.assumeTrue(AWS_TEST_MQTT5_IOT_CORE_WINDOWS_CERT_STORE != null);

        try {
            LifecycleEvents_Futured events = new LifecycleEvents_Futured();
            try (
                TlsContextOptions tlsOptions = TlsContextOptions.createWithMtlsWindowsCertStorePath(
                    AWS_TEST_MQTT5_IOT_CORE_WINDOWS_CERT_STORE);
                TlsContext tlsContext = new TlsContext(tlsOptions);
            ) {
                Mqtt5ClientOptionsBuilder builder = new Mqtt5ClientOptionsBuilder(AWS_TEST_MQTT5_IOT_CORE_HOST, 8883l);
                builder.withLifecycleEvents(events);
                builder.withTlsContext(tlsContext);

                try (Mqtt5Client client = new Mqtt5Client(builder.build())) {
                    client.start();
                    events.connectedFuture.get(OPERATION_TIMEOUT_TIME, TimeUnit.SECONDS);
                    DisconnectPacketBuilder disconnect = new DisconnectPacketBuilder();
                    client.stop(disconnect.build());
                }
            }
        } catch (Exception ex) {
            fail(ex.getMessage());
        }
    }

    /* MQTT5 ConnDC_Cred_UC4 - MQTT5 connect with PKCS11 */
    @Test
    public void ConnDC_Cred_UC4() {
        skipIfNetworkUnavailable();
        Assume.assumeTrue(AWS_TEST_MQTT5_IOT_CORE_HOST != null);
        Assume.assumeTrue(AWS_TEST_MQTT5_IOT_CORE_PKCS11_LIB != null);
        Assume.assumeTrue(AWS_TEST_MQTT5_IOT_CORE_PKCS11_TOKEN_LABEL != null);
        Assume.assumeTrue(AWS_TEST_MQTT5_IOT_CORE_PKCS11_PIN != null);
        Assume.assumeTrue(AWS_TEST_MQTT5_IOT_CORE_PKCS11_PKEY_LABEL != null);
        Assume.assumeTrue(AWS_TEST_MQTT5_IOT_CORE_PKCS11_CERT_FILE != null);

        try (
            Pkcs11Lib pkcs11Lib = new Pkcs11Lib(AWS_TEST_MQTT5_IOT_CORE_PKCS11_LIB);
            TlsContextPkcs11Options pkcs11Options = new TlsContextPkcs11Options(pkcs11Lib);) {
                pkcs11Options.withTokenLabel(AWS_TEST_MQTT5_IOT_CORE_PKCS11_TOKEN_LABEL);
                pkcs11Options.withUserPin(AWS_TEST_MQTT5_IOT_CORE_PKCS11_PIN);
                pkcs11Options.withPrivateKeyObjectLabel(AWS_TEST_MQTT5_IOT_CORE_PKCS11_PKEY_LABEL);
                pkcs11Options.withCertificateFilePath(AWS_TEST_MQTT5_IOT_CORE_PKCS11_CERT_FILE);

                LifecycleEvents_Futured events = new LifecycleEvents_Futured();
                try (
                    TlsContextOptions tlsOptions = TlsContextOptions.createWithMtlsPkcs11(pkcs11Options);
                    TlsContext tlsContext = new TlsContext(tlsOptions);
                ) {
                    Mqtt5ClientOptionsBuilder builder = new Mqtt5ClientOptionsBuilder(AWS_TEST_MQTT5_IOT_CORE_HOST, 8883l);
                    builder.withLifecycleEvents(events);
                    builder.withTlsContext(tlsContext);

                    try (Mqtt5Client client = new Mqtt5Client(builder.build())) {
                        client.start();
                        events.connectedFuture.get(OPERATION_TIMEOUT_TIME, TimeUnit.SECONDS);
                        DisconnectPacketBuilder disconnect = new DisconnectPacketBuilder();
                        client.stop(disconnect.build());
                    }
                }
        } catch (Exception ex) {
            fail(ex.getMessage());
        }
    }

    /**
     * ============================================================
     * MQTT5 WEBSOCKET IoT Core CONNECTION TEST CASES
     * ============================================================
     */

    /* MQTT5 ConnWS_Cred_UC1 - static credentials connect */
    @Test
    public void ConnWS_Cred_UC1() {
        skipIfNetworkUnavailable();
        Assume.assumeTrue(AWS_TEST_MQTT5_IOT_CORE_HOST != null);
        Assume.assumeTrue(AWS_TEST_MQTT5_IOT_CORE_REGION != null);
        Assume.assumeTrue(AWS_TEST_MQTT5_ROLE_CREDENTIAL_ACCESS_KEY != null);
        Assume.assumeTrue(AWS_TEST_MQTT5_ROLE_CREDENTIAL_SECRET_ACCESS_KEY != null);
        Assume.assumeTrue(AWS_TEST_MQTT5_ROLE_CREDENTIAL_SESSION_TOKEN != null);

        CredentialsProvider provider = null;
        AwsSigningConfig signingConfig = new AwsSigningConfig();
        Mqtt5ClientTestSigv4HandshakeTransformer transformer = null;

        try {
            try (
                EventLoopGroup elg = new EventLoopGroup(1);
                HostResolver hr = new HostResolver(elg);
                ClientBootstrap bootstrap = new ClientBootstrap(elg, hr);
                TlsContextOptions tlsOptions = TlsContextOptions.createDefaultClient();
                TlsContext tlsContext = new TlsContext(tlsOptions);
            ) {
                LifecycleEvents_Futured events = new LifecycleEvents_Futured();

                StaticCredentialsProviderBuilder credentialsBuilder = new StaticCredentialsProviderBuilder();
                credentialsBuilder.withAccessKeyId(AWS_TEST_MQTT5_ROLE_CREDENTIAL_ACCESS_KEY.getBytes());
                credentialsBuilder.withSecretAccessKey(AWS_TEST_MQTT5_ROLE_CREDENTIAL_SECRET_ACCESS_KEY.getBytes());
                credentialsBuilder.withSessionToken(AWS_TEST_MQTT5_ROLE_CREDENTIAL_SESSION_TOKEN.getBytes());

                Mqtt5ClientOptionsBuilder builder = new Mqtt5ClientOptionsBuilder(AWS_TEST_MQTT5_IOT_CORE_HOST, 443L);
                builder.withLifecycleEvents(events);
                builder.withBootstrap(bootstrap);
                builder.withTlsContext(tlsContext);

                provider = credentialsBuilder.build();
                signingConfig.setCredentialsProvider(provider);
                signingConfig.setAlgorithm(AwsSigningAlgorithm.SIGV4);
                signingConfig.setSignatureType(AwsSigningConfig.AwsSignatureType.HTTP_REQUEST_VIA_QUERY_PARAMS);
                signingConfig.setRegion(AWS_TEST_MQTT5_IOT_CORE_REGION);
                signingConfig.setService("iotdevicegateway");
                signingConfig.setOmitSessionToken(true);
                transformer = new Mqtt5ClientTestSigv4HandshakeTransformer(signingConfig);

                builder.withWebsocketHandshakeTransform(transformer);
                try (Mqtt5Client client = new Mqtt5Client(builder.build())) {
                    client.start();
                    events.connectedFuture.get(OPERATION_TIMEOUT_TIME, TimeUnit.SECONDS);
                    DisconnectPacketBuilder disconnect = new DisconnectPacketBuilder();
                    client.stop(disconnect.build());
                }
            }
        } catch (Exception ex) {
            ex.printStackTrace();
            fail(ex.getMessage());
        } finally {
            if (provider != null) {
                provider.close();
            }
            if (signingConfig != null) {
                signingConfig.close();
            }
            if (transformer != null) {
                transformer.close();
            }
        }
    }

    /* MQTT5 ConnWS_Cred_UC2 - default credentials connect */
    @Test
    public void ConnWS_Cred_UC2() {
        skipIfNetworkUnavailable();
        Assume.assumeTrue(AWS_TEST_MQTT5_IOT_CORE_HOST != null);
        Assume.assumeTrue(AWS_TEST_MQTT5_IOT_CORE_REGION != null);

        CredentialsProvider provider = null;
        AwsSigningConfig signingConfig = new AwsSigningConfig();
        Mqtt5ClientTestSigv4HandshakeTransformer transformer = null;

        try {
            try (
                EventLoopGroup elg = new EventLoopGroup(1);
                HostResolver hr = new HostResolver(elg);
                ClientBootstrap bootstrap = new ClientBootstrap(elg, hr);
                TlsContextOptions tlsOptions = TlsContextOptions.createDefaultClient();
                TlsContext tlsContext = new TlsContext(tlsOptions);
            ) {
                LifecycleEvents_Futured events = new LifecycleEvents_Futured();

                DefaultChainCredentialsProviderBuilder credentialsBuilder = new DefaultChainCredentialsProviderBuilder();
                credentialsBuilder.withClientBootstrap(bootstrap);

                Mqtt5ClientOptionsBuilder builder = new Mqtt5ClientOptionsBuilder(AWS_TEST_MQTT5_IOT_CORE_HOST, 443l);
                builder.withLifecycleEvents(events);
                builder.withBootstrap(bootstrap);
                builder.withTlsContext(tlsContext);

                provider = credentialsBuilder.build();
                signingConfig.setCredentialsProvider(provider);
                signingConfig.setAlgorithm(AwsSigningAlgorithm.SIGV4);
                signingConfig.setSignatureType(AwsSigningConfig.AwsSignatureType.HTTP_REQUEST_VIA_QUERY_PARAMS);
                signingConfig.setRegion(AWS_TEST_MQTT5_IOT_CORE_REGION);
                signingConfig.setService("iotdevicegateway");
                signingConfig.setOmitSessionToken(true);
                transformer = new Mqtt5ClientTestSigv4HandshakeTransformer(signingConfig);

                builder.withWebsocketHandshakeTransform(transformer);
                try (Mqtt5Client client = new Mqtt5Client(builder.build())) {
                    client.start();
                    events.connectedFuture.get(OPERATION_TIMEOUT_TIME, TimeUnit.SECONDS);
                    DisconnectPacketBuilder disconnect = new DisconnectPacketBuilder();
                    client.stop(disconnect.build());
                }
            }
        } catch (Exception ex) {
            fail(ex.getMessage());
        } finally {
            if (provider != null) {
                provider.close();
            }
            if (signingConfig != null) {
                signingConfig.close();
            }
            if (transformer != null) {
                transformer.close();
            }
        }
    }

    /**
     * MQTT5 ConnWS_Cred_UC3 - Cognito Identity credentials connect
     * TODO: Make another test that supports logins
     */
    @Test
    public void ConnWS_Cred_UC3() {
        skipIfNetworkUnavailable();
        Assume.assumeTrue(AWS_TEST_MQTT5_IOT_CORE_HOST != null);
        Assume.assumeTrue(AWS_TEST_MQTT5_IOT_CORE_REGION != null);
        Assume.assumeTrue(AWS_TEST_MQTT5_COGNITO_ENDPOINT != null);
        Assume.assumeTrue(AWS_TEST_MQTT5_COGNITO_IDENTITY != null);

        CredentialsProvider provider = null;
        AwsSigningConfig signingConfig = new AwsSigningConfig();
        Mqtt5ClientTestSigv4HandshakeTransformer transformer = null;

        try {
            try (
                EventLoopGroup elg = new EventLoopGroup(1);
                HostResolver hr = new HostResolver(elg);
                ClientBootstrap bootstrap = new ClientBootstrap(elg, hr);
                TlsContextOptions cognitoContextOptions = TlsContextOptions.createDefaultClient();
                TlsContext cognitoContext = new TlsContext(cognitoContextOptions);
                TlsContextOptions tlsOptions = TlsContextOptions.createDefaultClient();
                TlsContext tlsContext = new TlsContext(tlsOptions);
            ) {
                LifecycleEvents_Futured events = new LifecycleEvents_Futured();

                CognitoCredentialsProviderBuilder credentialsBuilder = new CognitoCredentialsProviderBuilder();
                credentialsBuilder.withClientBootstrap(bootstrap);
                credentialsBuilder.withTlsContext(cognitoContext);
                credentialsBuilder.withEndpoint(AWS_TEST_MQTT5_COGNITO_ENDPOINT);
                credentialsBuilder.withIdentity(AWS_TEST_MQTT5_COGNITO_IDENTITY);

                Mqtt5ClientOptionsBuilder builder = new Mqtt5ClientOptionsBuilder(AWS_TEST_MQTT5_IOT_CORE_HOST, 443l);
                builder.withLifecycleEvents(events);
                builder.withBootstrap(bootstrap);
                builder.withTlsContext(tlsContext);

                provider = credentialsBuilder.build();
                signingConfig.setCredentialsProvider(provider);
                signingConfig.setAlgorithm(AwsSigningAlgorithm.SIGV4);
                signingConfig.setSignatureType(AwsSigningConfig.AwsSignatureType.HTTP_REQUEST_VIA_QUERY_PARAMS);
                signingConfig.setRegion(AWS_TEST_MQTT5_IOT_CORE_REGION);
                signingConfig.setService("iotdevicegateway");
                signingConfig.setOmitSessionToken(true);
                transformer = new Mqtt5ClientTestSigv4HandshakeTransformer(signingConfig);

                builder.withWebsocketHandshakeTransform(transformer);
                try (Mqtt5Client client = new Mqtt5Client(builder.build())) {
                    client.start();
                    events.connectedFuture.get(OPERATION_TIMEOUT_TIME, TimeUnit.SECONDS);
                    DisconnectPacketBuilder disconnect = new DisconnectPacketBuilder();
                    client.stop(disconnect.build());
                }
            }
        } catch (Exception ex) {
            fail(ex.getMessage());
        } finally {
            if (provider != null) {
                provider.close();
            }
            if (signingConfig != null) {
                signingConfig.close();
            }
            if (transformer != null) {
                transformer.close();
            }
        }
    }

    /* MQTT5 ConnWS_Cred_UC4 - X509 credentials connect */
    @Test
    public void ConnWS_Cred_UC4() {
        skipIfNetworkUnavailable();
        Assume.assumeTrue(AWS_TEST_MQTT5_IOT_CORE_HOST != null);
        Assume.assumeTrue(AWS_TEST_MQTT5_IOT_CORE_REGION != null);
        Assume.assumeTrue(AWS_TEST_MQTT5_IOT_CORE_X509_CERT != null);
        Assume.assumeTrue(AWS_TEST_MQTT5_IOT_CORE_X509_KEY != null);
        Assume.assumeTrue(AWS_TEST_MQTT5_IOT_CORE_X509_ENDPOINT != null);
        Assume.assumeTrue(AWS_TEST_MQTT5_IOT_CORE_X509_ROLE_ALIAS != null);
        Assume.assumeTrue(AWS_TEST_MQTT5_IOT_CORE_X509_THING_NAME != null);

        CredentialsProvider provider = null;
        AwsSigningConfig signingConfig = new AwsSigningConfig();
        Mqtt5ClientTestSigv4HandshakeTransformer transformer = null;

        try {
            try (
                EventLoopGroup elg = new EventLoopGroup(1);
                HostResolver hr = new HostResolver(elg);
                ClientBootstrap bootstrap = new ClientBootstrap(elg, hr);
                TlsContextOptions x509ContextOptions = TlsContextOptions.createWithMtlsFromPath(
                    AWS_TEST_MQTT5_IOT_CORE_X509_CERT, AWS_TEST_MQTT5_IOT_CORE_X509_KEY);
                TlsContext x509Context = new TlsContext(x509ContextOptions);
                TlsContextOptions tlsOptions = TlsContextOptions.createDefaultClient();
                TlsContext tlsContext = new TlsContext(tlsOptions);
            ) {
                LifecycleEvents_Futured events = new LifecycleEvents_Futured();

                X509CredentialsProviderBuilder credentialsBuilder = new X509CredentialsProviderBuilder();
                credentialsBuilder.withClientBootstrap(bootstrap);
                credentialsBuilder.withTlsContext(x509Context);
                credentialsBuilder.withEndpoint(AWS_TEST_MQTT5_IOT_CORE_X509_ENDPOINT);
                credentialsBuilder.withRoleAlias(AWS_TEST_MQTT5_IOT_CORE_X509_ROLE_ALIAS);
                credentialsBuilder.withThingName(AWS_TEST_MQTT5_IOT_CORE_X509_THING_NAME);

                Mqtt5ClientOptionsBuilder builder = new Mqtt5ClientOptionsBuilder(AWS_TEST_MQTT5_IOT_CORE_HOST, 443l);
                builder.withLifecycleEvents(events);
                builder.withBootstrap(bootstrap);
                builder.withTlsContext(tlsContext);

                provider = credentialsBuilder.build();
                signingConfig.setCredentialsProvider(provider);
                signingConfig.setAlgorithm(AwsSigningAlgorithm.SIGV4);
                signingConfig.setSignatureType(AwsSigningConfig.AwsSignatureType.HTTP_REQUEST_VIA_QUERY_PARAMS);
                signingConfig.setRegion(AWS_TEST_MQTT5_IOT_CORE_REGION);
                signingConfig.setService("iotdevicegateway");
                signingConfig.setOmitSessionToken(true);
                transformer = new Mqtt5ClientTestSigv4HandshakeTransformer(signingConfig);

                builder.withWebsocketHandshakeTransform(transformer);
                try (Mqtt5Client client = new Mqtt5Client(builder.build())) {
                    client.start();
                    events.connectedFuture.get(OPERATION_TIMEOUT_TIME, TimeUnit.SECONDS);
                    DisconnectPacketBuilder disconnect = new DisconnectPacketBuilder();
                    client.stop(disconnect.build());
                }
            }
        } catch (Exception ex) {
            fail(ex.getMessage());
        } finally {
            if (provider != null) {
                provider.close();
            }
            if (signingConfig != null) {
                signingConfig.close();
            }
            if (transformer != null) {
                transformer.close();
            }
        }
    }
=======
>>>>>>> cbda6d30
}<|MERGE_RESOLUTION|>--- conflicted
+++ resolved
@@ -199,93 +199,6 @@
         }
     }
 
-<<<<<<< HEAD
-
-    static final class ListenerPublishEvents_Futured_Counted implements ListenerPublishEvents {
-        CompletableFuture<Void> PublishProceedFuture = new CompletableFuture<>();
-        CompletableFuture<Void> PublishSkippedFuture = new CompletableFuture<>();
-        PublishPacket publishPacket = null;
-        String listenerTopic = "";
-        int proceedPublishCount = 0;
-        int skippedPublishCount = 0;
-
-        public ListenerPublishEvents_Futured_Counted(String topic)
-        {
-            super();
-            listenerTopic = topic;
-        }
-
-        @Override
-        public boolean onMessageReceived(Mqtt5Client client, PublishReturn result) {
-            publishPacket = result.getPublishPacket();
-            /* If we dont set the listener topic, always proceed the message. */
-            if(listenerTopic.isEmpty() || listenerTopic.equals(publishPacket.getTopic()))
-            {
-                ++proceedPublishCount;
-                PublishProceedFuture.complete(null);
-                return true;
-            }
-            ++skippedPublishCount;
-            PublishSkippedFuture.complete(null);
-            return false;
-        }
-=======
-    private boolean checkMinimumDirectHostAndPort() {
-        if (mqtt5IoTCoreMqttHost != null && mqtt5IoTCoreMqttHost != "" && mqtt5IoTCoreMqttPort != null) {
-            return true;
-        } else if (mqtt5DirectMqttHost != null && mqtt5DirectMqttHost != "" && mqtt5DirectMqttPort != null) {
-            return true;
-        }
-        return false;
-    }
-
-    private String getMinimumDirectHost() {
-        if (mqtt5IoTCoreMqttHost != null && mqtt5IoTCoreMqttHost != "") {
-            return mqtt5IoTCoreMqttHost;
-        } else if (mqtt5DirectMqttHost != null && mqtt5DirectMqttHost != "") {
-            return mqtt5DirectMqttHost;
-        } else {
-            return null;
-        }
-    }
-
-    private Long getMinimumDirectPort() {
-        if (mqtt5IoTCoreMqttHost != null && mqtt5IoTCoreMqttHost != "") {
-            if (mqtt5IoTCoreMqttPort != null) {
-                return mqtt5IoTCoreMqttPort;
-            }
-        } else if (mqtt5DirectMqttHost != null && mqtt5DirectMqttHost != "") {
-            if (mqtt5DirectMqttPort != null) {
-                return mqtt5DirectMqttPort;
-            }
-        }
-        return null;
-    }
-
-    private String getMinimumDirectCert() {
-        if (mqtt5IoTCoreMqttCertificateBytes != null) {
-            return new String(mqtt5IoTCoreMqttCertificateBytes);
-        } else {
-            return new String(mqtt5CertificateBytes);
-        }
-    }
-
-    private String getMinimumDirectKey() {
-        if (mqtt5IoTCoreMqttKeyBytes != null) {
-            return new String(mqtt5IoTCoreMqttKeyBytes);
-        } else {
-            return new String(mqtt5KeyBytes);
-        }
-    }
-
-    private TlsContext getIoTCoreTlsContext() {
-        TlsContextOptions tlsOptions = TlsContextOptions.createWithMtls(getMinimumDirectCert(), getMinimumDirectKey());
-        TlsContext tlsContext = new TlsContext(tlsOptions);
-        tlsOptions.close();
-        return tlsContext;
->>>>>>> cbda6d30
-    }
-
     /**
      * ============================================================
      * CREATION TEST CASES
@@ -3276,421 +3189,6 @@
             fail(ex.getMessage());
         }
     }
-<<<<<<< HEAD
-
-    /**
-     * ============================================================
-     * Mqtt5ListenerTests Tests
-     * ============================================================
-     */
-
-    /* [LNew_UC1] Happy Path. Mqtt5Listener Minimal setup and cleanup */
-    @Test
-    public void LNew_UC1() {
-        skipIfNetworkUnavailable();
-        Assume.assumeTrue(AWS_TEST_MQTT5_IOT_CORE_HOST != null);
-        try {
-            Mqtt5ClientOptionsBuilder builder = new Mqtt5ClientOptionsBuilder(AWS_TEST_MQTT5_IOT_CORE_HOST, 8883l);
-            Mqtt5Client client = new Mqtt5Client(builder.build());
-            assertNotNull(client);
-            Mqtt5ListenerOptions.Mqtt5ListenerOptionsBuilder listenerBuilder = new Mqtt5ListenerOptions.Mqtt5ListenerOptionsBuilder();
-            assertNotNull(listenerBuilder);
-            Mqtt5Listener listener = new Mqtt5Listener(listenerBuilder.build(), client);
-            assertNotNull(listener);
-            listener.close();
-            client.close();
-        } catch (Exception ex) {
-            fail(ex.getMessage());
-        }
-    }
-
-    /* [LNEW-UC2] Happy Path. Full setup and cleanup */
-    @Test
-    public void LNew_UC2() {
-        skipIfNetworkUnavailable();
-        Assume.assumeTrue(AWS_TEST_MQTT5_IOT_CORE_HOST != null);
-        try {
-            Mqtt5ClientOptionsBuilder builder = new Mqtt5ClientOptionsBuilder(AWS_TEST_MQTT5_IOT_CORE_HOST, 8883l);
-            Mqtt5Client client = new Mqtt5Client(builder.build());
-            assertNotNull(client);
-            Mqtt5ListenerOptions.Mqtt5ListenerOptionsBuilder listenerBuilder = new Mqtt5ListenerOptions.Mqtt5ListenerOptionsBuilder();
-            assertNotNull(listenerBuilder);
-            listenerBuilder.withLifecycleEvents(new LifecycleEvents_Futured());
-            listenerBuilder.withListenerPublishEvents(new ListenerPublishEvents_Futured_Counted(""));
-            Mqtt5Listener listener = new Mqtt5Listener(listenerBuilder.build(), client);
-            assertNotNull(listener);
-            listener.close();
-            client.close();
-        } catch (Exception ex) {
-            fail(ex.getMessage());
-        }
-    }
-
-    /* [LNEW-UC3] Invalid Mqtt5ListenerOption */
-    @Test
-    public void LNew_UC3() {
-        skipIfNetworkUnavailable();
-        Assume.assumeTrue(AWS_TEST_MQTT5_IOT_CORE_HOST != null);
-        try {
-            Mqtt5ClientOptionsBuilder builder = new Mqtt5ClientOptionsBuilder(AWS_TEST_MQTT5_IOT_CORE_HOST, 8883l);
-            try (Mqtt5Client client = new Mqtt5Client(builder.build())) {
-                try(Mqtt5Listener listener = new Mqtt5Listener(null, client)){}
-                catch (CrtRuntimeException ex) {
-                    System.out.println("EXCEPTION: " + ex);
-                    System.out.println(ex.getMessage() + " \n");
-                    if ( ex.errorCode == 34) {
-                        System.out.println("Error code was AWS_ERROR_INVALID_ARGUMENT like expected!");
-                    } else {
-                        fail(ex.getMessage());
-                    }
-                }
-            }
-        } catch (Exception ex) {
-            fail(ex.getMessage());
-        }
-    }
-
-    /* [LNEW-UC4] Invalid Mqtt5Client */
-    @Test
-    public void LNew_UC4() {
-        skipIfNetworkUnavailable();
-        try {
-            Mqtt5ListenerOptions.Mqtt5ListenerOptionsBuilder listenerBuilder = new Mqtt5ListenerOptions.Mqtt5ListenerOptionsBuilder();
-            assertNotNull(listenerBuilder);
-            try
-            {
-                Mqtt5Listener listener = new Mqtt5Listener(listenerBuilder.build(), null);
-            }
-            catch (CrtRuntimeException ex) {
-                System.out.println("EXCEPTION: " + ex);
-                System.out.println(ex.getMessage() + " \n");
-                if ( ex.errorCode == 34) {
-                    System.out.println("Error code was AWS_ERROR_INVALID_ARGUMENT like expected!");
-                } else {
-                    fail(ex.getMessage());
-                }
-            }
-        } catch (Exception ex) {
-            fail(ex.getMessage());
-        }
-    }
-
-    /* Listener Functionality Test [LFT-UC]
-     * Tests test ensure that the operations of mqtt5Listener can perform work correctly
-     */
-
-    /* [LFT-UC1] LifecycleEvent Callback Test */
-    @Test
-    public void LFT_UC1() {
-        skipIfNetworkUnavailable();
-        Assume.assumeTrue(AWS_TEST_MQTT5_IOT_CORE_HOST != null);
-        Assume.assumeTrue(AWS_TEST_MQTT5_IOT_CORE_RSA_CERT != null);
-        Assume.assumeTrue(AWS_TEST_MQTT5_IOT_CORE_RSA_KEY != null);
-
-        try {
-            Mqtt5ClientOptionsBuilder builder = new Mqtt5ClientOptionsBuilder(AWS_TEST_MQTT5_IOT_CORE_HOST, 8883l);
-            LifecycleEvents_Futured events1 = new LifecycleEvents_Futured();
-            builder.withLifecycleEvents(events1);
-
-            TlsContextOptions tlsOptions = TlsContextOptions.createWithMtlsFromPath(
-                AWS_TEST_MQTT5_IOT_CORE_RSA_CERT, AWS_TEST_MQTT5_IOT_CORE_RSA_KEY);
-            TlsContext tlsContext = new TlsContext(tlsOptions);
-            tlsOptions.close();
-            builder.withTlsContext(tlsContext);
-
-            Mqtt5Client client = new Mqtt5Client(builder.build());
-            assertNotNull(client);
-
-            // Create Mqtt5 Listener
-            Mqtt5ListenerOptions.Mqtt5ListenerOptionsBuilder listenerBuilder = new Mqtt5ListenerOptions.Mqtt5ListenerOptionsBuilder();
-            LifecycleEvents_Futured events2 = new LifecycleEvents_Futured();
-            listenerBuilder.withLifecycleEvents(events2);
-            Mqtt5Listener listener = new Mqtt5Listener(listenerBuilder.build(), client);
-            assertNotNull(listener);
-
-
-            client.start();
-            events2.connectedFuture.get(OPERATION_TIMEOUT_TIME, TimeUnit.SECONDS);
-            events1.connectedFuture.get(OPERATION_TIMEOUT_TIME, TimeUnit.SECONDS);
-
-            client.stop(new DisconnectPacketBuilder().build());
-
-            events2.stopFuture.get(OPERATION_TIMEOUT_TIME, TimeUnit.SECONDS);
-            events1.stopFuture.get(OPERATION_TIMEOUT_TIME, TimeUnit.SECONDS);
-
-            if (tlsContext != null) {
-                tlsContext.close();
-            }
-            listener.close();
-            client.close();
-        } catch (Exception ex) {
-            fail(ex.getMessage());
-        }
-    }
-
-    /* [LFT-UC2] Remove Mqtt5Listener for LifecycleEvent */
-    @Test
-    public void LFT_UC2() {
-        skipIfNetworkUnavailable();
-        Assume.assumeTrue(AWS_TEST_MQTT5_IOT_CORE_HOST != null);
-        Assume.assumeTrue(AWS_TEST_MQTT5_IOT_CORE_RSA_CERT != null);
-        Assume.assumeTrue(AWS_TEST_MQTT5_IOT_CORE_RSA_KEY != null);
-
-        try {
-            Mqtt5ClientOptionsBuilder builder = new Mqtt5ClientOptionsBuilder(AWS_TEST_MQTT5_IOT_CORE_HOST, 8883l);
-            LifecycleEvents_Futured events1 = new LifecycleEvents_Futured();
-            builder.withLifecycleEvents(events1);
-
-            TlsContextOptions tlsOptions = TlsContextOptions.createWithMtlsFromPath(
-                AWS_TEST_MQTT5_IOT_CORE_RSA_CERT, AWS_TEST_MQTT5_IOT_CORE_RSA_KEY);
-            TlsContext tlsContext = new TlsContext(tlsOptions);
-            tlsOptions.close();
-            builder.withTlsContext(tlsContext);
-
-            Mqtt5Client client = new Mqtt5Client(builder.build());
-            assertNotNull(client);
-
-            // Create Mqtt5 Listener
-            Mqtt5ListenerOptions.Mqtt5ListenerOptionsBuilder listenerBuilder = new Mqtt5ListenerOptions.Mqtt5ListenerOptionsBuilder();
-            LifecycleEvents_Futured events2 = new LifecycleEvents_Futured();
-            listenerBuilder.withLifecycleEvents(events2);
-            Mqtt5Listener listener = new Mqtt5Listener(listenerBuilder.build(), client);
-            assertNotNull(listener);
-
-
-            client.start();
-            events2.connectedFuture.get(OPERATION_TIMEOUT_TIME, TimeUnit.SECONDS);
-            events1.connectedFuture.get(OPERATION_TIMEOUT_TIME, TimeUnit.SECONDS);
-
-            listener.close();
-            client.stop(new DisconnectPacketBuilder().build());
-
-            events1.stopFuture.get(OPERATION_TIMEOUT_TIME, TimeUnit.SECONDS);
-
-            // As the listener is removed, the stopFuture should not complete at this point
-            assertTrue(!events2.stopFuture.isDone());
-
-            if (tlsContext != null) {
-                tlsContext.close();
-            }
-            client.close();
-
-        } catch (Exception ex) {
-            fail(ex.getMessage());
-        }
-    }
-
-
-    /* [LFT-UC3] ListenerPublishReceived Callback Test */
-    @Test
-    public void LFT_UC3() {
-        skipIfNetworkUnavailable();
-        Assume.assumeTrue(AWS_TEST_MQTT5_IOT_CORE_HOST != null);
-        Assume.assumeTrue(AWS_TEST_MQTT5_IOT_CORE_RSA_CERT != null);
-        Assume.assumeTrue(AWS_TEST_MQTT5_IOT_CORE_RSA_KEY != null);
-        String testUUID = UUID.randomUUID().toString();
-        final String testTopic = "test/MQTT5_Binding_Java_Test_Topic" + testUUID;
-        final String listenerTopic = "test/MQTT5_Binding_Java_Listener_Topic" + testUUID;
-
-        try {
-            Mqtt5ClientOptionsBuilder subscriberBuilder = new Mqtt5ClientOptionsBuilder(AWS_TEST_MQTT5_IOT_CORE_HOST, 8883l);
-            LifecycleEvents_Futured subscriberLifecycleEvents = new LifecycleEvents_Futured();
-            subscriberBuilder.withLifecycleEvents(subscriberLifecycleEvents);
-
-            Mqtt5ClientOptionsBuilder publisherBuilder = new Mqtt5ClientOptionsBuilder(AWS_TEST_MQTT5_IOT_CORE_HOST, 8883l);
-            LifecycleEvents_Futured publisherLifecycleEvents = new LifecycleEvents_Futured();
-            publisherBuilder.withLifecycleEvents(publisherLifecycleEvents);
-
-            TlsContextOptions tlsOptions = TlsContextOptions.createWithMtlsFromPath(
-                AWS_TEST_MQTT5_IOT_CORE_RSA_CERT, AWS_TEST_MQTT5_IOT_CORE_RSA_KEY);
-            TlsContext tlsContext = new TlsContext(tlsOptions);
-            tlsOptions.close();
-            subscriberBuilder.withTlsContext(tlsContext);
-            publisherBuilder.withTlsContext(tlsContext);
-
-            PublishEvents_Futured subscriberOnMessageEvents = new PublishEvents_Futured();
-            subscriberBuilder.withPublishEvents(subscriberOnMessageEvents);
-
-            PublishPacketBuilder publishPacketBuilder = new PublishPacketBuilder();
-            publishPacketBuilder.withPayload("Hello World".getBytes());
-            publishPacketBuilder.withQOS(QOS.AT_LEAST_ONCE);
-
-            SubscribePacketBuilder subscribePacketBuilder = new SubscribePacketBuilder();
-            subscribePacketBuilder.withSubscription(testTopic, QOS.AT_LEAST_ONCE);
-            subscribePacketBuilder.withSubscription(listenerTopic, QOS.AT_LEAST_ONCE);
-
-            try (
-                Mqtt5Client subscriber = new Mqtt5Client(subscriberBuilder.build());
-                Mqtt5Client publisher = new Mqtt5Client(publisherBuilder.build());
-            ){
-                // Start subscriber
-                subscriber.start();
-                subscriberLifecycleEvents.connectedFuture.get(OPERATION_TIMEOUT_TIME, TimeUnit.SECONDS);
-                subscriber.subscribe(subscribePacketBuilder.build()).get(OPERATION_TIMEOUT_TIME, TimeUnit.SECONDS);
-
-                // Create Mqtt5 Listener
-                Mqtt5ListenerOptions.Mqtt5ListenerOptionsBuilder listenerBuilder = new Mqtt5ListenerOptions.Mqtt5ListenerOptionsBuilder();
-                ListenerPublishEvents_Futured_Counted listenerOnMessageEvent = new ListenerPublishEvents_Futured_Counted(listenerTopic);
-                listenerBuilder.withListenerPublishEvents(listenerOnMessageEvent);
-                Mqtt5Listener listener = new Mqtt5Listener(listenerBuilder.build(), subscriber);
-                assertNotNull(listener);
-
-                // Start publisher
-                publisher.start();
-                publisherLifecycleEvents.connectedFuture.get(OPERATION_TIMEOUT_TIME, TimeUnit.SECONDS);
-
-                ////////////////////////////////////////////////////////////////
-                // Publish to ListenerTopic
-                publisher.publish(publishPacketBuilder.withTopic(listenerTopic).build()).get(OPERATION_TIMEOUT_TIME, TimeUnit.SECONDS);
-
-                // Listener should get the listener topic message
-                listenerOnMessageEvent.PublishProceedFuture.get(OPERATION_TIMEOUT_TIME, TimeUnit.SECONDS);
-
-                try {
-                    /* As we already get message in the listener, it should not take long to invoke client callbacks,
-                     * therefore we set a short timeout time. */
-                    subscriberOnMessageEvents.publishReceivedFuture.get(10, TimeUnit.SECONDS);
-                    fail("Error: The subscriber should no longer received the message on listener topic as it should be handled by the listener.");
-                } catch (java.util.concurrent.TimeoutException timeout) {
-                    // As the listener is setup, the subscriber should not invoke the publishReceivedEvent
-                    System.out.println("The subscriber did not received the message as expected.");
-                }
-                catch (Exception other) {
-                    fail(other.getMessage());
-                }
-
-                // Make sure the publish count is correct
-                assertEquals(1, listenerOnMessageEvent.proceedPublishCount);
-                assertEquals(0, listenerOnMessageEvent.skippedPublishCount);
-
-                ////////////////////////////////////////////////////////////////
-                // Publish to Test topic
-                publisher.publish(publishPacketBuilder.withTopic(testTopic).build()).get(OPERATION_TIMEOUT_TIME, TimeUnit.SECONDS);
-
-                // Listener should skip the test topic message
-                listenerOnMessageEvent.PublishSkippedFuture.get(OPERATION_TIMEOUT_TIME, TimeUnit.SECONDS);
-                assertEquals(1, listenerOnMessageEvent.proceedPublishCount);
-                assertEquals(1, listenerOnMessageEvent.skippedPublishCount);
-
-                // As the listener did not listen to testTopic, the subscriber should received the mssage
-                subscriberOnMessageEvents.publishReceivedFuture.get(OPERATION_TIMEOUT_TIME, TimeUnit.SECONDS);
-
-                listener.close();
-
-            }
-
-            if (tlsContext != null) {
-                tlsContext.close();
-            }
-
-        } catch (Exception ex) {
-            fail(ex.getMessage());
-        }
-    }
-
-
-    /* [LFT-UC4] Remove Mqtt5Listener for ListenerPublishReceived */
-    @Test
-    public void LFT_UC4() {
-        skipIfNetworkUnavailable();
-        Assume.assumeTrue(AWS_TEST_MQTT5_IOT_CORE_HOST != null);
-        Assume.assumeTrue(AWS_TEST_MQTT5_IOT_CORE_RSA_CERT != null);
-        Assume.assumeTrue(AWS_TEST_MQTT5_IOT_CORE_RSA_KEY != null);
-        String testUUID = UUID.randomUUID().toString();
-        final String testTopic = "test/MQTT5_Binding_Java_Test_Topic" + testUUID;
-
-        try {
-            Mqtt5ClientOptionsBuilder subscriberBuilder = new Mqtt5ClientOptionsBuilder(AWS_TEST_MQTT5_IOT_CORE_HOST, 8883l);
-            LifecycleEvents_Futured subscriberLifecycleEvents = new LifecycleEvents_Futured();
-            subscriberBuilder.withLifecycleEvents(subscriberLifecycleEvents);
-
-            Mqtt5ClientOptionsBuilder publisherBuilder = new Mqtt5ClientOptionsBuilder(AWS_TEST_MQTT5_IOT_CORE_HOST, 8883l);
-            LifecycleEvents_Futured publisherLifecycleEvents = new LifecycleEvents_Futured();
-            publisherBuilder.withLifecycleEvents(publisherLifecycleEvents);
-
-            TlsContextOptions tlsOptions = TlsContextOptions.createWithMtlsFromPath(
-                AWS_TEST_MQTT5_IOT_CORE_RSA_CERT, AWS_TEST_MQTT5_IOT_CORE_RSA_KEY);
-            TlsContext tlsContext = new TlsContext(tlsOptions);
-            tlsOptions.close();
-            subscriberBuilder.withTlsContext(tlsContext);
-            publisherBuilder.withTlsContext(tlsContext);
-
-            PublishEvents_Futured subscriberOnMessageEvents = new PublishEvents_Futured();
-            subscriberBuilder.withPublishEvents(subscriberOnMessageEvents);
-
-            PublishPacketBuilder publishPacketBuilder = new PublishPacketBuilder();
-            publishPacketBuilder.withTopic(testTopic);
-            publishPacketBuilder.withPayload("Hello World".getBytes());
-            publishPacketBuilder.withQOS(QOS.AT_LEAST_ONCE);
-
-            SubscribePacketBuilder subscribePacketBuilder = new SubscribePacketBuilder();
-            subscribePacketBuilder.withSubscription(testTopic, QOS.AT_LEAST_ONCE);
-
-            try (
-                Mqtt5Client subscriber = new Mqtt5Client(subscriberBuilder.build());
-                Mqtt5Client publisher = new Mqtt5Client(publisherBuilder.build());
-            ){
-                // Start subscriber
-                subscriber.start();
-                subscriberLifecycleEvents.connectedFuture.get(OPERATION_TIMEOUT_TIME, TimeUnit.SECONDS);
-                subscriber.subscribe(subscribePacketBuilder.build()).get(OPERATION_TIMEOUT_TIME, TimeUnit.SECONDS);
-
-                // Create Mqtt5 Listener
-                Mqtt5ListenerOptions.Mqtt5ListenerOptionsBuilder listenerBuilder = new Mqtt5ListenerOptions.Mqtt5ListenerOptionsBuilder();
-                ListenerPublishEvents_Futured_Counted listenerOnMessageEvent = new ListenerPublishEvents_Futured_Counted("");
-                listenerBuilder.withListenerPublishEvents(listenerOnMessageEvent);
-                Mqtt5Listener listener = new Mqtt5Listener(listenerBuilder.build(), subscriber);
-                assertNotNull(listener);
-
-                // Start publisher
-                publisher.start();
-                publisherLifecycleEvents.connectedFuture.get(OPERATION_TIMEOUT_TIME, TimeUnit.SECONDS);
-
-                ////////////////////////////////////////////////////////////////
-                // Publish to ListenerTopic
-                publisher.publish(publishPacketBuilder.withTopic(testTopic).build()).get(OPERATION_TIMEOUT_TIME, TimeUnit.SECONDS);
-
-                // Listener should get the listener topic message
-                listenerOnMessageEvent.PublishProceedFuture.get(OPERATION_TIMEOUT_TIME, TimeUnit.SECONDS);
-
-                try {
-                    subscriberOnMessageEvents.publishReceivedFuture.get(10, TimeUnit.SECONDS);
-                    fail("Error: The subscriber should no longer received the message on listener topic as it should be handled by the listener.");
-                } catch (java.util.concurrent.TimeoutException timeout) {
-                    // As the listener is removed, the stopFuture should never complete
-                    System.out.println("The subscriber did not received the message as expected.");
-                }
-                catch (Exception other) {
-                    fail(other.getMessage());
-                }
-
-                assertEquals(1, listenerOnMessageEvent.proceedPublishCount);
-                assertEquals(0, listenerOnMessageEvent.skippedPublishCount);
-
-                listener.close();
-
-                ////////////////////////////////////////////////////////////////
-                // Publish to Test topic
-                publisher.publish(publishPacketBuilder.withTopic(testTopic).build()).get(OPERATION_TIMEOUT_TIME, TimeUnit.SECONDS);
-
-
-                // The subscriber should receive the mssage
-                subscriberOnMessageEvents.publishReceivedFuture.get(OPERATION_TIMEOUT_TIME, TimeUnit.SECONDS);
-
-                /* As the listener callback should be invoked before client, the listener should have proceed the
-                 * publish message by this point. Make sure the message count does not change. */
-                assertEquals(1, listenerOnMessageEvent.proceedPublishCount);
-                assertEquals(0, listenerOnMessageEvent.skippedPublishCount);
-            }
-
-            if (tlsContext != null) {
-                tlsContext.close();
-            }
-
-        } catch (Exception ex) {
-            fail(ex.getMessage());
-        }
-    }
 
     /**
      * ============================================================
@@ -4120,6 +3618,4 @@
             }
         }
     }
-=======
->>>>>>> cbda6d30
 }