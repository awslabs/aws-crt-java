package software.amazon.awssdk.crt.test;

import org.junit.Assume;
import org.junit.Test;
import static org.junit.Assert.assertNotNull;
import static org.junit.Assert.assertTrue;
import static org.junit.Assert.assertEquals;
import static org.junit.Assert.fail;

import software.amazon.awssdk.crt.*;
import software.amazon.awssdk.crt.Log.LogLevel;
import software.amazon.awssdk.crt.http.HttpProxyOptions;
import software.amazon.awssdk.crt.http.HttpProxyOptions.HttpProxyConnectionType;
import software.amazon.awssdk.crt.io.ClientBootstrap;
import software.amazon.awssdk.crt.io.EventLoopGroup;
import software.amazon.awssdk.crt.io.HostResolver;
import software.amazon.awssdk.crt.io.SocketOptions;
import software.amazon.awssdk.crt.io.TlsContext;
import software.amazon.awssdk.crt.io.TlsContextOptions;
import software.amazon.awssdk.crt.io.ExponentialBackoffRetryOptions.JitterMode;
import software.amazon.awssdk.crt.mqtt5.*;
import software.amazon.awssdk.crt.mqtt5.Mqtt5ClientOptions.ClientOfflineQueueBehavior;
import software.amazon.awssdk.crt.mqtt5.Mqtt5ClientOptions.ClientSessionBehavior;
import software.amazon.awssdk.crt.mqtt5.Mqtt5ClientOptions.ExtendedValidationAndFlowControlOptions;
import software.amazon.awssdk.crt.mqtt5.Mqtt5ClientOptions.LifecycleEvents;
import software.amazon.awssdk.crt.mqtt5.Mqtt5ClientOptions.Mqtt5ClientOptionsBuilder;
import software.amazon.awssdk.crt.mqtt5.Mqtt5ClientOptions.PublishEvents;
import software.amazon.awssdk.crt.mqtt5.packets.*;
import software.amazon.awssdk.crt.mqtt5.packets.ConnectPacket.ConnectPacketBuilder;
import software.amazon.awssdk.crt.mqtt5.packets.DisconnectPacket.DisconnectPacketBuilder;
import software.amazon.awssdk.crt.mqtt5.packets.DisconnectPacket.DisconnectReasonCode;
import software.amazon.awssdk.crt.mqtt5.packets.PublishPacket.PublishPacketBuilder;
import software.amazon.awssdk.crt.mqtt5.packets.SubscribePacket.SubscribePacketBuilder;
import software.amazon.awssdk.crt.mqtt5.packets.UnsubscribePacket.UnsubscribePacketBuilder;
import software.amazon.awssdk.crt.mqtt5.packets.SubscribePacket.RetainHandlingType;

import java.util.ArrayList;
import java.util.List;
import java.util.Random;
import java.util.UUID;
import java.util.concurrent.CompletableFuture;
import java.util.concurrent.TimeUnit;
import java.util.concurrent.TimeoutException;
import java.util.function.Consumer;
import java.nio.file.Files;
import java.nio.file.InvalidPathException;
import java.nio.file.Path;
import java.nio.file.Paths;

public class Mqtt5ClientTest extends CrtTestFixture {

    // Codebuild environment variables
    private String mqtt5DirectMqttHost;
    private Long mqtt5DirectMqttPort;
    private String mqtt5DirectMqttBasicAuthHost;
    private Long mqtt5DirectMqttBasicAuthPort;
    private String mqtt5DirectMqttTlsHost;
    private Long mqtt5DirectMqttTlsPort;
    private String mqtt5WSMqttHost;
    private Long mqtt5WSMqttPort;
    private String mqtt5WSMqttBasicAuthHost;
    private Long mqtt5WSMqttBasicAuthPort;
    private String mqtt5WSMqttTlsHost;
    private Long mqtt5WSMqttTlsPort;
    private String mqtt5BasicAuthUsername;
    private String mqtt5BasicAuthPassword;
    private String mqtt5ProxyHost;
    private Long mqtt5ProxyPort;
    private String mqtt5CertificateFile;
    private String mqtt5KeyFile;
    private byte[] mqtt5CertificateBytes;
    private byte[] mqtt5KeyBytes;
    // IoT Core environment variables
    private String mqtt5IoTCoreMqttHost;
    private Long mqtt5IoTCoreMqttPort;
    private String mqtt5IoTCoreMqttCertificateFile;
    private String mqtt5IoTCoreMqttKeyFile;
    private byte[] mqtt5IoTCoreMqttCertificateBytes;
    private byte[] mqtt5IoTCoreMqttKeyBytes;

    private byte[] loadPemIntoBytes(String filepath) {
        byte[] retVal = null;
        if (filepath != null) {
            Path certPath = Paths.get(filepath);
            if (certPath != null && certPath.toFile().exists() == true) {
                try {
                    retVal = Files.readAllBytes(certPath);
                } catch (Exception ex) {
                    System.out.println("ERROR - could not load certificate file from: " + filepath);
                }
            }
        }
        return retVal;
    }

    private void populateTestingEnvironmentVariables() {
        mqtt5DirectMqttHost = System.getenv("AWS_TEST_MQTT5_DIRECT_MQTT_HOST");
        if (System.getenv("AWS_TEST_MQTT5_DIRECT_MQTT_PORT") != null) {
            mqtt5DirectMqttPort = Long.parseLong(System.getenv("AWS_TEST_MQTT5_DIRECT_MQTT_PORT"));
        }
        mqtt5DirectMqttBasicAuthHost = System.getenv("AWS_TEST_MQTT5_DIRECT_MQTT_BASIC_AUTH_HOST");
        if (System.getenv("AWS_TEST_MQTT5_DIRECT_MQTT_BASIC_AUTH_PORT") != null) {
            mqtt5DirectMqttBasicAuthPort = Long.parseLong(System.getenv("AWS_TEST_MQTT5_DIRECT_MQTT_BASIC_AUTH_PORT"));
        }
        mqtt5DirectMqttTlsHost = System.getenv("AWS_TEST_MQTT5_DIRECT_MQTT_TLS_HOST");
        if (System.getenv("AWS_TEST_MQTT5_DIRECT_MQTT_TLS_PORT") != null) {
            mqtt5DirectMqttTlsPort = Long.parseLong(System.getenv("AWS_TEST_MQTT5_DIRECT_MQTT_TLS_PORT"));
        }
        mqtt5WSMqttHost = System.getenv("AWS_TEST_MQTT5_WS_MQTT_HOST");
        if (System.getenv("AWS_TEST_MQTT5_WS_MQTT_PORT") != null) {
            mqtt5WSMqttPort = Long.parseLong(System.getenv("AWS_TEST_MQTT5_WS_MQTT_PORT"));
        }
        mqtt5WSMqttBasicAuthHost = System.getenv("AWS_TEST_MQTT5_WS_MQTT_BASIC_AUTH_HOST");
        if (System.getenv("AWS_TEST_MQTT5_WS_MQTT_BASIC_AUTH_PORT") != null) {
            mqtt5WSMqttBasicAuthPort = Long.parseLong(System.getenv("AWS_TEST_MQTT5_WS_MQTT_BASIC_AUTH_PORT"));
        }
        mqtt5WSMqttTlsHost = System.getenv("AWS_TEST_MQTT5_WS_MQTT_TLS_HOST");
        if (System.getenv("AWS_TEST_MQTT5_WS_MQTT_TLS_PORT") != null) {
            mqtt5WSMqttTlsPort = Long.parseLong(System.getenv("AWS_TEST_MQTT5_WS_MQTT_TLS_PORT"));
        }
        mqtt5BasicAuthUsername = System.getenv("AWS_TEST_MQTT5_BASIC_AUTH_USERNAME");
        mqtt5BasicAuthPassword = System.getenv("AWS_TEST_MQTT5_BASIC_AUTH_PASSWORD");
        mqtt5ProxyHost = System.getenv("AWS_TEST_MQTT5_PROXY_HOST");
        if (System.getenv("AWS_TEST_MQTT5_PROXY_PORT") != null) {
            mqtt5ProxyPort = Long.parseLong(System.getenv("AWS_TEST_MQTT5_PROXY_PORT"));
        }
        mqtt5CertificateFile = System.getenv("AWS_TEST_MQTT5_CERTIFICATE_FILE");
        mqtt5KeyFile = System.getenv("AWS_TEST_MQTT5_KEY_FILE");

        // Use the same variables as the MQTT3 test
        mqtt5IoTCoreMqttHost = System.getProperty("endpoint");
        if (System.getProperty("port") != null) {
            mqtt5IoTCoreMqttPort = Long.parseLong(System.getProperty("port"));
        } else {
            mqtt5IoTCoreMqttPort = 8883L;
        }
        mqtt5IoTCoreMqttCertificateFile = System.getProperty("certificate");
        mqtt5IoTCoreMqttKeyFile = System.getProperty("privatekey");

        // Load the certificate and key files into memory
        mqtt5CertificateBytes = loadPemIntoBytes(mqtt5CertificateFile);
        mqtt5KeyBytes = loadPemIntoBytes(mqtt5KeyFile);
        mqtt5IoTCoreMqttCertificateBytes = loadPemIntoBytes(mqtt5IoTCoreMqttCertificateFile);
        mqtt5IoTCoreMqttKeyBytes = loadPemIntoBytes(mqtt5IoTCoreMqttKeyFile);
    }

    public Mqtt5ClientTest() {
        populateTestingEnvironmentVariables();
    }

    /**
     * ============================================================
     * TEST HELPER FUNCTIONS
     * ============================================================
     */

    static final class LifecycleEvents_Futured implements Mqtt5ClientOptions.LifecycleEvents {
        CompletableFuture<Void> connectedFuture = new CompletableFuture<>();
        CompletableFuture<Void> stopFuture = new CompletableFuture<>();

        ConnAckPacket connectSuccessPacket = null;
        NegotiatedSettings connectSuccessSettings = null;

        int connectFailureCode = 0;
        ConnAckPacket connectFailurePacket = null;

        int disconnectFailureCode = 0;
        DisconnectPacket disconnectPacket = null;

        @Override
        public void onAttemptingConnect(Mqtt5Client client, OnAttemptingConnectReturn onAttemptingConnectReturn) {}

        @Override
        public void onConnectionSuccess(Mqtt5Client client, OnConnectionSuccessReturn onConnectionSuccessReturn) {
            ConnAckPacket connAckData = onConnectionSuccessReturn.getConnAckPacket();
            NegotiatedSettings negotiatedSettings = onConnectionSuccessReturn.getNegotiatedSettings();
            connectSuccessPacket = connAckData;
            connectSuccessSettings = negotiatedSettings;
            connectedFuture.complete(null);
        }

        @Override
        public void onConnectionFailure(Mqtt5Client client, OnConnectionFailureReturn onConnectionFailureReturn) {
            connectFailureCode = onConnectionFailureReturn.getErrorCode();
            connectFailurePacket = onConnectionFailureReturn.getConnAckPacket();
            connectedFuture.completeExceptionally(new Exception("Could not connect!"));
        }

        @Override
        public void onDisconnection(Mqtt5Client client, OnDisconnectionReturn onDisconnectionReturn) {
            disconnectFailureCode = onDisconnectionReturn.getErrorCode();
            disconnectPacket = onDisconnectionReturn.getDisconnectPacket();
        }

        @Override
        public void onStopped(Mqtt5Client client, OnStoppedReturn onStoppedReturn) {
            stopFuture.complete(null);
        }
    }

    static final class PublishEvents_Futured implements PublishEvents {
        CompletableFuture<Void> publishReceivedFuture = new CompletableFuture<>();
        PublishPacket publishPacket = null;

        @Override
        public void onMessageReceived(Mqtt5Client client, PublishReturn result) {
            publishPacket = result.getPublishPacket();
            publishReceivedFuture.complete(null);
        }
    }

    static final class PublishEvents_Futured_Counted implements PublishEvents {
        CompletableFuture<Void> publishReceivedFuture = new CompletableFuture<>();
        int currentPublishCount = 0;
        int desiredPublishCount = 0;
        List<PublishPacket> publishPacketsRecieved = new ArrayList<PublishPacket>();

        @Override
        public void onMessageReceived(Mqtt5Client client, PublishReturn result) {
            currentPublishCount += 1;
            if (currentPublishCount == desiredPublishCount) {
                publishReceivedFuture.complete(null);
            } else if (currentPublishCount > desiredPublishCount) {
                publishReceivedFuture.completeExceptionally(new Throwable("Too many publish packets received"));
            }

            if (publishPacketsRecieved.contains(result)) {
                publishReceivedFuture.completeExceptionally(new Throwable("Duplicate publish packet received!"));
            }
            publishPacketsRecieved.add(result.getPublishPacket());
        }
    }

    private boolean checkMinimumDirectHostAndPort() {
        if (mqtt5IoTCoreMqttHost != null && mqtt5IoTCoreMqttHost != "" && mqtt5IoTCoreMqttPort != null) {
            return true;
        } else if (mqtt5DirectMqttHost != null && mqtt5DirectMqttHost != "" && mqtt5DirectMqttPort != null) {
            return true;
        }
        return false;
    }

    private String getMinimumDirectHost() {
        if (mqtt5IoTCoreMqttHost != null && mqtt5IoTCoreMqttHost != "") {
            return mqtt5IoTCoreMqttHost;
        } else if (mqtt5DirectMqttHost != null && mqtt5DirectMqttHost != "") {
            return mqtt5DirectMqttHost;
        } else {
            return null;
        }
    }

    private Long getMinimumDirectPort() {
        if (mqtt5IoTCoreMqttHost != null && mqtt5IoTCoreMqttHost != "") {
            if (mqtt5IoTCoreMqttPort != null) {
                return mqtt5IoTCoreMqttPort;
            }
        } else if (mqtt5DirectMqttHost != null && mqtt5DirectMqttHost != "") {
            if (mqtt5DirectMqttPort != null) {
                return mqtt5DirectMqttPort;
            }
        }
        return null;
    }

    private String getMinimumDirectCert() {
        if (mqtt5IoTCoreMqttCertificateBytes != null) {
            return new String(mqtt5IoTCoreMqttCertificateBytes);
        } else {
            return new String(mqtt5CertificateBytes);
        }
    }

    private String getMinimumDirectKey() {
        if (mqtt5IoTCoreMqttKeyBytes != null) {
            return new String(mqtt5IoTCoreMqttKeyBytes);
        } else {
            return new String(mqtt5KeyBytes);
        }
    }

    private TlsContext getIoTCoreTlsContext() {
        TlsContextOptions tlsOptions = TlsContextOptions.createWithMtls(getMinimumDirectCert(), getMinimumDirectKey());
        TlsContext tlsContext = new TlsContext(tlsOptions);
        tlsOptions.close();
        return tlsContext;
    }

    /**
     * ============================================================
     * CREATION TEST CASES
     * ============================================================
     */

    /* Happy path. Minimal creation and cleanup */
    @Test
    public void New_UC1() {
        skipIfNetworkUnavailable();
        Assume.assumeTrue(checkMinimumDirectHostAndPort());
        try {
            Mqtt5ClientOptionsBuilder builder = new Mqtt5ClientOptionsBuilder(getMinimumDirectHost(), getMinimumDirectPort());
            try (Mqtt5Client client = new Mqtt5Client(builder.build())) {
                assertNotNull(client);
            }
        } catch (Exception ex) {
            fail(ex.getMessage());
        }
    }

    /* Maximum creation and cleanup */
    @Test
    public void New_UC2() {
        skipIfNetworkUnavailable();
        Assume.assumeTrue(mqtt5DirectMqttHost != null);
        Assume.assumeTrue(mqtt5DirectMqttPort != null);
        Assume.assumeTrue(mqtt5BasicAuthPassword != null);
        Assume.assumeTrue(mqtt5BasicAuthUsername != null);
        Assume.assumeTrue(mqtt5ProxyHost != null);
        Assume.assumeTrue(mqtt5ProxyPort != null);

        try {

            try (
                EventLoopGroup elg = new EventLoopGroup(1);
                HostResolver hr = new HostResolver(elg);
                ClientBootstrap bootstrap = new ClientBootstrap(elg, hr);
                SocketOptions socketOptions = new SocketOptions();
            ) {

                PublishPacketBuilder willPacketBuilder = new PublishPacketBuilder();
                willPacketBuilder.withQOS(QOS.AT_LEAST_ONCE).withPayload("Hello World".getBytes()).withTopic("test/topic");

                ConnectPacketBuilder connectBuilder = new ConnectPacketBuilder();
                connectBuilder.withClientId("MQTT5 CRT")
                .withKeepAliveIntervalSeconds(1000L)
                .withMaximumPacketSizeBytes(1000L)
                .withPassword(mqtt5BasicAuthPassword.getBytes())
                .withReceiveMaximum(1000L)
                .withRequestProblemInformation(true)
                .withRequestResponseInformation(true)
                .withSessionExpiryIntervalSeconds(1000L)
                .withUsername(mqtt5BasicAuthUsername)
                .withWill(willPacketBuilder.build())
                .withWillDelayIntervalSeconds(1000L);

                // ArrayList<UserProperty> userProperties = new ArrayList<UserProperty>();
                // userProperties.add(new UserProperty("Hello", "World"));
                // connectBuilder.withUserProperties(userProperties);

                Mqtt5ClientOptionsBuilder builder = new Mqtt5ClientOptionsBuilder(mqtt5DirectMqttHost, mqtt5DirectMqttPort);
                builder.withBootstrap(bootstrap)
                .withConnackTimeoutMs(100L)
                .withConnectOptions(connectBuilder.build())
                .withExtendedValidationAndFlowControlOptions(ExtendedValidationAndFlowControlOptions.NONE)
                .withHostName(mqtt5DirectMqttHost)
                .withLifecycleEvents(new LifecycleEvents() {
                    @Override
                    public void onAttemptingConnect(Mqtt5Client client, OnAttemptingConnectReturn onAttemptingConnectReturn) {}

                    @Override
                    public void onConnectionSuccess(Mqtt5Client client, OnConnectionSuccessReturn onConnectionSuccessReturn) {}

                    @Override
                    public void onConnectionFailure(Mqtt5Client client, OnConnectionFailureReturn onConnectionFailureReturn) {}

                    @Override
                    public void onDisconnection(Mqtt5Client client, OnDisconnectionReturn onDisconnectionReturn) {}

                    @Override
                    public void onStopped(Mqtt5Client client, OnStoppedReturn onStoppedReturn) {}
                })
                .withMaxReconnectDelayMs(1000L)
                .withMinConnectedTimeToResetReconnectDelayMs(1000L)
                .withMinReconnectDelayMs(1000L)
                .withOfflineQueueBehavior(ClientOfflineQueueBehavior.FAIL_ALL_ON_DISCONNECT)
                .withAckTimeoutSeconds(1000L)
                .withPingTimeoutMs(1000L)
                .withPort(mqtt5DirectMqttPort)
                .withPublishEvents(new PublishEvents() {
                    @Override
                    public void onMessageReceived(Mqtt5Client client, PublishReturn publishReturn) {}
                })
                .withRetryJitterMode(JitterMode.Default)
                .withSessionBehavior(ClientSessionBehavior.CLEAN)
                .withSocketOptions(socketOptions);
                // Skip websocket, proxy options, and TLS options - those are all different tests

                try (Mqtt5Client client = new Mqtt5Client(builder.build())) {
                    assertNotNull(client);
                }
            }

        } catch (Exception ex) {
            fail(ex.getMessage());
        }
    }

    /* Minimal memory check */
    @Test
    public void New_UC3() {
        skipIfNetworkUnavailable();
        Assume.assumeTrue(checkMinimumDirectHostAndPort());
        try {
            Mqtt5ClientOptionsBuilder builder = new Mqtt5ClientOptionsBuilder(getMinimumDirectHost(), getMinimumDirectPort());
            try (Mqtt5Client client = new Mqtt5Client(builder.build())) {
                assertNotNull(client);
            }
        } catch (Exception ex) {
            fail(ex.getMessage());
        }
        CrtResource.waitForNoResources();
    }

    /* Maximum memory test */
    @Test
    public void New_UC4() {
        skipIfNetworkUnavailable();
        Assume.assumeTrue(mqtt5DirectMqttHost != null);
        Assume.assumeTrue(mqtt5DirectMqttPort != null);
        Assume.assumeTrue(mqtt5BasicAuthPassword != null);
        Assume.assumeTrue(mqtt5BasicAuthUsername != null);

        try {
            try (
                EventLoopGroup elg = new EventLoopGroup(1);
                HostResolver hr = new HostResolver(elg);
                ClientBootstrap bootstrap = new ClientBootstrap(elg, hr);
                SocketOptions socketOptions = new SocketOptions();
            ) {
                PublishPacketBuilder willPacketBuilder = new PublishPacketBuilder();
                willPacketBuilder.withQOS(QOS.AT_LEAST_ONCE).withPayload("Hello World".getBytes()).withTopic("test/topic");

                ConnectPacketBuilder connectBuilder = new ConnectPacketBuilder();
                connectBuilder.withClientId("MQTT5 CRT");
                connectBuilder.withKeepAliveIntervalSeconds(1000L);
                connectBuilder.withMaximumPacketSizeBytes(1000L);
                connectBuilder.withPassword(mqtt5BasicAuthPassword.getBytes());
                connectBuilder.withReceiveMaximum(1000L);
                connectBuilder.withRequestProblemInformation(true);
                connectBuilder.withRequestResponseInformation(true);
                connectBuilder.withSessionExpiryIntervalSeconds(1000L);
                connectBuilder.withUsername(mqtt5BasicAuthUsername);
                connectBuilder.withWill(willPacketBuilder.build());
                connectBuilder.withWillDelayIntervalSeconds(1000L);

                // ArrayList<UserProperty> userProperties = new ArrayList<UserProperty>();
                // userProperties.add(new UserProperty("Hello", "World"));
                // connectBuilder.withUserProperties(userProperties);

                Mqtt5ClientOptionsBuilder builder = new Mqtt5ClientOptionsBuilder(mqtt5DirectMqttHost, mqtt5DirectMqttPort);
                builder.withBootstrap(bootstrap)
                .withConnackTimeoutMs(1000L)
                .withConnectOptions(connectBuilder.build())
                .withExtendedValidationAndFlowControlOptions(ExtendedValidationAndFlowControlOptions.NONE)
                .withHostName(mqtt5DirectMqttHost)
                .withLifecycleEvents(new LifecycleEvents() {
                    @Override
                    public void onAttemptingConnect(Mqtt5Client client, OnAttemptingConnectReturn onAttemptingConnectReturn) {}

                    @Override
                    public void onConnectionSuccess(Mqtt5Client client, OnConnectionSuccessReturn onConnectionSuccessReturn) {}

                    @Override
                    public void onConnectionFailure(Mqtt5Client client, OnConnectionFailureReturn onConnectionFailureReturn) {}

                    @Override
                    public void onDisconnection(Mqtt5Client client, OnDisconnectionReturn onDisconnectionReturn) {}

                    @Override
                    public void onStopped(Mqtt5Client client, OnStoppedReturn onStoppedReturn) {}
                })
                .withMaxReconnectDelayMs(1000L)
                .withMinConnectedTimeToResetReconnectDelayMs(1000L)
                .withMinReconnectDelayMs(1000L)
                .withOfflineQueueBehavior(ClientOfflineQueueBehavior.FAIL_ALL_ON_DISCONNECT)
                .withAckTimeoutSeconds(1000L)
                .withPingTimeoutMs(1000L)
                .withPort(mqtt5DirectMqttPort)
                .withPublishEvents(new PublishEvents() {
                    @Override
                    public void onMessageReceived(Mqtt5Client client, PublishReturn publishReturn) {}
                })
                .withRetryJitterMode(JitterMode.Default)
                .withSessionBehavior(ClientSessionBehavior.CLEAN)
                .withSocketOptions(socketOptions);
                // Skip websocket, proxy options, and TLS options - those are all different tests

                try (Mqtt5Client client = new Mqtt5Client(builder.build())) {
                    assertNotNull(client);
                }
            }

        } catch (Exception ex) {
            fail(ex.getMessage());
        }

        CrtResource.waitForNoResources();
    }

    /**
     * ============================================================
     * DIRECT CONNECT TEST CASES
     * ============================================================
     */

    /* Happy path. Direct connection with minimal configuration */
    @Test
    public void ConnDC_UC1() {
        skipIfNetworkUnavailable();
        Assume.assumeTrue(mqtt5DirectMqttHost != null);
        Assume.assumeTrue(mqtt5DirectMqttPort != null);
        try {
            LifecycleEvents_Futured events = new LifecycleEvents_Futured();

            Mqtt5ClientOptionsBuilder builder = new Mqtt5ClientOptionsBuilder(mqtt5DirectMqttHost, mqtt5DirectMqttPort);
            builder.withLifecycleEvents(events);
            builder.withPort(mqtt5DirectMqttPort);

            EventLoopGroup elg = new EventLoopGroup(1);
            HostResolver hr = new HostResolver(elg);
            ClientBootstrap bootstrap = new ClientBootstrap(elg, hr);
            builder.withBootstrap(bootstrap);

            try (Mqtt5Client client = new Mqtt5Client(builder.build())) {
                client.start();
                events.connectedFuture.get(180, TimeUnit.SECONDS);
                DisconnectPacketBuilder disconnect = new DisconnectPacketBuilder();
                client.stop(disconnect.build());
            }
            elg.close();
            hr.close();
            bootstrap.close();

        } catch (Exception ex) {
            fail(ex.getMessage());
        }
    }

    /* Direct connection with basic authentication */
    @Test
    public void ConnDC_UC2() {
        skipIfNetworkUnavailable();
        Assume.assumeTrue(mqtt5DirectMqttBasicAuthHost != null);
        Assume.assumeTrue(mqtt5DirectMqttBasicAuthPort != null);
        Assume.assumeTrue(mqtt5BasicAuthUsername != null);
        Assume.assumeTrue(mqtt5BasicAuthPassword != null);

        try {
            LifecycleEvents_Futured events = new LifecycleEvents_Futured();

            Mqtt5ClientOptionsBuilder builder = new Mqtt5ClientOptionsBuilder(mqtt5DirectMqttBasicAuthHost, mqtt5DirectMqttBasicAuthPort);
            builder.withLifecycleEvents(events);

            EventLoopGroup elg = new EventLoopGroup(1);
            HostResolver hr = new HostResolver(elg);
            ClientBootstrap bootstrap = new ClientBootstrap(elg, hr);
            builder.withBootstrap(bootstrap);

            ConnectPacketBuilder connectOptions = new ConnectPacketBuilder();
            connectOptions.withUsername(mqtt5BasicAuthUsername).withPassword(mqtt5BasicAuthPassword.getBytes());
            builder.withConnectOptions(connectOptions.build());

            try (Mqtt5Client client = new Mqtt5Client(builder.build())) {
                client.start();
                events.connectedFuture.get(180, TimeUnit.SECONDS);
                DisconnectPacketBuilder disconnect = new DisconnectPacketBuilder();
                client.stop(disconnect.build());
            }
            elg.close();
            hr.close();
            bootstrap.close();

        } catch (Exception ex) {
            fail(ex.getMessage());
        }
    }

    /* Direct connection with TLS */
    @Test
    public void ConnDC_UC3() {
        skipIfNetworkUnavailable();
        Assume.assumeTrue(mqtt5DirectMqttTlsHost != null);
        Assume.assumeTrue(mqtt5DirectMqttTlsPort != null);
        Assume.assumeTrue(mqtt5CertificateFile != null);
        Assume.assumeTrue(mqtt5KeyFile != null);

        try {
            LifecycleEvents_Futured events = new LifecycleEvents_Futured();

            try (TlsContextOptions tlsOptions = TlsContextOptions.createDefaultClient()) {
                tlsOptions.withVerifyPeer(false);
                try (TlsContext tlsContext = new TlsContext(tlsOptions)) {
                    Mqtt5ClientOptionsBuilder builder = new Mqtt5ClientOptionsBuilder(mqtt5DirectMqttTlsHost, mqtt5DirectMqttTlsPort);
                    builder.withLifecycleEvents(events);
                    builder.withTlsContext(tlsContext);

                    EventLoopGroup elg = new EventLoopGroup(1);
                    HostResolver hr = new HostResolver(elg);
                    ClientBootstrap bootstrap = new ClientBootstrap(elg, hr);
                    builder.withBootstrap(bootstrap);

                    try (Mqtt5Client client = new Mqtt5Client(builder.build())) {
                        client.start();
                        events.connectedFuture.get(180, TimeUnit.SECONDS);
                        DisconnectPacketBuilder disconnect = new DisconnectPacketBuilder();
                        client.stop(disconnect.build());
                    }

                    elg.close();
                    hr.close();
                    bootstrap.close();
                }
            }
        } catch (Exception ex) {
            fail(ex.getMessage());
        }
    }

    /* Direct connection with mTLS */
    @Test
    public void ConnDC_UC4() {
        /* Only works on IoT Core */
        Assume.assumeTrue(mqtt5IoTCoreMqttHost != null);
        Assume.assumeTrue(mqtt5IoTCoreMqttPort != null);
        Assume.assumeTrue(mqtt5IoTCoreMqttCertificateFile != null);
        Assume.assumeTrue(mqtt5IoTCoreMqttKeyFile != null);
        Assume.assumeTrue(mqtt5IoTCoreMqttCertificateBytes != null);
        Assume.assumeTrue(mqtt5IoTCoreMqttKeyBytes != null);

        try {
            LifecycleEvents_Futured events = new LifecycleEvents_Futured();

            try (
                TlsContextOptions tlsOptions = TlsContextOptions.createWithMtls(getMinimumDirectCert(), getMinimumDirectKey());
                TlsContext tlsContext = new TlsContext(tlsOptions);
            ) {
                Mqtt5ClientOptionsBuilder builder = new Mqtt5ClientOptionsBuilder(mqtt5IoTCoreMqttHost, mqtt5IoTCoreMqttPort);
                builder.withLifecycleEvents(events);
                builder.withTlsContext(tlsContext);

                EventLoopGroup elg = new EventLoopGroup(1);
                HostResolver hr = new HostResolver(elg);
                ClientBootstrap bootstrap = new ClientBootstrap(elg, hr);
                builder.withBootstrap(bootstrap);

                try (Mqtt5Client client = new Mqtt5Client(builder.build())) {
                    client.start();
                    events.connectedFuture.get(180, TimeUnit.SECONDS);
                    DisconnectPacketBuilder disconnect = new DisconnectPacketBuilder();
                    client.stop(disconnect.build());
                }

                elg.close();
                hr.close();
                bootstrap.close();
            }
        } catch (Exception ex) {
            fail(ex.getMessage());
        }
    }

    /* Direct connection with HttpProxyOptions */
    @Test
    public void ConnDC_UC5() {
        skipIfNetworkUnavailable();
        Assume.assumeTrue(mqtt5DirectMqttTlsHost != null);
        Assume.assumeTrue(mqtt5DirectMqttTlsPort != null);
        Assume.assumeTrue(mqtt5ProxyHost != null);
        Assume.assumeTrue(mqtt5ProxyPort != null);

        try {

            try (
                EventLoopGroup elg = new EventLoopGroup(1);
                HostResolver hr = new HostResolver(elg);
                ClientBootstrap bootstrap = new ClientBootstrap(elg, hr);
            ) {
                LifecycleEvents_Futured events = new LifecycleEvents_Futured();
                Mqtt5ClientOptionsBuilder builder = new Mqtt5ClientOptionsBuilder(mqtt5DirectMqttTlsHost, mqtt5DirectMqttTlsPort);
                builder.withLifecycleEvents(events);
                builder.withBootstrap(bootstrap);

                HttpProxyOptions proxyOptions = new HttpProxyOptions();
                proxyOptions.setHost(mqtt5ProxyHost);
                proxyOptions.setPort((mqtt5ProxyPort.intValue()));
                proxyOptions.setConnectionType(HttpProxyConnectionType.Tunneling);

                try (TlsContextOptions tlsOptions = TlsContextOptions.createDefaultClient()) {
                    tlsOptions.withVerifyPeer(false);
                    try (TlsContext tlsContext = new TlsContext(tlsOptions)) {
                        builder.withTlsContext(tlsContext);

                        builder.withHttpProxyOptions(proxyOptions);

                        try (Mqtt5Client client = new Mqtt5Client(builder.build())) {
                            client.start();
                            events.connectedFuture.get(180, TimeUnit.SECONDS);
                            DisconnectPacketBuilder disconnect = new DisconnectPacketBuilder();
                            client.stop(disconnect.build());
                        }
                    }
                }
            }

        } catch (Exception ex) {
            fail(ex.getMessage());
        }
    }

    /* Maximum options set connection test */
    @Test
    public void ConnDC_UC6() {
        skipIfNetworkUnavailable();
        Assume.assumeTrue(mqtt5DirectMqttHost != null);
        Assume.assumeTrue(mqtt5DirectMqttPort != null);
        Assume.assumeTrue(mqtt5BasicAuthPassword != null);
        Assume.assumeTrue(mqtt5BasicAuthUsername != null);

        try {
            LifecycleEvents_Futured events = new LifecycleEvents_Futured();

            try (
                EventLoopGroup elg = new EventLoopGroup(1);
                HostResolver hr = new HostResolver(elg);
                ClientBootstrap bootstrap = new ClientBootstrap(elg, hr);
                SocketOptions socketOptions = new SocketOptions();
            ) {
                PublishPacketBuilder willPacketBuilder = new PublishPacketBuilder();
                willPacketBuilder.withQOS(QOS.AT_LEAST_ONCE).withPayload("Hello World".getBytes()).withTopic("test/topic");

                ConnectPacketBuilder connectBuilder = new ConnectPacketBuilder();
                connectBuilder.withClientId("MQTT5 CRT");
                connectBuilder.withKeepAliveIntervalSeconds(1000L);
                connectBuilder.withMaximumPacketSizeBytes(1000L);
                connectBuilder.withPassword(mqtt5BasicAuthPassword.getBytes());
                connectBuilder.withReceiveMaximum(1000L);
                connectBuilder.withRequestProblemInformation(true);
                connectBuilder.withRequestResponseInformation(true);
                connectBuilder.withSessionExpiryIntervalSeconds(1000L);
                connectBuilder.withUsername(mqtt5BasicAuthUsername);
                connectBuilder.withWill(willPacketBuilder.build());
                connectBuilder.withWillDelayIntervalSeconds(1000L);

                // ArrayList<UserProperty> userProperties = new ArrayList<UserProperty>();
                // userProperties.add(new UserProperty("Hello", "World"));
                // connectBuilder.withUserProperties(userProperties);

                Mqtt5ClientOptionsBuilder builder = new Mqtt5ClientOptionsBuilder(mqtt5DirectMqttHost, mqtt5DirectMqttPort);
                builder.withBootstrap(bootstrap)
                .withConnackTimeoutMs(1000L)
                .withConnectOptions(connectBuilder.build())
                .withExtendedValidationAndFlowControlOptions(ExtendedValidationAndFlowControlOptions.NONE)
                .withHostName(mqtt5DirectMqttHost)
                .withLifecycleEvents(events)
                .withMaxReconnectDelayMs(1000L)
                .withMinConnectedTimeToResetReconnectDelayMs(1000L)
                .withMinReconnectDelayMs(1000L)
                .withOfflineQueueBehavior(ClientOfflineQueueBehavior.FAIL_ALL_ON_DISCONNECT)
                .withAckTimeoutSeconds(1000L)
                .withPingTimeoutMs(1000L)
                .withPort(mqtt5DirectMqttPort)
                .withPublishEvents(new PublishEvents() {
                    @Override
                    public void onMessageReceived(Mqtt5Client client, PublishReturn publishReturn) {}
                })
                .withRetryJitterMode(JitterMode.Default)
                .withSessionBehavior(ClientSessionBehavior.CLEAN)
                .withSocketOptions(socketOptions);
                // Skip websocket, proxy options, and TLS options - those are all different tests

                try (Mqtt5Client client = new Mqtt5Client(builder.build())) {
                    client.start();
                    events.connectedFuture.get(180, TimeUnit.SECONDS);
                    DisconnectPacketBuilder disconnect = new DisconnectPacketBuilder();
                    client.stop(disconnect.build());
                }
            }

        } catch (Exception ex) {
            fail(ex.getMessage());
        }

        CrtResource.waitForNoResources();
    }

    /**
     * ============================================================
     * WEBSOCKET CONNECT TEST CASES
     * ============================================================
     */

    /* Happy path. Websocket connection with minimal configuration */
    @Test
    public void ConnWS_UC1() {
        skipIfNetworkUnavailable();
        Assume.assumeTrue(mqtt5WSMqttHost != null);
        Assume.assumeTrue(mqtt5WSMqttPort != null);
        try {

            try (
                EventLoopGroup elg = new EventLoopGroup(1);
                HostResolver hr = new HostResolver(elg);
                ClientBootstrap bootstrap = new ClientBootstrap(elg, hr);
            ) {

                LifecycleEvents_Futured events = new LifecycleEvents_Futured();

                Mqtt5ClientOptionsBuilder builder = new Mqtt5ClientOptionsBuilder(mqtt5WSMqttHost, mqtt5WSMqttPort);
                builder.withLifecycleEvents(events);
                builder.withBootstrap(bootstrap);

                Consumer<Mqtt5WebsocketHandshakeTransformArgs> websocketTransform = new Consumer<Mqtt5WebsocketHandshakeTransformArgs>() {
                    @Override
                    public void accept(Mqtt5WebsocketHandshakeTransformArgs t) {
                        t.complete(t.getHttpRequest());
                    }
                };
                builder.withWebsocketHandshakeTransform(websocketTransform);
                builder.withPort(mqtt5WSMqttPort);

                try (Mqtt5Client client = new Mqtt5Client(builder.build())) {
                    client.start();
                    events.connectedFuture.get(180, TimeUnit.SECONDS);
                    DisconnectPacketBuilder disconnect = new DisconnectPacketBuilder();
                    client.stop(disconnect.build());
                }
            }

        } catch (Exception ex) {
            fail(ex.getMessage());
        }
    }

    /* Websocket connection with basic authentication */
    @Test
    public void ConnWS_UC2() {
        System.out.println("TEST: ConnWS_UC2");
        skipIfNetworkUnavailable();
        Assume.assumeTrue(mqtt5WSMqttBasicAuthHost != null);
        Assume.assumeTrue(mqtt5WSMqttBasicAuthPort != null);
        Assume.assumeTrue(mqtt5BasicAuthUsername != null);
        Assume.assumeTrue(mqtt5BasicAuthPassword != null);

        try {
            LifecycleEvents_Futured events = new LifecycleEvents_Futured();

            try (
                EventLoopGroup elg = new EventLoopGroup(1);
                HostResolver hr = new HostResolver(elg);
                ClientBootstrap bootstrap = new ClientBootstrap(elg, hr);
            ) {
                Mqtt5ClientOptionsBuilder builder = new Mqtt5ClientOptionsBuilder(mqtt5WSMqttBasicAuthHost, mqtt5WSMqttBasicAuthPort);
                builder.withLifecycleEvents(events);
                builder.withBootstrap(bootstrap);

                Consumer<Mqtt5WebsocketHandshakeTransformArgs> websocketTransform = new Consumer<Mqtt5WebsocketHandshakeTransformArgs>() {
                    @Override
                    public void accept(Mqtt5WebsocketHandshakeTransformArgs t) {
                        t.complete(t.getHttpRequest());
                    }
                };
                builder.withWebsocketHandshakeTransform(websocketTransform);

                ConnectPacketBuilder connectOptions = new ConnectPacketBuilder();
                connectOptions.withUsername(mqtt5BasicAuthUsername).withPassword(mqtt5BasicAuthPassword.getBytes());
                builder.withConnectOptions(connectOptions.build());

                try (Mqtt5Client client = new Mqtt5Client(builder.build())) {
                    client.start();
                    events.connectedFuture.get(180, TimeUnit.SECONDS);
                    DisconnectPacketBuilder disconnect = new DisconnectPacketBuilder();
                    client.stop(disconnect.build());
                }
            }
        } catch (Exception ex) {
            fail(ex.getMessage());
        }
    }

    /* Websocket connection with TLS */
    @Test
    public void ConnWS_UC3() {
        skipIfNetworkUnavailable();
        Assume.assumeTrue(mqtt5WSMqttTlsHost != null);
        Assume.assumeTrue(mqtt5WSMqttTlsPort != null);
        Assume.assumeTrue(mqtt5CertificateFile != null);
        Assume.assumeTrue(mqtt5KeyFile != null);

        try {
            LifecycleEvents_Futured events = new LifecycleEvents_Futured();

            try (
                EventLoopGroup elg = new EventLoopGroup(1);
                HostResolver hr = new HostResolver(elg);
                ClientBootstrap bootstrap = new ClientBootstrap(elg, hr);
            ) {

                try (TlsContextOptions tlsOptions = TlsContextOptions.createDefaultClient()) {
                    tlsOptions.withVerifyPeer(false);
                    try (TlsContext tlsContext = new TlsContext(tlsOptions)) {
                        Mqtt5ClientOptionsBuilder builder = new Mqtt5ClientOptionsBuilder(mqtt5WSMqttTlsHost, mqtt5WSMqttTlsPort);
                        builder.withLifecycleEvents(events);
                        builder.withBootstrap(bootstrap);

                        Consumer<Mqtt5WebsocketHandshakeTransformArgs> websocketTransform = new Consumer<Mqtt5WebsocketHandshakeTransformArgs>() {
                            @Override
                            public void accept(Mqtt5WebsocketHandshakeTransformArgs t) {
                                t.complete(t.getHttpRequest());
                            }
                        };
                        builder.withWebsocketHandshakeTransform(websocketTransform);
                        builder.withTlsContext(tlsContext);

                        try (Mqtt5Client client = new Mqtt5Client(builder.build())) {
                            client.start();
                            events.connectedFuture.get(180, TimeUnit.SECONDS);
                            DisconnectPacketBuilder disconnect = new DisconnectPacketBuilder();
                            client.stop(disconnect.build());
                        }
                    }
                }
            }

        } catch (Exception ex) {
            fail(ex.getMessage());
        }
    }

    /* Websocket connection with HttpProxyOptions */
    /* TODO - get this test working in Codebuild CI */
    // @Test
    // public void ConnWS_UC5() {
    //     skipIfNetworkUnavailable();
    //     Assume.assumeTrue(mqtt5ProxyHost != null);
    //     Assume.assumeTrue(mqtt5ProxyPort != null);
    //     Assume.assumeTrue(mqtt5WSMqttTlsHost != null);
    //     Assume.assumeTrue(mqtt5WSMqttTlsPort != null);
    //     Assume.assumeTrue(mqtt5CertificateFile != null);
    //     Assume.assumeTrue(mqtt5KeyFile != null);

    //     try {
    //         LifecycleEvents_Futured events = new LifecycleEvents_Futured();

    //         EventLoopGroup elg = new EventLoopGroup(1);
    //         HostResolver hr = new HostResolver(elg);
    //         ClientBootstrap bootstrap = new ClientBootstrap(elg, hr);

    //         Mqtt5ClientOptionsBuilder builder = new Mqtt5ClientOptionsBuilder(mqtt5WSMqttTlsHost, mqtt5WSMqttTlsPort);
    //         builder.withLifecycleEvents(events);
    //         builder.withBootstrap(bootstrap);

    //         TlsContextOptions tlsOptions = TlsContextOptions.createDefaultClient();
    //         tlsOptions.withVerifyPeer(false);
    //         TlsContext tlsContext = new TlsContext(tlsOptions);
    //         builder.withTlsContext(tlsContext);

    //         Consumer<Mqtt5WebsocketHandshakeTransformArgs> websocketTransform = new Consumer<Mqtt5WebsocketHandshakeTransformArgs>() {
    //             @Override
    //             public void accept(Mqtt5WebsocketHandshakeTransformArgs t) {
    //                 t.complete(t.getHttpRequest());
    //             }
    //         };
    //         builder.withWebsocketHandshakeTransform(websocketTransform);

    //         HttpProxyOptions proxyOptions = new HttpProxyOptions();
    //         proxyOptions.setHost(mqtt5ProxyHost);
    //         proxyOptions.setPort(mqtt5ProxyPort.intValue());
    //         proxyOptions.setConnectionType(HttpProxyConnectionType.Tunneling);
    //         builder.withHttpProxyOptions(proxyOptions);

    //         Mqtt5Client client = new Mqtt5Client(builder.build());

    //         client.start();
    //         events.connectedFuture.get(180, TimeUnit.SECONDS);
    //         DisconnectPacketBuilder disconnect = new DisconnectPacketBuilder();
    //         client.stop(disconnect.build());

    //         client.close();
    //         tlsContext.close();
    //         tlsOptions.close();
    //         elg.close();
    //         hr.close();
    //         bootstrap.close();

    //     } catch (Exception ex) {
    //         fail(ex.getMessage());
    //     }
    // }

    /* Websocket connection with all options set */
    @Test
    public void ConnWS_UC6() {
        skipIfNetworkUnavailable();
        Assume.assumeTrue(mqtt5WSMqttHost != null);
        Assume.assumeTrue(mqtt5WSMqttPort != null);
        Assume.assumeTrue(mqtt5BasicAuthPassword != null);
        Assume.assumeTrue(mqtt5BasicAuthUsername != null);

        try {
            LifecycleEvents_Futured events = new LifecycleEvents_Futured();

            try (
                EventLoopGroup elg = new EventLoopGroup(1);
                HostResolver hr = new HostResolver(elg);
                ClientBootstrap bootstrap = new ClientBootstrap(elg, hr);
                SocketOptions socketOptions = new SocketOptions();
            ) {
                PublishPacketBuilder willPacketBuilder = new PublishPacketBuilder();
                willPacketBuilder.withQOS(QOS.AT_LEAST_ONCE).withPayload("Hello World".getBytes()).withTopic("test/topic");

                ConnectPacketBuilder connectBuilder = new ConnectPacketBuilder();
                connectBuilder.withClientId("MQTT5 CRT");
                connectBuilder.withKeepAliveIntervalSeconds(1000L);
                connectBuilder.withMaximumPacketSizeBytes(1000L);
                connectBuilder.withPassword(mqtt5BasicAuthPassword.getBytes());
                connectBuilder.withReceiveMaximum(1000L);
                connectBuilder.withRequestProblemInformation(true);
                connectBuilder.withRequestResponseInformation(true);
                connectBuilder.withSessionExpiryIntervalSeconds(1000L);
                connectBuilder.withUsername(mqtt5BasicAuthUsername);
                connectBuilder.withWill(willPacketBuilder.build());
                connectBuilder.withWillDelayIntervalSeconds(1000L);

                // ArrayList<UserProperty> userProperties = new ArrayList<UserProperty>();
                // userProperties.add(new UserProperty("Hello", "World"));
                // connectBuilder.withUserProperties(userProperties);

                Mqtt5ClientOptionsBuilder builder = new Mqtt5ClientOptionsBuilder(mqtt5WSMqttHost, mqtt5WSMqttPort);
                builder.withBootstrap(bootstrap)
                .withConnackTimeoutMs(1000L)
                .withConnectOptions(connectBuilder.build())
                .withExtendedValidationAndFlowControlOptions(ExtendedValidationAndFlowControlOptions.NONE)
                .withHostName(mqtt5WSMqttHost)
                .withLifecycleEvents(events)
                .withMaxReconnectDelayMs(1000L)
                .withMinConnectedTimeToResetReconnectDelayMs(1000L)
                .withMinReconnectDelayMs(1000L)
                .withOfflineQueueBehavior(ClientOfflineQueueBehavior.FAIL_ALL_ON_DISCONNECT)
                .withAckTimeoutSeconds(1000L)
                .withPingTimeoutMs(1000L)
                .withPort(mqtt5WSMqttPort)
                .withPublishEvents(new PublishEvents() {
                    @Override
                    public void onMessageReceived(Mqtt5Client client, PublishReturn publishReturn) {}
                })
                .withRetryJitterMode(JitterMode.Default)
                .withSessionBehavior(ClientSessionBehavior.CLEAN)
                .withSocketOptions(socketOptions);

                Consumer<Mqtt5WebsocketHandshakeTransformArgs> websocketTransform = new Consumer<Mqtt5WebsocketHandshakeTransformArgs>() {
                    @Override
                    public void accept(Mqtt5WebsocketHandshakeTransformArgs t) {
                        t.complete(t.getHttpRequest());
                    }
                };
                builder.withWebsocketHandshakeTransform(websocketTransform);

                try (Mqtt5Client client = new Mqtt5Client(builder.build())) {
                    client.start();
                    events.connectedFuture.get(180, TimeUnit.SECONDS);
                    DisconnectPacketBuilder disconnect = new DisconnectPacketBuilder();
                    client.stop(disconnect.build());
                }
            }

        } catch (Exception ex) {
            fail(ex.getMessage());
        }
        CrtResource.waitForNoResources();
    }

    /**
     * ============================================================
     * Negative Connect Tests with Incorrect Data
     * ============================================================
     */

    /* Client connect with invalid host name */
    @Test
    public void ConnNegativeID_UC1() {
        skipIfNetworkUnavailable();
        Assume.assumeTrue(checkMinimumDirectHostAndPort());
        boolean foundExpectedError = false;
        boolean exceptionOccurred = false;

        try {
            LifecycleEvents_Futured events = new LifecycleEvents_Futured();

            Mqtt5ClientOptionsBuilder builder = new Mqtt5ClientOptionsBuilder("_test", getMinimumDirectPort());
            builder.withLifecycleEvents(events);

            EventLoopGroup elg = new EventLoopGroup(1);
            HostResolver hr = new HostResolver(elg);
            ClientBootstrap bootstrap = new ClientBootstrap(elg, hr);
            builder.withBootstrap(bootstrap);

            try (Mqtt5Client client = new Mqtt5Client(builder.build())) {
                client.start();

                try {
                    events.connectedFuture.get(180, TimeUnit.SECONDS);
                } catch (Exception ex) {
                    exceptionOccurred = true;
                    if (events.connectFailureCode == 1059) {
                        foundExpectedError = true;
                    } else {
                        System.out.println("EXCEPTION: " + ex);
                        System.out.println(ex.getMessage() + " \n");
                    }
                }

                if (foundExpectedError == false) {
                    System.out.println("Error code was not AWS_IO_DNS_INVALID_NAME like expected! There was an exception though");
                }
                if (exceptionOccurred == false) {
                    fail("No exception occurred!");
                }
            }

            bootstrap.close();
            elg.close();
            hr.close();
        } catch (Exception ex) {
            fail(ex.getMessage());
        }
    }

    /* Client connect with invalid, nonexistent port for direct connection */
    @Test
    public void ConnNegativeID_UC2() {
        skipIfNetworkUnavailable();
        Assume.assumeTrue(checkMinimumDirectHostAndPort());
        boolean foundExpectedError = false;
        boolean exceptionOccurred = false;

        try {
            LifecycleEvents_Futured events = new LifecycleEvents_Futured();
            Mqtt5ClientOptionsBuilder builder = new Mqtt5ClientOptionsBuilder(getMinimumDirectHost(), 65535L);
            builder.withLifecycleEvents(events);

            EventLoopGroup elg = new EventLoopGroup(1);
            HostResolver hr = new HostResolver(elg);
            ClientBootstrap bootstrap = new ClientBootstrap(elg, hr);
            builder.withBootstrap(bootstrap);

            try (Mqtt5Client client = new Mqtt5Client(builder.build())) {
                client.start();

                try {
                    System.out.println("NOTE: Exception due to using incorrect port expected below!");
                    events.connectedFuture.get(180, TimeUnit.SECONDS);
                } catch (Exception ex) {
                    exceptionOccurred = true;
                    if (events.connectFailureCode == 1047) {
                        foundExpectedError = true;
                    }
                }

                if (foundExpectedError == false) {
                    System.out.println("Error code was not AWS_IO_SOCKET_CONNECTION_REFUSED like expected! There was an exception though");
                }
                if (exceptionOccurred == false) {
                    fail("No exception occurred!");
                }
            }

            elg.close();
            hr.close();
            bootstrap.close();

        } catch (Exception ex) {
            fail(ex.getMessage());
        }
    }

    /* Client connect with invalid protocol port for direct connection */
    @Test
    public void ConnNegativeID_UC2_ALT() {
        skipIfNetworkUnavailable();
        Assume.assumeTrue(mqtt5DirectMqttHost != null);
        Assume.assumeTrue(mqtt5WSMqttPort != null);
        boolean foundExpectedError = false;
        boolean exceptionOccurred = false;

        try {
            LifecycleEvents_Futured events = new LifecycleEvents_Futured();
            Mqtt5ClientOptionsBuilder builder = new Mqtt5ClientOptionsBuilder(mqtt5DirectMqttHost, mqtt5WSMqttPort);
            builder.withLifecycleEvents(events);

            EventLoopGroup elg = new EventLoopGroup(1);
            HostResolver hr = new HostResolver(elg);
            ClientBootstrap bootstrap = new ClientBootstrap(elg, hr);
            builder.withBootstrap(bootstrap);

            try (Mqtt5Client client = new Mqtt5Client(builder.build())) {
                client.start();

                try {
                    System.out.println("NOTE: Exception due to invalid port for protocol used expected below!");
                    events.connectedFuture.get(180, TimeUnit.SECONDS);
                } catch (Exception ex) {
                    exceptionOccurred = true;
                    if (events.connectFailureCode == 5149) {
                        foundExpectedError = true;
                    }
                }

                if (foundExpectedError == false) {
                    System.out.println("Error code was not AWS_ERROR_MQTT5_DECODE_PROTOCOL_ERROR like expected! There was an exception though");
                }
                if (exceptionOccurred == false) {
                    fail("No exception occurred!");
                }
            }

            elg.close();
            hr.close();
            bootstrap.close();

        } catch (Exception ex) {
            fail(ex.getMessage());
        }
    }

    /* Client connect with invalid, nonexistent port for websocket connection */
    @Test
    public void ConnNegativeID_UC3() {
        skipIfNetworkUnavailable();
        Assume.assumeTrue(mqtt5WSMqttHost != null);
        boolean foundExpectedError = false;
        boolean exceptionOccurred = false;

        try {
            LifecycleEvents_Futured events = new LifecycleEvents_Futured();

            try (
                EventLoopGroup elg = new EventLoopGroup(1);
                HostResolver hr = new HostResolver(elg);
                ClientBootstrap bootstrap = new ClientBootstrap(elg, hr);
            ) {
                Mqtt5ClientOptionsBuilder builder = new Mqtt5ClientOptionsBuilder(mqtt5WSMqttHost, 444L);
                builder.withLifecycleEvents(events);
                builder.withBootstrap(bootstrap);

                Consumer<Mqtt5WebsocketHandshakeTransformArgs> websocketTransform = new Consumer<Mqtt5WebsocketHandshakeTransformArgs>() {
                    @Override
                    public void accept(Mqtt5WebsocketHandshakeTransformArgs t) {
                        t.complete(t.getHttpRequest());
                    }
                };
                builder.withWebsocketHandshakeTransform(websocketTransform);

                try (Mqtt5Client client = new Mqtt5Client(builder.build())) {
                    client.start();

                    try {
                        System.out.println("NOTE: Exception due to using non-existent port expected below!");
                        events.connectedFuture.get(180, TimeUnit.SECONDS);
                    } catch (Exception ex) {
                        exceptionOccurred = true;
                        if (events.connectFailureCode == 1047) {
                            foundExpectedError = true;
                        }
                    }

                    if (foundExpectedError == false) {
                        System.out.println("Error code was not AWS_ERROR_MQTT5_DECODE_PROTOCOL_ERROR like expected! There was an exception though");
                    }
                    if (exceptionOccurred == false) {
                        fail("No exception occurred!");
                    }
                }
            }
        } catch (Exception ex) {
            fail(ex.getMessage());
        }
    }

    /* Client connect with invalid protocol port for websocket connection */
    @Test
    public void ConnNegativeID_UC3_ALT() {
        skipIfNetworkUnavailable();
        Assume.assumeTrue(mqtt5WSMqttHost != null);
        Assume.assumeTrue(mqtt5DirectMqttPort != null);
        boolean foundExpectedError = false;
        boolean exceptionOccurred = false;

        try {
            LifecycleEvents_Futured events = new LifecycleEvents_Futured();

            try (
                EventLoopGroup elg = new EventLoopGroup(1);
                HostResolver hr = new HostResolver(elg);
                ClientBootstrap bootstrap = new ClientBootstrap(elg, hr);
            ) {

                Mqtt5ClientOptionsBuilder builder = new Mqtt5ClientOptionsBuilder(mqtt5WSMqttHost, mqtt5DirectMqttPort);
                builder.withLifecycleEvents(events);
                builder.withBootstrap(bootstrap);

                Consumer<Mqtt5WebsocketHandshakeTransformArgs> websocketTransform = new Consumer<Mqtt5WebsocketHandshakeTransformArgs>() {
                    @Override
                    public void accept(Mqtt5WebsocketHandshakeTransformArgs t) {
                        t.complete(t.getHttpRequest());
                    }
                };
                builder.withWebsocketHandshakeTransform(websocketTransform);

                try (Mqtt5Client client = new Mqtt5Client(builder.build())) {
                    client.start();
                    try {
                        System.out.println("NOTE: Exception due to invalid port expected below!");
                        events.connectedFuture.get(180, TimeUnit.SECONDS);
                    } catch (Exception ex) {
                        exceptionOccurred = true;
                        if (events.connectFailureCode == 46) {
                            foundExpectedError = true;
                        }
                    }

                    if (foundExpectedError == false) {
                        System.out.println("Error code was not AWS_ERROR_SYS_CALL_FAILURE (occurs right after AWS_ERROR_MQTT5_DECODE_PROTOCOL_ERROR for Websockets) like expected! There was an exception though");
                    }
                    if (exceptionOccurred == false) {
                        fail("No exception occurred!");
                    }
                }
            }
        } catch (Exception ex) {
            fail(ex.getMessage());
        }
    }

    /* Client connect with socket timeout */
    @Test
    public void ConnNegativeID_UC4() {
        skipIfNetworkUnavailable();
        boolean foundExpectedError = false;
        boolean exceptionOccurred = false;

        try {
            LifecycleEvents_Futured events = new LifecycleEvents_Futured();

            try (
                EventLoopGroup elg = new EventLoopGroup(1);
                HostResolver hr = new HostResolver(elg);
                ClientBootstrap bootstrap = new ClientBootstrap(elg, hr);
                SocketOptions options = new SocketOptions();
            ) {
                Mqtt5ClientOptionsBuilder builder = new Mqtt5ClientOptionsBuilder("www.example.com", 81L);
                builder.withLifecycleEvents(events);
                builder.withBootstrap(bootstrap);

                options.connectTimeoutMs = 100;
                builder.withSocketOptions(options);

                try (Mqtt5Client client = new Mqtt5Client(builder.build())) {
                    client.start();

                    try {
                        System.out.println("NOTE: Exception due to socket timeout expected below!");
                        events.connectedFuture.get(180, TimeUnit.SECONDS);
                    } catch (Exception ex) {
                        exceptionOccurred = true;
                        if (events.connectFailureCode == 1048) {
                            foundExpectedError = true;
                        }
                    }
                    if (foundExpectedError == false) {
                        System.out.println("Error code was not AWS_IO_SOCKET_TIMEOUT like expected! There was an exception though");
                    }
                    if (exceptionOccurred == false) {
                        fail("No exception occurred!");
                    }
                }
            }

        } catch (Exception ex) {
            fail(ex.getMessage());
        }
    }

    /* Websocket handshake failure test */
    @Test
    public void ConnNegativeID_UC6() {
        skipIfNetworkUnavailable();
        Assume.assumeTrue(mqtt5WSMqttHost != null);
        Assume.assumeTrue(mqtt5WSMqttPort != null);
        boolean foundExpectedError = false;
        boolean exceptionOccurred = false;

        try {
            LifecycleEvents_Futured events = new LifecycleEvents_Futured();

            try (
                EventLoopGroup elg = new EventLoopGroup(1);
                HostResolver hr = new HostResolver(elg);
                ClientBootstrap bootstrap = new ClientBootstrap(elg, hr);
            ) {

                Mqtt5ClientOptionsBuilder builder = new Mqtt5ClientOptionsBuilder(mqtt5WSMqttHost, mqtt5WSMqttPort);
                builder.withLifecycleEvents(events);
                builder.withBootstrap(bootstrap);

                Consumer<Mqtt5WebsocketHandshakeTransformArgs> websocketTransform = new Consumer<Mqtt5WebsocketHandshakeTransformArgs>() {
                    @Override
                    public void accept(Mqtt5WebsocketHandshakeTransformArgs t) {
                        t.completeExceptionally(new Throwable("Intentional failure!"));
                    }
                };
                builder.withWebsocketHandshakeTransform(websocketTransform);
                builder.withPort(mqtt5WSMqttPort);

                try (Mqtt5Client client = new Mqtt5Client(builder.build())) {
                    client.start();

                    try {
                        System.out.println("NOTE: Exception due to websocket handshake failure expected below!");
                        events.connectedFuture.get(180, TimeUnit.SECONDS);
                    } catch (Exception ex) {
                        exceptionOccurred = true;
                        if (events.connectFailureCode == 3) {
                            foundExpectedError = true;
                        }
                    }
                    if (foundExpectedError == false) {
                        System.out.println("Error code was not AWS_ERROR_UNKNOWN like expected! There was an exception though");
                    }
                    if (exceptionOccurred == false) {
                        fail("No exception occurred!");
                    }

                    DisconnectPacketBuilder disconnect = new DisconnectPacketBuilder();
                    client.stop(disconnect.build());
                }
            }
        } catch (Exception ex) {
            fail(ex.getMessage());
        }
    }

    /* For the double client ID test */
    static final class LifecycleEvents_DoubleClientID implements Mqtt5ClientOptions.LifecycleEvents {
        CompletableFuture<Void> connectedFuture = new CompletableFuture<>();
        CompletableFuture<Void> disconnectedFuture = new CompletableFuture<>();

        @Override
        public void onAttemptingConnect(Mqtt5Client client, OnAttemptingConnectReturn onAttemptingConnectReturn) {}

        @Override
        public void onConnectionSuccess(Mqtt5Client client, OnConnectionSuccessReturn onConnectionSuccessReturn) {
            connectedFuture.complete(null);
        }

        @Override
        public void onConnectionFailure(Mqtt5Client client, OnConnectionFailureReturn onConnectionFailureReturn) {
            connectedFuture.completeExceptionally(new Exception("Could not connect!"));
        }

        @Override
        public void onDisconnection(Mqtt5Client client, OnDisconnectionReturn onDisconnectionReturn) {
            disconnectedFuture.complete(null);
        }

        @Override
        public void onStopped(Mqtt5Client client, OnStoppedReturn onStoppedReturn) {}
    }

    /* Double Client ID failure test */
    @Test
    public void ConnNegativeID_UC7() {
        skipIfNetworkUnavailable();
        Assume.assumeTrue(checkMinimumDirectHostAndPort());
        String testUUID = UUID.randomUUID().toString();

        try {
            LifecycleEvents_DoubleClientID events = new LifecycleEvents_DoubleClientID();

            Mqtt5ClientOptionsBuilder builder = new Mqtt5ClientOptionsBuilder(getMinimumDirectHost(), getMinimumDirectPort());
            builder.withLifecycleEvents(events);
            ConnectPacketBuilder connectOptions = new ConnectPacketBuilder().withClientId("test/MQTT5_Binding_Java_" + testUUID);
            builder.withConnectOptions(connectOptions.build());

            EventLoopGroup elg = new EventLoopGroup(1);
            HostResolver hr = new HostResolver(elg);
            ClientBootstrap bootstrap = new ClientBootstrap(elg, hr);
            builder.withBootstrap(bootstrap);

            // Only needed for IoT Core
            TlsContext tlsContext = null;
            if (getMinimumDirectHost() == mqtt5IoTCoreMqttHost && mqtt5IoTCoreMqttCertificateBytes != null) {
                Assume.assumeTrue(getMinimumDirectCert() != null);
                Assume.assumeTrue(getMinimumDirectKey() != null);
                tlsContext = getIoTCoreTlsContext();
                builder.withTlsContext(tlsContext);
            }

            try (
                Mqtt5Client clientOne = new Mqtt5Client(builder.build());
                Mqtt5Client clientTwo = new Mqtt5Client(builder.build());
            ) {
                // Only needed for IoT Core - Free the TLS context right away
                if (getMinimumDirectHost() == mqtt5IoTCoreMqttHost && mqtt5IoTCoreMqttCertificateBytes != null) {
                    tlsContext.close();
                }

                clientOne.start();
                events.connectedFuture.get(180, TimeUnit.SECONDS);

                clientTwo.start();
                events.connectedFuture = new CompletableFuture<>();
                events.connectedFuture.get(180, TimeUnit.SECONDS);

                // Make sure a disconnection happened
                events.disconnectedFuture.get(180, TimeUnit.SECONDS);

                // Stop the clients from disconnecting each other. If we do not do this, then the clients will
                // attempt to reconnect endlessly, making a never ending loop.
                DisconnectPacket disconnect = new DisconnectPacketBuilder().build();
                clientOne.stop(disconnect);
                clientTwo.stop(disconnect);
            }

            elg.close();
            hr.close();
            bootstrap.close();

        } catch (Exception ex) {
            fail(ex.getMessage());
        }
    }

    /* Double Client ID disconnect and then reconnect test */
    @Test
    public void ConnNegativeID_UC7_ALT() {
        skipIfNetworkUnavailable();
        Assume.assumeTrue(checkMinimumDirectHostAndPort());
        String testUUID = UUID.randomUUID().toString();

        try {
            LifecycleEvents_DoubleClientID events = new LifecycleEvents_DoubleClientID();
            LifecycleEvents_DoubleClientID eventsTwo = new LifecycleEvents_DoubleClientID();

            Mqtt5ClientOptionsBuilder builder = new Mqtt5ClientOptionsBuilder(getMinimumDirectHost(), getMinimumDirectPort());
            builder.withLifecycleEvents(events);
            ConnectPacketBuilder connectOptions = new ConnectPacketBuilder().withClientId("test/MQTT5_Binding_Java_" + testUUID);
            builder.withConnectOptions(connectOptions.build());

            EventLoopGroup elg = new EventLoopGroup(1);
            HostResolver hr = new HostResolver(elg);
            ClientBootstrap bootstrap = new ClientBootstrap(elg, hr);
            builder.withBootstrap(bootstrap);

            Mqtt5ClientOptionsBuilder builderTwo = new Mqtt5ClientOptionsBuilder(getMinimumDirectHost(), getMinimumDirectPort());
            builderTwo.withLifecycleEvents(eventsTwo);
            builderTwo.withConnectOptions(connectOptions.build());

            builderTwo.withBootstrap(bootstrap);

            // Only needed for IoT Core
            TlsContext tlsContext = null;
            if (getMinimumDirectHost() == mqtt5IoTCoreMqttHost && mqtt5IoTCoreMqttCertificateBytes != null) {
                Assume.assumeTrue(getMinimumDirectCert() != null);
                Assume.assumeTrue(getMinimumDirectKey() != null);
                tlsContext = getIoTCoreTlsContext();
                builder.withTlsContext(tlsContext);
                builderTwo.withTlsContext(tlsContext);
            }

            try (
                Mqtt5Client clientOne = new Mqtt5Client(builder.build());
                Mqtt5Client clientTwo = new Mqtt5Client(builderTwo.build());
            ) {
                // Only needed for IoT Core - Free the TLS context right away
                if (getMinimumDirectHost() == mqtt5IoTCoreMqttHost && mqtt5IoTCoreMqttCertificateBytes != null) {
                    tlsContext.close();
                }

                clientOne.start();
                events.connectedFuture.get(180, TimeUnit.SECONDS);

                clientTwo.start();
                eventsTwo.connectedFuture.get(180, TimeUnit.SECONDS);

                // Make sure the first client was disconnected
                events.disconnectedFuture.get(180, TimeUnit.SECONDS);
                // Disconnect the second client so the first can reconnect
                clientTwo.stop(new DisconnectPacketBuilder().build());

                // Wait until the first client has reconnected
                events.connectedFuture = new CompletableFuture<>();
                events.connectedFuture.get(180, TimeUnit.SECONDS);

                assertTrue(clientOne.getIsConnected() == true);

                // Stop the clients from disconnecting each other. If we do not do this, then the clients will
                // attempt to reconnect endlessly, making a never ending loop.
                DisconnectPacket disconnect = new DisconnectPacketBuilder().build();
                clientOne.stop(disconnect);
            }

            elg.close();
            hr.close();
            bootstrap.close();

        } catch (Exception ex) {
            fail(ex.getMessage());
        }
    }

    /**
     * ============================================================
     * Negative Data Input Tests
     * ============================================================
     */

    /* Negative Connect Packet Properties */
    @Test
    public void NewNegative_UC1() {
        skipIfNetworkUnavailable();
        Assume.assumeTrue(checkMinimumDirectHostAndPort());
        boolean clientCreationFailed = false;

        try {
            Mqtt5Client client = null;
            Mqtt5ClientOptionsBuilder builder = new Mqtt5ClientOptionsBuilder(getMinimumDirectHost(), getMinimumDirectPort());
            ConnectPacketBuilder connectOptions = new ConnectPacketBuilder();

            EventLoopGroup elg = new EventLoopGroup(1);
            HostResolver hr = new HostResolver(elg);
            ClientBootstrap bootstrap = new ClientBootstrap(elg, hr);
            builder.withBootstrap(bootstrap);

            connectOptions.withKeepAliveIntervalSeconds(-100L);
            builder.withConnectOptions(connectOptions.build());

            // Only needed for IoT Core
            TlsContext tlsContext = null;
            if (getMinimumDirectHost() == mqtt5IoTCoreMqttHost && mqtt5IoTCoreMqttCertificateBytes != null) {
                Assume.assumeTrue(getMinimumDirectCert() != null);
                Assume.assumeTrue(getMinimumDirectKey() != null);
                tlsContext = getIoTCoreTlsContext();
                builder.withTlsContext(tlsContext);
            }

            clientCreationFailed = false;
            try {
                client = new Mqtt5Client(builder.build());
            } catch (Exception ex) {
                System.out.println("NOTE: Exception due to negative keep alive may be printed below!");
                clientCreationFailed = true;
            }
            if (clientCreationFailed == false) {
                fail("Client creation did not fail with negative KeepAliveIntervalSeconds");
            }
            connectOptions.withKeepAliveIntervalSeconds(100L);

            connectOptions.withSessionExpiryIntervalSeconds(-100L);
            builder.withConnectOptions(connectOptions.build());
            clientCreationFailed = false;
            try {
                System.out.println("NOTE: Exception due to negative session expiry interval may be printed below!");
                client = new Mqtt5Client(builder.build());
            } catch (Exception ex) {
                clientCreationFailed = true;
            }
            if (clientCreationFailed == false) {
                fail("Client creation did not fail with negative SessionExpiryIntervalSeconds");
            }
            connectOptions.withSessionExpiryIntervalSeconds(100L);

            connectOptions.withReceiveMaximum(-100L);
            builder.withConnectOptions(connectOptions.build());
            clientCreationFailed = false;
            try {
                System.out.println("NOTE: Exception due to negative receive maximum may be printed below!");
                client = new Mqtt5Client(builder.build());
            } catch (Exception ex) {
                clientCreationFailed = true;
            }
            if (clientCreationFailed == false) {
                fail("Client creation did not fail negative ReceiveMaximum");
            }
            connectOptions.withReceiveMaximum(100L);

            connectOptions.withMaximumPacketSizeBytes(-100L);
            builder.withConnectOptions(connectOptions.build());
            clientCreationFailed = false;
            try {
                System.out.println("NOTE: Exception due to negative maximum packet byte size may be printed below!");
                client = new Mqtt5Client(builder.build());
            } catch (Exception ex) {
                clientCreationFailed = true;
            }
            if (clientCreationFailed == false) {
                fail("Client creation did not fail with negative MaximumPacketSizeBytes");
            }
            connectOptions.withMaximumPacketSizeBytes(100L);

            connectOptions.withWillDelayIntervalSeconds(-100L);
            builder.withConnectOptions(connectOptions.build());
            clientCreationFailed = false;
            try {
                System.out.println("NOTE: Exception due to negative will delay may be printed below!");
                client = new Mqtt5Client(builder.build());
            } catch (Exception ex) {
                clientCreationFailed = true;
            }
            if (clientCreationFailed == false) {
                fail("Client creation did not fail with negative willDelayIntervalSeconds");
            }
            connectOptions.withWillDelayIntervalSeconds(100L);

            // Make sure everything is closed
            if (client != null) {
                client.close();
            }
            if (tlsContext != null) {
                tlsContext.close();
            }

            elg.close();
            hr.close();
            bootstrap.close();

        } catch (Exception ex) {
            fail(ex.getMessage());
        }
    }

    /* Overflow Connect Packet Properties */
    @Test
    public void NewNegative_UC1_ALT() {
        skipIfNetworkUnavailable();
        Assume.assumeTrue(checkMinimumDirectHostAndPort());
        boolean clientCreationFailed = false;

        try {
            Mqtt5Client client = null;
            Mqtt5ClientOptionsBuilder builder = new Mqtt5ClientOptionsBuilder(getMinimumDirectHost(), getMinimumDirectPort());
            ConnectPacketBuilder connectOptions = new ConnectPacketBuilder();

            connectOptions.withKeepAliveIntervalSeconds(2147483647L);
            builder.withConnectOptions(connectOptions.build());

            EventLoopGroup elg = new EventLoopGroup(1);
            HostResolver hr = new HostResolver(elg);
            ClientBootstrap bootstrap = new ClientBootstrap(elg, hr);
            builder.withBootstrap(bootstrap);

            // Only needed for IoT Core
            TlsContext tlsContext = null;
            if (getMinimumDirectHost() == mqtt5IoTCoreMqttHost && mqtt5IoTCoreMqttCertificateBytes != null) {
                Assume.assumeTrue(getMinimumDirectCert() != null);
                Assume.assumeTrue(getMinimumDirectKey() != null);
                tlsContext = getIoTCoreTlsContext();
                builder.withTlsContext(tlsContext);
            }

            clientCreationFailed = false;
            try {
                System.out.println("NOTE: Exception due to connect keep alive being too large may be printed below!");
                client = new Mqtt5Client(builder.build());
            } catch (Exception ex) {
                clientCreationFailed = true;
            }
            if (clientCreationFailed == false) {
                fail("Client creation did not fail with overflow KeepAliveIntervalSeconds");
            }
            connectOptions.withKeepAliveIntervalSeconds(100L);

            connectOptions.withSessionExpiryIntervalSeconds(9223372036854775807L);
            builder.withConnectOptions(connectOptions.build());
            clientCreationFailed = false;
            try {
                System.out.println("NOTE: Exception due to socket expiry interval being too large may be printed below!");
                client = new Mqtt5Client(builder.build());
            } catch (Exception ex) {
                clientCreationFailed = true;
            }
            if (clientCreationFailed == false) {
                fail("Client creation did not fail with overflow SessionExpiryIntervalSeconds");
            }
            connectOptions.withSessionExpiryIntervalSeconds(100L);

            connectOptions.withReceiveMaximum(2147483647L);
            builder.withConnectOptions(connectOptions.build());
            clientCreationFailed = false;
            try {
                System.out.println("NOTE: Exception due to receive maximum being too large may be printed below!");
                client = new Mqtt5Client(builder.build());
            } catch (Exception ex) {
                clientCreationFailed = true;
            }
            if (clientCreationFailed == false) {
                fail("Client creation did not fail overflow ReceiveMaximum");
            }
            connectOptions.withReceiveMaximum(100L);

            connectOptions.withMaximumPacketSizeBytes(9223372036854775807L);
            builder.withConnectOptions(connectOptions.build());
            clientCreationFailed = false;
            try {
                System.out.println("NOTE: Exception due to maximum packet size being too large may be printed below!");
                client = new Mqtt5Client(builder.build());
            } catch (Exception ex) {
                clientCreationFailed = true;
            }
            if (clientCreationFailed == false) {
                fail("Client creation did not fail with overflow MaximumPacketSizeBytes");
            }
            connectOptions.withMaximumPacketSizeBytes(100L);

            // WillDelayIntervalSeconds is an unsigned 64 bit Long, so it cannot overflow it from Java

            // Make sure everything is closed
            if (client != null) {
                client.close();
            }
            if (tlsContext != null) {
                tlsContext.close();
            }

            elg.close();
            hr.close();
            bootstrap.close();

        } catch (Exception ex) {
            fail(ex.getMessage());
        }
    }

    /* Negative Disconnect Packet Properties */
    @Test
    public void NewNegative_UC2() {
        skipIfNetworkUnavailable();
        Assume.assumeTrue(checkMinimumDirectHostAndPort());
        boolean clientDisconnectFailed = false;

        try {
            LifecycleEvents_Futured events = new LifecycleEvents_Futured();
            Mqtt5ClientOptionsBuilder builder = new Mqtt5ClientOptionsBuilder(getMinimumDirectHost(), getMinimumDirectPort());
            builder.withLifecycleEvents(events);

            EventLoopGroup elg = new EventLoopGroup(1);
            HostResolver hr = new HostResolver(elg);
            ClientBootstrap bootstrap = new ClientBootstrap(elg, hr);
            builder.withBootstrap(bootstrap);

            // Only needed for IoT Core
            TlsContext tlsContext = null;
            if (getMinimumDirectHost() == mqtt5IoTCoreMqttHost && mqtt5IoTCoreMqttCertificateBytes != null) {
                Assume.assumeTrue(getMinimumDirectCert() != null);
                Assume.assumeTrue(getMinimumDirectKey() != null);
                tlsContext = getIoTCoreTlsContext();
                builder.withTlsContext(tlsContext);
            }

            try (Mqtt5Client client = new Mqtt5Client(builder.build())) {
                // Only needed for IoT Core - Free the TLS context right away
                if (getMinimumDirectHost() == mqtt5IoTCoreMqttHost && mqtt5IoTCoreMqttCertificateBytes != null) {
                    tlsContext.close();
                }

                client.start();
                events.connectedFuture.get(180, TimeUnit.SECONDS);

                DisconnectPacketBuilder disconnectBuilder = new DisconnectPacketBuilder();
                disconnectBuilder.withSessionExpiryIntervalSeconds(-100L);
                try {
                    System.out.println("NOTE: Exception due to negative session expiry expected below!");
                    client.stop(disconnectBuilder.build());
                } catch (Exception ex) {
                    clientDisconnectFailed = true;
                }

                if (clientDisconnectFailed == false) {
                    fail("Client disconnect packet creation did not fail!");
                }

                client.stop(new DisconnectPacketBuilder().build());
            }

            elg.close();
            hr.close();
            bootstrap.close();

        } catch (Exception ex) {
            fail(ex.getMessage());
        }
    }

    /* Overflow Disconnect Packet Properties */
    @Test
    public void NewNegative_UC2_ALT() {
        skipIfNetworkUnavailable();
        Assume.assumeTrue(checkMinimumDirectHostAndPort());
        boolean clientDisconnectFailed = false;

        try {
            LifecycleEvents_Futured events = new LifecycleEvents_Futured();
            Mqtt5ClientOptionsBuilder builder = new Mqtt5ClientOptionsBuilder(getMinimumDirectHost(), getMinimumDirectPort());
            builder.withLifecycleEvents(events);

            EventLoopGroup elg = new EventLoopGroup(1);
            HostResolver hr = new HostResolver(elg);
            ClientBootstrap bootstrap = new ClientBootstrap(elg, hr);
            builder.withBootstrap(bootstrap);

            // Only needed for IoT Core
            TlsContext tlsContext = null;
            if (getMinimumDirectHost() == mqtt5IoTCoreMqttHost && mqtt5IoTCoreMqttCertificateBytes != null) {
                Assume.assumeTrue(getMinimumDirectCert() != null);
                Assume.assumeTrue(getMinimumDirectKey() != null);
                tlsContext = getIoTCoreTlsContext();
                builder.withTlsContext(tlsContext);
            }

            try (Mqtt5Client client = new Mqtt5Client(builder.build())) {
                // Only needed for IoT Core - Free the TLS context right away
                if (getMinimumDirectHost() == mqtt5IoTCoreMqttHost && mqtt5IoTCoreMqttCertificateBytes != null) {
                    tlsContext.close();
                }

                client.start();
                events.connectedFuture.get(180, TimeUnit.SECONDS);

                DisconnectPacketBuilder disconnectBuilder = new DisconnectPacketBuilder();
                disconnectBuilder.withSessionExpiryIntervalSeconds(9223372036854775807L);
                try {
                    System.out.println("NOTE: Exception due to session expiry interval being too large expected below!");
                    client.stop(disconnectBuilder.build());
                } catch (Exception ex) {
                    clientDisconnectFailed = true;
                }

                if (clientDisconnectFailed == false) {
                    fail("Client disconnect did not fail!");
                }

                client.stop(new DisconnectPacketBuilder().build());
            }

            elg.close();
            hr.close();
            bootstrap.close();

        } catch (Exception ex) {
            fail(ex.getMessage());
        }
    }

    /* Negative Publish Packet Properties */
    @Test
    public void NewNegative_UC3() {
        skipIfNetworkUnavailable();
        Assume.assumeTrue(checkMinimumDirectHostAndPort());
        boolean clientPublishFailed = false;

        try {
            LifecycleEvents_Futured events = new LifecycleEvents_Futured();
            Mqtt5ClientOptionsBuilder builder = new Mqtt5ClientOptionsBuilder(getMinimumDirectHost(), getMinimumDirectPort());
            builder.withLifecycleEvents(events);

            EventLoopGroup elg = new EventLoopGroup(1);
            HostResolver hr = new HostResolver(elg);
            ClientBootstrap bootstrap = new ClientBootstrap(elg, hr);
            builder.withBootstrap(bootstrap);

            // Only needed for IoT Core
            TlsContext tlsContext = null;
            if (getMinimumDirectHost() == mqtt5IoTCoreMqttHost && mqtt5IoTCoreMqttCertificateBytes != null) {
                Assume.assumeTrue(getMinimumDirectCert() != null);
                Assume.assumeTrue(getMinimumDirectKey() != null);
                tlsContext = getIoTCoreTlsContext();
                builder.withTlsContext(tlsContext);
            }

            try (Mqtt5Client client = new Mqtt5Client(builder.build())) {
                // Only needed for IoT Core - Free the TLS context right away
                if (getMinimumDirectHost() == mqtt5IoTCoreMqttHost && mqtt5IoTCoreMqttCertificateBytes != null) {
                    tlsContext.close();
                }

                client.start();
                events.connectedFuture.get(180, TimeUnit.SECONDS);

                PublishPacketBuilder publishBuilder = new PublishPacketBuilder();
                publishBuilder.withPayload("Hello World".getBytes()).withTopic("test/topic");
                publishBuilder.withMessageExpiryIntervalSeconds(-100L);
                try {
                    System.out.println("NOTE: Exception due to negative interval seconds expected below!");
                    CompletableFuture<PublishResult> future = client.publish(publishBuilder.build());
                    future.get(180, TimeUnit.SECONDS);
                } catch (Exception ex) {
                    clientPublishFailed = true;
                }

                if (clientPublishFailed == false) {
                    fail("Client publish did not fail!");
                }

                client.stop(new DisconnectPacketBuilder().build());
            }

            elg.close();
            hr.close();
            bootstrap.close();

        } catch (Exception ex) {
            fail(ex.getMessage());
        }
    }

    /* Overflow Publish Packet Properties */
    @Test
    public void NewNegative_UC3_ALT() {
        skipIfNetworkUnavailable();
        Assume.assumeTrue(checkMinimumDirectHostAndPort());
        boolean clientPublishFailed = false;

        try {
            LifecycleEvents_Futured events = new LifecycleEvents_Futured();
            Mqtt5ClientOptionsBuilder builder = new Mqtt5ClientOptionsBuilder(getMinimumDirectHost(), getMinimumDirectPort());
            builder.withLifecycleEvents(events);

            EventLoopGroup elg = new EventLoopGroup(1);
            HostResolver hr = new HostResolver(elg);
            ClientBootstrap bootstrap = new ClientBootstrap(elg, hr);
            builder.withBootstrap(bootstrap);

            // Only needed for IoT Core
            TlsContext tlsContext = null;
            if (getMinimumDirectHost() == mqtt5IoTCoreMqttHost && mqtt5IoTCoreMqttCertificateBytes != null) {
                Assume.assumeTrue(getMinimumDirectCert() != null);
                Assume.assumeTrue(getMinimumDirectKey() != null);
                tlsContext = getIoTCoreTlsContext();
                builder.withTlsContext(tlsContext);
            }

            try (Mqtt5Client client = new Mqtt5Client(builder.build())) {
                // Only needed for IoT Core - Free the TLS context right away
                if (getMinimumDirectHost() == mqtt5IoTCoreMqttHost && mqtt5IoTCoreMqttCertificateBytes != null) {
                    tlsContext.close();
                }

                client.start();
                events.connectedFuture.get(180, TimeUnit.SECONDS);

                PublishPacketBuilder publishBuilder = new PublishPacketBuilder();
                publishBuilder.withPayload("Hello World".getBytes()).withTopic("test/topic");
                publishBuilder.withMessageExpiryIntervalSeconds(9223372036854775807L);
                try {
                    System.out.println("NOTE: Exception due to expiry interval seconds being too large expected below!");
                    CompletableFuture<PublishResult> future = client.publish(publishBuilder.build());
                    future.get(180, TimeUnit.SECONDS);
                } catch (Exception ex) {
                    clientPublishFailed = true;
                }

                if (clientPublishFailed == false) {
                    fail("Client publish did not fail!");
                }

                client.stop(new DisconnectPacketBuilder().build());
            }

            elg.close();
            hr.close();
            bootstrap.close();

        } catch (Exception ex) {
            fail(ex.getMessage());
        }
    }

    /* Negative Subscribe Packet Properties */
    @Test
    public void NewNegative_UC4() {
        skipIfNetworkUnavailable();
        Assume.assumeTrue(checkMinimumDirectHostAndPort());
        boolean clientSubscribeFailed = false;

        try {
            LifecycleEvents_Futured events = new LifecycleEvents_Futured();
            Mqtt5ClientOptionsBuilder builder = new Mqtt5ClientOptionsBuilder(getMinimumDirectHost(), getMinimumDirectPort());
            builder.withLifecycleEvents(events);

            EventLoopGroup elg = new EventLoopGroup(1);
            HostResolver hr = new HostResolver(elg);
            ClientBootstrap bootstrap = new ClientBootstrap(elg, hr);
            builder.withBootstrap(bootstrap);

            // Only needed for IoT Core
            TlsContext tlsContext = null;
            if (getMinimumDirectHost() == mqtt5IoTCoreMqttHost && mqtt5IoTCoreMqttCertificateBytes != null) {
                Assume.assumeTrue(getMinimumDirectCert() != null);
                Assume.assumeTrue(getMinimumDirectKey() != null);
                tlsContext = getIoTCoreTlsContext();
                builder.withTlsContext(tlsContext);
            }

            try (Mqtt5Client client = new Mqtt5Client(builder.build())) {
                // Only needed for IoT Core - Free the TLS context right away
                if (getMinimumDirectHost() == mqtt5IoTCoreMqttHost && mqtt5IoTCoreMqttCertificateBytes != null) {
                    tlsContext.close();
                }

                client.start();
                events.connectedFuture.get(180, TimeUnit.SECONDS);

                SubscribePacketBuilder subscribeBuilder = new SubscribePacketBuilder();
                subscribeBuilder.withSubscription("test/topic", QOS.AT_LEAST_ONCE);
                subscribeBuilder.withSubscriptionIdentifier(-100L);
                try {
                    System.out.println("NOTE: Exception due to negative subscription identifier expected below!");
                    CompletableFuture<SubAckPacket> future = client.subscribe(subscribeBuilder.build());
                    future.get(180, TimeUnit.SECONDS);
                } catch (Exception ex) {
                    clientSubscribeFailed = true;
                }

                if (clientSubscribeFailed == false) {
                    fail("Client subscribe did not fail!");
                }

                client.stop(new DisconnectPacketBuilder().build());
            }

            elg.close();
            hr.close();
            bootstrap.close();

        } catch (Exception ex) {
            fail(ex.getMessage());
        }
    }

    /* Overflow Subscribe Packet Properties */
    @Test
    public void NewNegative_UC4_ALT() {
        skipIfNetworkUnavailable();
        Assume.assumeTrue(checkMinimumDirectHostAndPort());
        boolean clientSubscribeFailed = false;

        try {
            LifecycleEvents_Futured events = new LifecycleEvents_Futured();
            Mqtt5ClientOptionsBuilder builder = new Mqtt5ClientOptionsBuilder(getMinimumDirectHost(), getMinimumDirectPort());
            builder.withLifecycleEvents(events);

            EventLoopGroup elg = new EventLoopGroup(1);
            HostResolver hr = new HostResolver(elg);
            ClientBootstrap bootstrap = new ClientBootstrap(elg, hr);
            builder.withBootstrap(bootstrap);

            // Only needed for IoT Core
            TlsContext tlsContext = null;
            if (getMinimumDirectHost() == mqtt5IoTCoreMqttHost && mqtt5IoTCoreMqttCertificateBytes != null) {
                Assume.assumeTrue(getMinimumDirectCert() != null);
                Assume.assumeTrue(getMinimumDirectKey() != null);
                tlsContext = getIoTCoreTlsContext();
                builder.withTlsContext(tlsContext);
            }

            try (Mqtt5Client client = new Mqtt5Client(builder.build())) {
                // Only needed for IoT Core - Free the TLS context right away
                if (getMinimumDirectHost() == mqtt5IoTCoreMqttHost && mqtt5IoTCoreMqttCertificateBytes != null) {
                    tlsContext.close();
                }

                client.start();
                events.connectedFuture.get(180, TimeUnit.SECONDS);

                SubscribePacketBuilder subscribeBuilder = new SubscribePacketBuilder();
                subscribeBuilder.withSubscription("test/topic", QOS.AT_LEAST_ONCE);
                subscribeBuilder.withSubscriptionIdentifier(9223372036854775807L);
                try {
                    System.out.println("NOTE: Exception due to subscription identifier being too large expected below!");
                    CompletableFuture<SubAckPacket> future = client.subscribe(subscribeBuilder.build());
                    future.get(180, TimeUnit.SECONDS);
                } catch (Exception ex) {
                    clientSubscribeFailed = true;
                }

                if (clientSubscribeFailed == false) {
                    fail("Client subscribe did not fail!");
                }

                client.stop(new DisconnectPacketBuilder().build());
            }

            elg.close();
            hr.close();
            bootstrap.close();

        } catch (Exception ex) {
            fail(ex.getMessage());
        }
    }

    /**
     * ============================================================
     * Negotiated Settings Tests
     * ============================================================
     */

    /* Happy path, minimal success test */
    @Test
    public void Negotiated_UC1() {
        skipIfNetworkUnavailable();
        Assume.assumeTrue(checkMinimumDirectHostAndPort());

        try {
            Mqtt5ClientOptionsBuilder builder = new Mqtt5ClientOptionsBuilder(getMinimumDirectHost(), getMinimumDirectPort());
            LifecycleEvents_Futured events = new LifecycleEvents_Futured();
            builder.withLifecycleEvents(events);

            EventLoopGroup elg = new EventLoopGroup(1);
            HostResolver hr = new HostResolver(elg);
            ClientBootstrap bootstrap = new ClientBootstrap(elg, hr);
            builder.withBootstrap(bootstrap);

            // Only needed for IoT Core
            TlsContext tlsContext = null;
            if (getMinimumDirectHost() == mqtt5IoTCoreMqttHost && mqtt5IoTCoreMqttCertificateBytes != null) {
                Assume.assumeTrue(getMinimumDirectCert() != null);
                Assume.assumeTrue(getMinimumDirectKey() != null);
                tlsContext = getIoTCoreTlsContext();
                builder.withTlsContext(tlsContext);
            }
            ConnectPacketBuilder optionsBuilder = new ConnectPacketBuilder();
            optionsBuilder.withSessionExpiryIntervalSeconds(600000L);
            builder.withConnectOptions(optionsBuilder.build());

            try (Mqtt5Client client = new Mqtt5Client(builder.build())) {
                // Only needed for IoT Core - Free the TLS context right away
                if (getMinimumDirectHost() == mqtt5IoTCoreMqttHost && mqtt5IoTCoreMqttCertificateBytes != null) {
                    tlsContext.close();
                }

                client.start();
                events.connectedFuture.get(180, TimeUnit.SECONDS);

<<<<<<< HEAD
                // TODO - add support for this in the future!
                // assertEquals(
                //     "Negotiated Settings session expiry interval does not match sent session expiry interval",
                //     events.connectSuccessSettings.getSessionExpiryInterval(),
                //     600000L);
=======
                assertEquals(
                    "Negotiated Settings session expiry interval does not match sent session expiry interval",
                    events.connectSuccessSettings.getSessionExpiryInterval(),
                    600000L);
                assertEquals(
                        "Negotiated Settings rejoined session does not match expected value",
                        false,
                        events.connectSuccessSettings.getRejoinedSession());
>>>>>>> dad38379

                client.stop(new DisconnectPacketBuilder().build());
            }

            elg.close();
            hr.close();
            bootstrap.close();

        } catch (Exception ex) {
            fail(ex.getMessage());
        }
    }

    /* Maximum success test */
    @Test
    public void Negotiated_UC2() {
        skipIfNetworkUnavailable();
        Assume.assumeTrue(checkMinimumDirectHostAndPort());
        String testUUID = UUID.randomUUID().toString();

        try {
            Mqtt5ClientOptionsBuilder builder = new Mqtt5ClientOptionsBuilder(getMinimumDirectHost(), getMinimumDirectPort());
            LifecycleEvents_Futured events = new LifecycleEvents_Futured();
            builder.withLifecycleEvents(events);

            EventLoopGroup elg = new EventLoopGroup(1);
            HostResolver hr = new HostResolver(elg);
            ClientBootstrap bootstrap = new ClientBootstrap(elg, hr);
            builder.withBootstrap(bootstrap);

            // Only needed for IoT Core
            TlsContext tlsContext = null;
            if (getMinimumDirectHost() == mqtt5IoTCoreMqttHost && mqtt5IoTCoreMqttCertificateBytes != null) {
                Assume.assumeTrue(getMinimumDirectCert() != null);
                Assume.assumeTrue(getMinimumDirectKey() != null);
                tlsContext = getIoTCoreTlsContext();
                builder.withTlsContext(tlsContext);
            }

            ConnectPacketBuilder optionsBuilder = new ConnectPacketBuilder();
            optionsBuilder.withClientId("test/MQTT5_Binding_Java_" + testUUID);
            optionsBuilder.withSessionExpiryIntervalSeconds(0L);
            optionsBuilder.withKeepAliveIntervalSeconds(360L);
            builder.withConnectOptions(optionsBuilder.build());

            try (Mqtt5Client client = new Mqtt5Client(builder.build())) {
                // Only needed for IoT Core - Free the TLS context right away
                if (getMinimumDirectHost() == mqtt5IoTCoreMqttHost && mqtt5IoTCoreMqttCertificateBytes != null) {
                    tlsContext.close();
                }

                client.start();
                events.connectedFuture.get(180, TimeUnit.SECONDS);

                assertEquals(
                    "Negotiated Settings client ID does not match sent client ID",
                    events.connectSuccessSettings.getAssignedClientID(),
                    "test/MQTT5_Binding_Java_" + testUUID);
                assertEquals(
                    "Negotiated Settings session expiry interval does not match sent session expiry interval",
                    events.connectSuccessSettings.getSessionExpiryInterval(),
                    0L);
                assertEquals(
                    "Negotiated Settings keep alive result does not match sent keep alive",
                    events.connectSuccessSettings.getServerKeepAlive(),
                    360);
                assertEquals(
                        "Negotiated Settings rejoined session does not match expected value",
                        false,
                        events.connectSuccessSettings.getRejoinedSession());

                client.stop(new DisconnectPacketBuilder().build());
            }

        } catch (Exception ex) {
            fail(ex.getMessage());
        }
    }

    /* Rejoin always session resumption test */
    @Test
    public void Negotiated_Rejoin_Always() {
        skipIfNetworkUnavailable();
        Assume.assumeTrue(mqtt5DirectMqttHost != null);
        Assume.assumeTrue(mqtt5DirectMqttPort != null);
        String testUUID = UUID.randomUUID().toString();

        try {
            Mqtt5ClientOptionsBuilder builder = new Mqtt5ClientOptionsBuilder(mqtt5DirectMqttHost, mqtt5DirectMqttPort);
            LifecycleEvents_Futured events = new LifecycleEvents_Futured();
            builder.withLifecycleEvents(events);

            ConnectPacketBuilder optionsBuilder = new ConnectPacketBuilder();
            optionsBuilder.withClientId("test/MQTT5_Binding_Java_" + testUUID);
            optionsBuilder.withSessionExpiryIntervalSeconds(3600L);
            optionsBuilder.withKeepAliveIntervalSeconds(360L);
            builder.withConnectOptions(optionsBuilder.build());

            try (Mqtt5Client client = new Mqtt5Client(builder.build())) {
                client.start();
                events.connectedFuture.get(60, TimeUnit.SECONDS);

                assertEquals(
                        "Negotiated Settings client ID does not match sent client ID",
                        events.connectSuccessSettings.getAssignedClientID(),
                        "test/MQTT5_Binding_Java_" + testUUID);
                assertEquals(
                        "Negotiated Settings session expiry interval does not match sent session expiry interval",
                        events.connectSuccessSettings.getSessionExpiryInterval(),
                        3600L);
                assertEquals(
                        "Negotiated Settings keep alive result does not match sent keep alive",
                        events.connectSuccessSettings.getServerKeepAlive(),
                        360);
                assertEquals(
                        "Negotiated Settings rejoined session does not match expected value",
                        false,
                        events.connectSuccessSettings.getRejoinedSession());

                client.stop(new DisconnectPacketBuilder().build());
            }

            builder.withSessionBehavior(ClientSessionBehavior.REJOIN_ALWAYS);
            LifecycleEvents_Futured rejoinEvents = new LifecycleEvents_Futured();
            builder.withLifecycleEvents(rejoinEvents);

            try (Mqtt5Client client = new Mqtt5Client(builder.build())) {
                client.start();
                rejoinEvents.connectedFuture.get(60, TimeUnit.SECONDS);

                assertEquals(
                        "Negotiated Settings rejoined session does not match expected value",
                        true,
                        rejoinEvents.connectSuccessSettings.getRejoinedSession());

                client.stop(new DisconnectPacketBuilder().build());
            }

            elg.close();
            hr.close();
            bootstrap.close();

        } catch (Exception ex) {
            fail(ex.getMessage());
        }
    }

    /**
     * ============================================================
     * Operation Tests
     * ============================================================
     */

    /* Sub-UnSub happy path */
    @Test
    public void Op_UC1() {
        skipIfNetworkUnavailable();
        Assume.assumeTrue(checkMinimumDirectHostAndPort());
        String testUUID = UUID.randomUUID().toString();
        String testTopic = "test/MQTT5_Binding_Java_" + testUUID;

        try {
            Mqtt5ClientOptionsBuilder builder = new Mqtt5ClientOptionsBuilder(getMinimumDirectHost(), getMinimumDirectPort());
            LifecycleEvents_Futured events = new LifecycleEvents_Futured();
            builder.withLifecycleEvents(events);

            EventLoopGroup elg = new EventLoopGroup(1);
            HostResolver hr = new HostResolver(elg);
            ClientBootstrap bootstrap = new ClientBootstrap(elg, hr);
            builder.withBootstrap(bootstrap);

            // Only needed for IoT Core
            TlsContext tlsContext = null;
            if (getMinimumDirectHost() == mqtt5IoTCoreMqttHost && mqtt5IoTCoreMqttCertificateBytes != null) {
                Assume.assumeTrue(getMinimumDirectCert() != null);
                Assume.assumeTrue(getMinimumDirectKey() != null);
                tlsContext = getIoTCoreTlsContext();
                builder.withTlsContext(tlsContext);
            }

            PublishEvents_Futured publishEvents = new PublishEvents_Futured();
            builder.withPublishEvents(publishEvents);

            PublishPacketBuilder publishPacketBuilder = new PublishPacketBuilder();
            publishPacketBuilder.withTopic(testTopic);
            publishPacketBuilder.withPayload("Hello World".getBytes());
            publishPacketBuilder.withQOS(QOS.AT_LEAST_ONCE);

            SubscribePacketBuilder subscribePacketBuilder = new SubscribePacketBuilder();
            subscribePacketBuilder.withSubscription(testTopic, QOS.AT_LEAST_ONCE);

            UnsubscribePacketBuilder unsubscribePacketBuilder = new UnsubscribePacketBuilder();
            unsubscribePacketBuilder.withSubscription(testTopic);

            try (Mqtt5Client client = new Mqtt5Client(builder.build())) {
                // Only needed for IoT Core - Free the TLS context right away
                if (getMinimumDirectHost() == mqtt5IoTCoreMqttHost && mqtt5IoTCoreMqttCertificateBytes != null) {
                    tlsContext.close();
                }

                client.start();
                events.connectedFuture.get(180, TimeUnit.SECONDS);

                client.subscribe(subscribePacketBuilder.build()).get(180, TimeUnit.SECONDS);

                client.publish(publishPacketBuilder.build()).get(180, TimeUnit.SECONDS);
                publishEvents.publishReceivedFuture.get(180, TimeUnit.SECONDS);

                publishEvents.publishReceivedFuture = new CompletableFuture<>();
                publishEvents.publishPacket = null;
                client.unsubscribe(unsubscribePacketBuilder.build()).get(180, TimeUnit.SECONDS);
                client.publish(publishPacketBuilder.build()).get(180, TimeUnit.SECONDS);

                assertEquals(
                    "Publish after unsubscribe still arrived!",
                    publishEvents.publishPacket,
                    null);

                client.stop(new DisconnectPacketBuilder().build());
            }

            elg.close();
            hr.close();
            bootstrap.close();

        } catch (Exception ex) {
            fail(ex.getMessage());
        }
    }

    /* Sub-UnSub happy path */
    @Test
    public void Op_UC2() {
        skipIfNetworkUnavailable();
        Assume.assumeTrue(checkMinimumDirectHostAndPort());
        String testUUID = UUID.randomUUID().toString();
        String testTopic = "test/MQTT5_Binding_Java_" + testUUID;

        try {
            Mqtt5ClientOptionsBuilder builder = new Mqtt5ClientOptionsBuilder(getMinimumDirectHost(), getMinimumDirectPort());
            LifecycleEvents_Futured events = new LifecycleEvents_Futured();
            builder.withLifecycleEvents(events);

            EventLoopGroup elg = new EventLoopGroup(1);
            HostResolver hr = new HostResolver(elg);
            ClientBootstrap bootstrap = new ClientBootstrap(elg, hr);
            builder.withBootstrap(bootstrap);

            // Only needed for IoT Core
            TlsContext tlsContext = null;
            if (getMinimumDirectHost() == mqtt5IoTCoreMqttHost && mqtt5IoTCoreMqttCertificateBytes != null) {
                Assume.assumeTrue(getMinimumDirectCert() != null);
                Assume.assumeTrue(getMinimumDirectKey() != null);
                tlsContext = getIoTCoreTlsContext();
                builder.withTlsContext(tlsContext);
            }

            ConnectPacketBuilder connectOptions = new ConnectPacketBuilder();
            PublishPacketBuilder willPacket = new PublishPacketBuilder();
            willPacket.withTopic(testTopic);
            willPacket.withQOS(QOS.AT_LEAST_ONCE);
            willPacket.withPayload("Hello World".getBytes());
            connectOptions.withWill(willPacket.build());
            connectOptions.withWillDelayIntervalSeconds(0L);
            builder.withConnectOptions(connectOptions.build());

            Mqtt5ClientOptionsBuilder builderTwo = new Mqtt5ClientOptionsBuilder(getMinimumDirectHost(), getMinimumDirectPort());
            LifecycleEvents_Futured eventsTwo = new LifecycleEvents_Futured();
            builderTwo.withLifecycleEvents(eventsTwo);
            PublishEvents_Futured publishEvents = new PublishEvents_Futured();
            builderTwo.withPublishEvents(publishEvents);

            builderTwo.withBootstrap(bootstrap);

            // Only needed for IoT Core
            TlsContext tlsContextTwo = null;
            if (getMinimumDirectHost() == mqtt5IoTCoreMqttHost && mqtt5IoTCoreMqttCertificateBytes != null) {
                Assume.assumeTrue(getMinimumDirectCert() != null);
                Assume.assumeTrue(getMinimumDirectKey() != null);
                tlsContextTwo = getIoTCoreTlsContext();
                builderTwo.withTlsContext(tlsContextTwo);
            }

            SubscribePacketBuilder subscribeOptions = new SubscribePacketBuilder();
            subscribeOptions.withSubscription(testTopic, QOS.AT_LEAST_ONCE);

            try (
                Mqtt5Client clientOne = new Mqtt5Client(builder.build());
                Mqtt5Client clientTwo = new Mqtt5Client(builderTwo.build());
            ) {
                // Only needed for IoT Core - Free the TLS context right away
                if (getMinimumDirectHost() == mqtt5IoTCoreMqttHost && mqtt5IoTCoreMqttCertificateBytes != null) {
                    tlsContext.close();
                    tlsContextTwo.close();
                }

                clientOne.start();
                events.connectedFuture.get(180, TimeUnit.SECONDS);
                clientTwo.start();
                eventsTwo.connectedFuture.get(180, TimeUnit.SECONDS);

                clientTwo.subscribe(subscribeOptions.build()).get(180, TimeUnit.SECONDS);
                clientOne.stop(null);

                // Did we get a publish message?
                publishEvents.publishReceivedFuture.get(180, TimeUnit.SECONDS);
                assertTrue(publishEvents.publishPacket != null);

                clientTwo.stop(new DisconnectPacketBuilder().build());
            }

            elg.close();
            hr.close();
            bootstrap.close();

        } catch (Exception ex) {
            fail(ex.getMessage());
        }
    }

    /* Binary Publish Test */
    @Test
    public void Op_UC3() {
        skipIfNetworkUnavailable();
        Assume.assumeTrue(checkMinimumDirectHostAndPort());
        String testUUID = UUID.randomUUID().toString();
        String testTopic = "test/MQTT5_Binding_Java_" + testUUID;

        try {
            Mqtt5ClientOptionsBuilder builder = new Mqtt5ClientOptionsBuilder(getMinimumDirectHost(), getMinimumDirectPort());
            LifecycleEvents_Futured events = new LifecycleEvents_Futured();
            builder.withLifecycleEvents(events);

            EventLoopGroup elg = new EventLoopGroup(1);
            HostResolver hr = new HostResolver(elg);
            ClientBootstrap bootstrap = new ClientBootstrap(elg, hr);
            builder.withBootstrap(bootstrap);

            // Only needed for IoT Core
            TlsContext tlsContext = null;
            if (getMinimumDirectHost() == mqtt5IoTCoreMqttHost && mqtt5IoTCoreMqttCertificateBytes != null) {
                Assume.assumeTrue(getMinimumDirectCert() != null);
                Assume.assumeTrue(getMinimumDirectKey() != null);
                tlsContext = getIoTCoreTlsContext();
                builder.withTlsContext(tlsContext);
            }

            PublishEvents_Futured publishEvents = new PublishEvents_Futured();
            builder.withPublishEvents(publishEvents);

            // Make random binary
            byte[] randomBytes = new byte[256];
            Random random = new Random();
            random.nextBytes(randomBytes);

            PublishPacketBuilder publishPacketBuilder = new PublishPacketBuilder();
            publishPacketBuilder.withTopic(testTopic).withPayload(randomBytes).withQOS(QOS.AT_LEAST_ONCE);

            SubscribePacketBuilder subscribePacketBuilder = new SubscribePacketBuilder();
            subscribePacketBuilder.withSubscription(testTopic, QOS.AT_LEAST_ONCE);

            try (Mqtt5Client client = new Mqtt5Client(builder.build())) {
                // Only needed for IoT Core - Free the TLS context right away
                if (getMinimumDirectHost() == mqtt5IoTCoreMqttHost && mqtt5IoTCoreMqttCertificateBytes != null) {
                    tlsContext.close();
                }

                client.start();
                events.connectedFuture.get(180, TimeUnit.SECONDS);

                client.subscribe(subscribePacketBuilder.build()).get(180, TimeUnit.SECONDS);

                client.publish(publishPacketBuilder.build()).get(180, TimeUnit.SECONDS);
                publishEvents.publishReceivedFuture.get(180, TimeUnit.SECONDS);

                assertTrue(java.util.Arrays.equals(publishEvents.publishPacket.getPayload(), randomBytes));

                client.stop(new DisconnectPacketBuilder().build());
                events.stopFuture.get(180, TimeUnit.SECONDS);
            }

            elg.close();
            hr.close();
            bootstrap.close();

        } catch (Exception ex) {
            fail(ex.getMessage());
        }
    }

    /**
     * ============================================================
     * Error Operation Tests
     * ============================================================
     */

    /* Null Publish Test */
    @Test
    public void ErrorOp_UC1() {
        skipIfNetworkUnavailable();
        Assume.assumeTrue(checkMinimumDirectHostAndPort());
        boolean didExceptionOccur = false;

        try {
            Mqtt5ClientOptionsBuilder builder = new Mqtt5ClientOptionsBuilder(getMinimumDirectHost(), getMinimumDirectPort());
            LifecycleEvents_Futured events = new LifecycleEvents_Futured();
            builder.withLifecycleEvents(events);

            EventLoopGroup elg = new EventLoopGroup(1);
            HostResolver hr = new HostResolver(elg);
            ClientBootstrap bootstrap = new ClientBootstrap(elg, hr);
            builder.withBootstrap(bootstrap);

            // Only needed for IoT Core
            TlsContext tlsContext = null;
            if (getMinimumDirectHost() == mqtt5IoTCoreMqttHost && mqtt5IoTCoreMqttCertificateBytes != null) {
                Assume.assumeTrue(getMinimumDirectCert() != null);
                Assume.assumeTrue(getMinimumDirectKey() != null);
                tlsContext = getIoTCoreTlsContext();
                builder.withTlsContext(tlsContext);
            }

            try (Mqtt5Client client = new Mqtt5Client(builder.build())) {
                // Only needed for IoT Core - Free the TLS context right away
                if (getMinimumDirectHost() == mqtt5IoTCoreMqttHost && mqtt5IoTCoreMqttCertificateBytes != null) {
                    tlsContext.close();
                }

                client.start();
                events.connectedFuture.get(180, TimeUnit.SECONDS);

                try {
                    System.out.println("NOTE: Exception due to null publish packet expected below!");
                    client.publish(null).get(180, TimeUnit.SECONDS);
                } catch (Exception ex) {
                    didExceptionOccur = true;
                }

                if (didExceptionOccur == false) {
                    fail("Null publish packet did not cause exception with error!");
                }
                client.stop(new DisconnectPacketBuilder().build());
            }

            elg.close();
            hr.close();
            bootstrap.close();

        } catch (Exception ex) {
            fail(ex.getMessage());
        }
    }

    /* Publish with empty builder test */
    // NOTE: For now, just skip these tests since it crashes Codebuild and Fedora Linux with Memory issues.
    // Get the rest of the improvements added, then come back to it.
    /*
    @Test
    public void ErrorOp_UC1_ALT() {
        skipIfNetworkUnavailable();
        Assume.assumeTrue(checkMinimumDirectHostAndPort());
        boolean didExceptionOccur = false;

        try {
            Mqtt5ClientOptionsBuilder builder = new Mqtt5ClientOptionsBuilder(getMinimumDirectHost(), getMinimumDirectPort());
            LifecycleEvents_Futured events = new LifecycleEvents_Futured();
            builder.withLifecycleEvents(events);

            // Only needed for IoT Core
            TlsContext tlsContext = null;
            if (getMinimumDirectHost() == mqtt5IoTCoreMqttHost && mqtt5IoTCoreMqttCertificateBytes != null) {
                Assume.assumeTrue(getMinimumDirectCert() != null);
                Assume.assumeTrue(getMinimumDirectKey() != null);
                tlsContext = getIoTCoreTlsContext();
                builder.withTlsContext(tlsContext);
            }

            try (Mqtt5Client client = new Mqtt5Client(builder.build())) {
                client.start();
                events.connectedFuture.get(180, TimeUnit.SECONDS);

                try {
                    System.out.println("NOTE: Exception due to empty publish packet expected below!");
                    client.publish(new PublishPacketBuilder().build()).get(180, TimeUnit.SECONDS);
                } catch (Exception ex) {
                    didExceptionOccur = true;
                }

                if (didExceptionOccur == false) {
                    fail("Empty publish packet did not cause exception with error!");
                }

                client.stop(new DisconnectPacketBuilder().build());
            }

            if (tlsContext != null) {
                tlsContext.close();
            }

        } catch (Exception ex) {
            fail(ex.getMessage());
        }
    }
    */

    /* Null Subscribe Test */
    @Test
    public void ErrorOp_UC2() {
        skipIfNetworkUnavailable();
        Assume.assumeTrue(checkMinimumDirectHostAndPort());
        boolean didExceptionOccur = false;

        try {
            Mqtt5ClientOptionsBuilder builder = new Mqtt5ClientOptionsBuilder(getMinimumDirectHost(), getMinimumDirectPort());
            LifecycleEvents_Futured events = new LifecycleEvents_Futured();
            builder.withLifecycleEvents(events);

            EventLoopGroup elg = new EventLoopGroup(1);
            HostResolver hr = new HostResolver(elg);
            ClientBootstrap bootstrap = new ClientBootstrap(elg, hr);
            builder.withBootstrap(bootstrap);

            // Only needed for IoT Core
            TlsContext tlsContext = null;
            if (getMinimumDirectHost() == mqtt5IoTCoreMqttHost && mqtt5IoTCoreMqttCertificateBytes != null) {
                Assume.assumeTrue(getMinimumDirectCert() != null);
                Assume.assumeTrue(getMinimumDirectKey() != null);
                tlsContext = getIoTCoreTlsContext();
                builder.withTlsContext(tlsContext);
            }

            try (Mqtt5Client client = new Mqtt5Client(builder.build())) {
                // Only needed for IoT Core - Free the TLS context right away
                if (getMinimumDirectHost() == mqtt5IoTCoreMqttHost && mqtt5IoTCoreMqttCertificateBytes != null) {
                    tlsContext.close();
                }

                client.start();
                events.connectedFuture.get(180, TimeUnit.SECONDS);

                try {
                    System.out.println("NOTE: Exception due to null subscribe packet expected below!");
                    client.subscribe(null).get(180, TimeUnit.SECONDS);
                } catch (Exception ex) {
                    didExceptionOccur = true;
                }

                if (didExceptionOccur == false) {
                    fail("Null subscribe packet did not cause exception with error!");
                }
                client.stop(new DisconnectPacketBuilder().build());
            }

            elg.close();
            hr.close();
            bootstrap.close();

        } catch (Exception ex) {
            fail(ex.getMessage());
        }
    }

    /* Empty Subscribe Test */
    // NOTE: For now, just skip these tests since it crashes Codebuild and Fedora Linux with Memory issues.
    // Get the rest of the improvements added, then come back to it.
    /*
    @Test
    public void ErrorOp_UC2_ALT() {
        skipIfNetworkUnavailable();
        Assume.assumeTrue(checkMinimumDirectHostAndPort());
        boolean didExceptionOccur = false;

        try {
            Mqtt5ClientOptionsBuilder builder = new Mqtt5ClientOptionsBuilder(getMinimumDirectHost(), getMinimumDirectPort());
            LifecycleEvents_Futured events = new LifecycleEvents_Futured();
            builder.withLifecycleEvents(events);

            // Only needed for IoT Core
            TlsContext tlsContext = null;
            if (getMinimumDirectHost() == mqtt5IoTCoreMqttHost && mqtt5IoTCoreMqttCertificateBytes != null) {
                Assume.assumeTrue(getMinimumDirectCert() != null);
                Assume.assumeTrue(getMinimumDirectKey() != null);
                tlsContext = getIoTCoreTlsContext();
                builder.withTlsContext(tlsContext);
            }

            try (Mqtt5Client client = new Mqtt5Client(builder.build())) {
                client.start();
                events.connectedFuture.get(180, TimeUnit.SECONDS);

                try {
                    System.out.println("NOTE: Exception due to empty subscribe packet expected below!");
                    client.subscribe(new SubscribePacketBuilder().build()).get(180, TimeUnit.SECONDS);
                } catch (Exception ex) {
                    didExceptionOccur = true;
                }

                if (didExceptionOccur == false) {
                    fail("Empty subscribe packet did not cause exception with error!");
                }
                client.stop(new DisconnectPacketBuilder().build());
            }

            if (tlsContext != null) {
                tlsContext.close();
            }

        } catch (Exception ex) {
            fail(ex.getMessage());
        }
    }
    */

    /* Null Unsubscribe Test */
    @Test
    public void ErrorOp_UC3() {
        skipIfNetworkUnavailable();
        Assume.assumeTrue(checkMinimumDirectHostAndPort());
        boolean didExceptionOccur = false;

        try {
            Mqtt5ClientOptionsBuilder builder = new Mqtt5ClientOptionsBuilder(getMinimumDirectHost(), getMinimumDirectPort());
            LifecycleEvents_Futured events = new LifecycleEvents_Futured();
            builder.withLifecycleEvents(events);

            EventLoopGroup elg = new EventLoopGroup(1);
            HostResolver hr = new HostResolver(elg);
            ClientBootstrap bootstrap = new ClientBootstrap(elg, hr);
            builder.withBootstrap(bootstrap);

            // Only needed for IoT Core
            TlsContext tlsContext = null;
            if (getMinimumDirectHost() == mqtt5IoTCoreMqttHost && mqtt5IoTCoreMqttCertificateBytes != null) {
                Assume.assumeTrue(getMinimumDirectCert() != null);
                Assume.assumeTrue(getMinimumDirectKey() != null);
                tlsContext = getIoTCoreTlsContext();
                builder.withTlsContext(tlsContext);
            }

            try (Mqtt5Client client = new Mqtt5Client(builder.build())) {
                // Only needed for IoT Core - Free the TLS context right away
                if (getMinimumDirectHost() == mqtt5IoTCoreMqttHost && mqtt5IoTCoreMqttCertificateBytes != null) {
                    tlsContext.close();
                }

                client.start();
                events.connectedFuture.get(180, TimeUnit.SECONDS);

                try {
                    System.out.println("NOTE: Exception due to null unsubscribe packet expected below!");
                    client.unsubscribe(null).get(180, TimeUnit.SECONDS);
                } catch (Exception ex) {
                    didExceptionOccur = true;
                }

                if (didExceptionOccur == false) {
                    fail("Null unsubscribe packet did not cause exception with error!");
                }
                client.stop(new DisconnectPacketBuilder().build());
            }

            elg.close();
            hr.close();
            bootstrap.close();

        } catch (Exception ex) {
            fail(ex.getMessage());
        }
    }

    /* Empty Unsubscribe Test */
    // NOTE: For now, just skip these tests since it crashes Codebuild and Fedora Linux with Memory issues.
    // Get the rest of the improvements added, then come back to it.
    /*
    @Test
    public void ErrorOp_UC3_ALT() {
        skipIfNetworkUnavailable();
        Assume.assumeTrue(checkMinimumDirectHostAndPort());
        boolean didExceptionOccur = false;

        try {
            Mqtt5ClientOptionsBuilder builder = new Mqtt5ClientOptionsBuilder(getMinimumDirectHost(), getMinimumDirectPort());
            LifecycleEvents_Futured events = new LifecycleEvents_Futured();
            builder.withLifecycleEvents(events);

            // Only needed for IoT Core
            TlsContext tlsContext = null;
            if (getMinimumDirectHost() == mqtt5IoTCoreMqttHost && mqtt5IoTCoreMqttCertificateBytes != null) {
                Assume.assumeTrue(getMinimumDirectCert() != null);
                Assume.assumeTrue(getMinimumDirectKey() != null);
                tlsContext = getIoTCoreTlsContext();
                builder.withTlsContext(tlsContext);
            }

            try (Mqtt5Client client = new Mqtt5Client(builder.build())) {
                client.start();
                events.connectedFuture.get(180, TimeUnit.SECONDS);

                try {
                    System.out.println("NOTE: Exception due to empty unsubscribe packet expected below!");
                    client.unsubscribe(new UnsubscribePacketBuilder().build()).get(180, TimeUnit.SECONDS);
                } catch (Exception ex) {
                    didExceptionOccur = true;
                }

                if (didExceptionOccur == false) {
                    fail("Empty unsubscribe packet did not cause exception with error!");
                }
                client.stop(new DisconnectPacketBuilder().build());
            }

            if (tlsContext != null) {
                tlsContext.close();
            }

        } catch (Exception ex) {
            fail(ex.getMessage());
        }
    }
    */

    /* TODO: Adjust and enable this test using IoT Core. */
    /* Unsupported Connect packet data sent */
    /*
    @Test
    public void ErrorOp_UC4() {
        skipIfNetworkUnavailable();
        Assume.assumeTrue(mqtt5DirectMqttHost != null);
        Assume.assumeTrue(mqtt5DirectMqttPort != null);
        boolean didExceptionOccur = false;

        try {
            Mqtt5ClientOptionsBuilder builder = new Mqtt5ClientOptionsBuilder(mqtt5DirectMqttHost, mqtt5DirectMqttPort);
            LifecycleEvents_Futured events = new LifecycleEvents_Futured();
            builder.withLifecycleEvents(events);

            ConnectPacketBuilder connectOptions = new ConnectPacketBuilder();
            String clientIDString = "";
            for (int i = 0; i < 130; i++) {
                clientIDString += "a";
            }
            connectOptions.withClientId(clientIDString);
            builder.withConnectOptions(connectOptions.build());

            Mqtt5Client client = new Mqtt5Client(builder.build());

            try {
                client.start();
                events.connectedFuture.get(180, TimeUnit.SECONDS);
            } catch (Exception ex) {
                didExceptionOccur = true;
            }

            if (didExceptionOccur == false) {
                fail("Was able to connect with Client ID longer than 128 characters (AWS_IOT_CORE_MAXIMUM_CLIENT_ID_LENGTH)");
            }

            client.stop(new DisconnectPacketBuilder().build());
            client.close();

        } catch (Exception ex) {
            fail(ex.getMessage());
        }
    }
    */

    /**
     * ============================================================
     * QoS1 Tests
     * ============================================================
     */

    /* Happy path. No drop in connection, no retry, no reconnect */
    @Test
    public void QoS1_UC1() {
        skipIfNetworkUnavailable();
        Assume.assumeTrue(checkMinimumDirectHostAndPort());
        int messageCount = 10;
        String testUUID = UUID.randomUUID().toString();
        String testTopic = "test/MQTT5_Binding_Java_" + testUUID;

        try {
            Mqtt5ClientOptionsBuilder builder = new Mqtt5ClientOptionsBuilder(getMinimumDirectHost(), getMinimumDirectPort());
            LifecycleEvents_Futured events = new LifecycleEvents_Futured();
            builder.withLifecycleEvents(events);

            EventLoopGroup elg = new EventLoopGroup(1);
            HostResolver hr = new HostResolver(elg);
            ClientBootstrap bootstrap = new ClientBootstrap(elg, hr);
            builder.withBootstrap(bootstrap);

            Mqtt5ClientOptionsBuilder builderTwo = new Mqtt5ClientOptionsBuilder(getMinimumDirectHost(), getMinimumDirectPort());
            LifecycleEvents_Futured eventsTwo = new LifecycleEvents_Futured();
            builderTwo.withLifecycleEvents(eventsTwo);
            PublishEvents_Futured_Counted publishEvents = new PublishEvents_Futured_Counted();
            publishEvents.desiredPublishCount = messageCount;
            builderTwo.withPublishEvents(publishEvents);

            builderTwo.withBootstrap(bootstrap);

            // Only needed for IoT Core
            TlsContext tlsContext = null;
            if (getMinimumDirectHost() == mqtt5IoTCoreMqttHost && mqtt5IoTCoreMqttCertificateBytes != null) {
                Assume.assumeTrue(getMinimumDirectCert() != null);
                Assume.assumeTrue(getMinimumDirectKey() != null);
                tlsContext = getIoTCoreTlsContext();
                builder.withTlsContext(tlsContext);
                builderTwo.withTlsContext(tlsContext);
            }

            try (
                Mqtt5Client publisher = new Mqtt5Client(builder.build());
                Mqtt5Client subscriber = new Mqtt5Client(builderTwo.build());
            ) {
                // Only needed for IoT Core - Free the TLS context right away
                if (getMinimumDirectHost() == mqtt5IoTCoreMqttHost && mqtt5IoTCoreMqttCertificateBytes != null) {
                    tlsContext.close();
                }

                publisher.start();
                events.connectedFuture.get(180, TimeUnit.SECONDS);
                subscriber.start();
                eventsTwo.connectedFuture.get(180, TimeUnit.SECONDS);

                SubscribePacketBuilder subscribePacketBuilder = new SubscribePacketBuilder();
                subscribePacketBuilder.withSubscription(testTopic, QOS.AT_LEAST_ONCE);
                subscriber.subscribe(subscribePacketBuilder.build()).get(180, TimeUnit.SECONDS);

                PublishPacketBuilder publishPacketBuilder = new PublishPacketBuilder();
                publishPacketBuilder.withTopic(testTopic);
                publishPacketBuilder.withPayload("Hello World".getBytes());
                publishPacketBuilder.withQOS(QOS.AT_LEAST_ONCE);

                for (int i = 0; i < messageCount; i++) {
                    publisher.publish(publishPacketBuilder.build()).get(180, TimeUnit.SECONDS);
                }

                // Did we get all the messages?
                publishEvents.publishReceivedFuture.get(180, TimeUnit.SECONDS);

                subscriber.stop(new DisconnectPacketBuilder().build());
                publisher.stop(new DisconnectPacketBuilder().build());
            }

            elg.close();
            hr.close();
            bootstrap.close();

        } catch (Exception ex) {
            fail(ex.getMessage());
        }
    }

    /**
     * ============================================================
     * Retain Tests
     * ============================================================
     */

     /* Happy path. No drop in connection, no retry, no reconnect */
    @Test
    public void Retain_UC1() {
        skipIfNetworkUnavailable();
        Assume.assumeTrue(checkMinimumDirectHostAndPort());
        String testUUID = UUID.randomUUID().toString();
        String testTopic = "test/retained_topic/MQTT5_Binding_Java_" + testUUID;

        try {
            Mqtt5ClientOptionsBuilder publisherEventsBuilder = new Mqtt5ClientOptionsBuilder(getMinimumDirectHost(), getMinimumDirectPort());
            LifecycleEvents_Futured publisherEvents = new LifecycleEvents_Futured();
            publisherEventsBuilder.withLifecycleEvents(publisherEvents);

            EventLoopGroup elg = new EventLoopGroup(1);
            HostResolver hr = new HostResolver(elg);
            ClientBootstrap bootstrap = new ClientBootstrap(elg, hr);
            publisherEventsBuilder.withBootstrap(bootstrap);

            Mqtt5ClientOptionsBuilder successSubscriberBuilder = new Mqtt5ClientOptionsBuilder(getMinimumDirectHost(), getMinimumDirectPort());
            LifecycleEvents_Futured successSubscriberEvents = new LifecycleEvents_Futured();
            PublishEvents_Futured successSubscriberPublishEvents = new PublishEvents_Futured();
            successSubscriberBuilder.withLifecycleEvents(successSubscriberEvents);
            successSubscriberBuilder.withPublishEvents(successSubscriberPublishEvents);

            successSubscriberBuilder.withBootstrap(bootstrap);

            Mqtt5ClientOptionsBuilder unsuccessSubscriberBuilder = new Mqtt5ClientOptionsBuilder(getMinimumDirectHost(), getMinimumDirectPort());
            LifecycleEvents_Futured unsuccessfulSubscriberEvents = new LifecycleEvents_Futured();
            PublishEvents_Futured unsuccessfulSubscriberPublishEvents = new PublishEvents_Futured();
            unsuccessSubscriberBuilder.withLifecycleEvents(unsuccessfulSubscriberEvents);
            unsuccessSubscriberBuilder.withPublishEvents(unsuccessfulSubscriberPublishEvents);

            unsuccessSubscriberBuilder.withBootstrap(bootstrap);

            // Only needed for IoT Core
            TlsContext tlsContext = null;
            if (getMinimumDirectHost() == mqtt5IoTCoreMqttHost && mqtt5IoTCoreMqttCertificateBytes != null) {
                Assume.assumeTrue(getMinimumDirectCert() != null);
                Assume.assumeTrue(getMinimumDirectKey() != null);
                tlsContext = getIoTCoreTlsContext();
                publisherEventsBuilder.withTlsContext(tlsContext);
                successSubscriberBuilder.withTlsContext(tlsContext);
                unsuccessSubscriberBuilder.withTlsContext(tlsContext);
            }

            try (
                Mqtt5Client publisher = new Mqtt5Client(publisherEventsBuilder.build());
                Mqtt5Client successSubscriber = new Mqtt5Client(successSubscriberBuilder.build());
                Mqtt5Client unsuccessfulSubscriber = new Mqtt5Client(unsuccessSubscriberBuilder.build());
            ) {
                // Only needed for IoT Core - Free the TLS context right away
                if (getMinimumDirectHost() == mqtt5IoTCoreMqttHost && mqtt5IoTCoreMqttCertificateBytes != null) {
                    tlsContext.close();
                }

                // Connect and publish a retained message
                publisher.start();
                publisherEvents.connectedFuture.get(180, TimeUnit.SECONDS);
                PublishPacketBuilder publishPacketBuilder = new PublishPacketBuilder();
                publishPacketBuilder.withTopic(testTopic)
                    .withPayload("Hello World".getBytes())
                    .withQOS(QOS.AT_LEAST_ONCE)
                    .withRetain(true);
                publisher.publish(publishPacketBuilder.build()).get(180, TimeUnit.SECONDS);

                // Setup for clearing the retained message
                publishPacketBuilder.withPayload(null);

                // Connect the successful subscriber
                successSubscriber.start();
                try {
                    successSubscriberEvents.connectedFuture.get(180, TimeUnit.SECONDS);
                } catch (Exception ex) {
                    // Clear the retained message
                    publisher.publish(publishPacketBuilder.build()).get(180, TimeUnit.SECONDS);
                    fail("Success subscriber could not connect!");
                }

                // Subscribe and verify the retained message
                SubscribePacketBuilder subscribePacketBuilder = new SubscribePacketBuilder();
                subscribePacketBuilder.withSubscription(testTopic, QOS.AT_LEAST_ONCE, false, true, RetainHandlingType.SEND_ON_SUBSCRIBE);
                try {
                    successSubscriber.subscribe(subscribePacketBuilder.build()).get(180, TimeUnit.SECONDS);
                } catch (Exception ex) {
                    // Clear the retained message
                    publisher.publish(publishPacketBuilder.build()).get(180, TimeUnit.SECONDS);
                    fail("Success subscriber could not subscribe!");
                }
                try {
                    successSubscriberPublishEvents.publishReceivedFuture.get(180, TimeUnit.SECONDS);
                } catch (Exception ex) {
                    // Clear the retained message
                    publisher.publish(publishPacketBuilder.build()).get(180, TimeUnit.SECONDS);
                    fail("Success subscriber did not get retained message!");
                }

                // Clear the retained message
                publisher.publish(publishPacketBuilder.build()).get(180, TimeUnit.SECONDS);

                // Wait 5 seconds to give the server time to clear everything out
                Thread.sleep(5000);

                // Connect the unsuccessful subscriber
                unsuccessfulSubscriber.start();
                unsuccessfulSubscriberEvents.connectedFuture.get(180, TimeUnit.SECONDS);
                unsuccessfulSubscriber.subscribe(subscribePacketBuilder.build()).get(180, TimeUnit.SECONDS);
                // Make sure we do NOT get a publish
                boolean didExceptionOccur = false;
                try {
                    unsuccessfulSubscriberPublishEvents.publishReceivedFuture.get(30, TimeUnit.SECONDS);
                } catch (Exception ex) {
                    didExceptionOccur = true;
                }

                if (didExceptionOccur == false) {
                    fail("Unsuccessful subscriber got retained message even though it should be cleared!");
                }

                // Disconnect all clients
                DisconnectPacketBuilder disconnectPacketBuilder = new DisconnectPacketBuilder();
                publisher.stop(disconnectPacketBuilder.build());
                publisherEvents.stopFuture.get(180, TimeUnit.SECONDS);
                successSubscriber.stop(disconnectPacketBuilder.build());
                successSubscriberEvents.stopFuture.get(180, TimeUnit.SECONDS);
                unsuccessfulSubscriber.stop(disconnectPacketBuilder.build());
                unsuccessfulSubscriberEvents.stopFuture.get(180, TimeUnit.SECONDS);
            }

            elg.close();
            hr.close();
            bootstrap.close();

        } catch (Exception ex) {
            fail(ex.getMessage());
        }
    }

    /**
     * ============================================================
     * Operation Interrupt Tests
     * ============================================================
     */

    // Subscribe interrupt test
    @Test
    public void Interrupt_Sub_UC1() {
        skipIfNetworkUnavailable();
        Assume.assumeTrue(checkMinimumDirectHostAndPort());
        int messageCount = 10;
        String testUUID = UUID.randomUUID().toString();
        String testTopic = "test/MQTT5_Binding_Java_" + testUUID;

        try {
            Mqtt5ClientOptionsBuilder builder = new Mqtt5ClientOptionsBuilder(getMinimumDirectHost(), getMinimumDirectPort());
            LifecycleEvents_Futured events = new LifecycleEvents_Futured();
            builder.withLifecycleEvents(events);

            EventLoopGroup elg = new EventLoopGroup(1);
            HostResolver hr = new HostResolver(elg);
            ClientBootstrap bootstrap = new ClientBootstrap(elg, hr);
            builder.withBootstrap(bootstrap);

            // Only needed for IoT Core
            TlsContext tlsContext = null;
            if (getMinimumDirectHost() == mqtt5IoTCoreMqttHost && mqtt5IoTCoreMqttCertificateBytes != null) {
                Assume.assumeTrue(getMinimumDirectCert() != null);
                Assume.assumeTrue(getMinimumDirectKey() != null);
                tlsContext = getIoTCoreTlsContext();
                builder.withTlsContext(tlsContext);
            }

            try (Mqtt5Client client = new Mqtt5Client(builder.build())) {
                // Only needed for IoT Core - Free the TLS context right away
                if (getMinimumDirectHost() == mqtt5IoTCoreMqttHost && mqtt5IoTCoreMqttCertificateBytes != null) {
                    tlsContext.close();
                }

                client.start();
                events.connectedFuture.get(180, TimeUnit.SECONDS);

                SubscribePacketBuilder subscribePacketBuilder = new SubscribePacketBuilder();
                subscribePacketBuilder.withSubscription(testTopic, QOS.AT_LEAST_ONCE);

                try {
                    CompletableFuture<SubAckPacket> subscribeResult = client.subscribe(subscribePacketBuilder.build());
                    client.stop(new DisconnectPacketBuilder().build());
                    SubAckPacket packet = subscribeResult.get(180, TimeUnit.SECONDS);
                } catch (Exception ex) {
                    if (ex.getCause().getClass() == CrtRuntimeException.class) {
                        CrtRuntimeException exCrt = (CrtRuntimeException)ex.getCause();
                        if (exCrt.errorCode != 5153) {
                            System.out.println("Exception ocurred when stopping subscribe" +
                                "but it was not AWS_ERROR_MQTT5_USER_REQUESTED_STOP like expected");
                        }
                    }
                }
            }

            elg.close();
            hr.close();
            bootstrap.close();

        } catch (Exception ex) {
            fail(ex.getMessage());
        }
    }

    // Unsubscribe interrupt test
    @Test
    public void Interrupt_Unsub_UC1() {
        skipIfNetworkUnavailable();
        Assume.assumeTrue(checkMinimumDirectHostAndPort());
        int messageCount = 10;
        String testUUID = UUID.randomUUID().toString();
        String testTopic = "test/MQTT5_Binding_Java_" + testUUID;

        try {
            Mqtt5ClientOptionsBuilder builder = new Mqtt5ClientOptionsBuilder(getMinimumDirectHost(), getMinimumDirectPort());
            LifecycleEvents_Futured events = new LifecycleEvents_Futured();
            builder.withLifecycleEvents(events);

            EventLoopGroup elg = new EventLoopGroup(1);
            HostResolver hr = new HostResolver(elg);
            ClientBootstrap bootstrap = new ClientBootstrap(elg, hr);
            builder.withBootstrap(bootstrap);

            // Only needed for IoT Core
            TlsContext tlsContext = null;
            if (getMinimumDirectHost() == mqtt5IoTCoreMqttHost && mqtt5IoTCoreMqttCertificateBytes != null) {
                Assume.assumeTrue(getMinimumDirectCert() != null);
                Assume.assumeTrue(getMinimumDirectKey() != null);
                tlsContext = getIoTCoreTlsContext();
                builder.withTlsContext(tlsContext);
            }

            try (Mqtt5Client client = new Mqtt5Client(builder.build())) {
                // Only needed for IoT Core - Free the TLS context right away
                if (getMinimumDirectHost() == mqtt5IoTCoreMqttHost && mqtt5IoTCoreMqttCertificateBytes != null) {
                    tlsContext.close();
                }

                client.start();
                events.connectedFuture.get(180, TimeUnit.SECONDS);

                UnsubscribePacketBuilder unsubscribePacketBuilder = new UnsubscribePacketBuilder();
                unsubscribePacketBuilder.withSubscription(testTopic);

                try {
                    CompletableFuture<UnsubAckPacket> unsubscribeResult = client.unsubscribe(unsubscribePacketBuilder.build());
                    client.stop(new DisconnectPacketBuilder().build());
                    UnsubAckPacket packet = unsubscribeResult.get(180, TimeUnit.SECONDS);
                } catch (Exception ex) {
                    if (ex.getCause().getClass() == CrtRuntimeException.class) {
                        CrtRuntimeException exCrt = (CrtRuntimeException)ex.getCause();
                        if (exCrt.errorCode != 5153) {
                            System.out.println("Exception ocurred when stopping unsubscribe" +
                                "but it was not AWS_ERROR_MQTT5_USER_REQUESTED_STOP like expected");
                        }
                    }
                }
            }

            elg.close();
            hr.close();
            bootstrap.close();

        } catch (Exception ex) {
            fail(ex.getMessage());
        }
    }

    // Publish interrupt test
    @Test
    public void Interrupt_Publish_UC1() {
        skipIfNetworkUnavailable();
        Assume.assumeTrue(checkMinimumDirectHostAndPort());
        int messageCount = 10;
        String testUUID = UUID.randomUUID().toString();
        String testTopic = "test/MQTT5_Binding_Java_" + testUUID;

        try {
            Mqtt5ClientOptionsBuilder builder = new Mqtt5ClientOptionsBuilder(getMinimumDirectHost(), getMinimumDirectPort());
            LifecycleEvents_Futured events = new LifecycleEvents_Futured();
            builder.withLifecycleEvents(events);

            EventLoopGroup elg = new EventLoopGroup(1);
            HostResolver hr = new HostResolver(elg);
            ClientBootstrap bootstrap = new ClientBootstrap(elg, hr);
            builder.withBootstrap(bootstrap);

            // Only needed for IoT Core
            TlsContext tlsContext = null;
            if (getMinimumDirectHost() == mqtt5IoTCoreMqttHost && mqtt5IoTCoreMqttCertificateBytes != null) {
                Assume.assumeTrue(getMinimumDirectCert() != null);
                Assume.assumeTrue(getMinimumDirectKey() != null);
                tlsContext = getIoTCoreTlsContext();
                builder.withTlsContext(tlsContext);
            }

            try (Mqtt5Client client = new Mqtt5Client(builder.build())) {
                // Only needed for IoT Core - Free the TLS context right away
                if (getMinimumDirectHost() == mqtt5IoTCoreMqttHost && mqtt5IoTCoreMqttCertificateBytes != null) {
                    tlsContext.close();
                }

                client.start();
                events.connectedFuture.get(180, TimeUnit.SECONDS);

                PublishPacketBuilder publishPacketBuilder = new PublishPacketBuilder();
                publishPacketBuilder.withTopic(testTopic).withQOS(QOS.AT_LEAST_ONCE).withPayload("null".getBytes());

                try {
                    CompletableFuture<PublishResult> publishResult = client.publish(publishPacketBuilder.build());
                    client.stop(new DisconnectPacketBuilder().build());
                    PublishResult publishData = publishResult.get(180, TimeUnit.SECONDS);
                } catch (Exception ex) {
                    if (ex.getCause().getClass() == CrtRuntimeException.class) {
                        CrtRuntimeException exCrt = (CrtRuntimeException)ex.getCause();
                        if (exCrt.errorCode != 5153) {
                            System.out.println("Exception ocurred when stopping publish" +
                                "but it was not AWS_ERROR_MQTT5_USER_REQUESTED_STOP like expected");
                        }
                    }
                }
            }

            elg.close();
            hr.close();
            bootstrap.close();

        } catch (Exception ex) {
            fail(ex.getMessage());
        }
    }
}<|MERGE_RESOLUTION|>--- conflicted
+++ resolved
@@ -2241,22 +2241,11 @@
                 client.start();
                 events.connectedFuture.get(180, TimeUnit.SECONDS);
 
-<<<<<<< HEAD
                 // TODO - add support for this in the future!
                 // assertEquals(
                 //     "Negotiated Settings session expiry interval does not match sent session expiry interval",
                 //     events.connectSuccessSettings.getSessionExpiryInterval(),
                 //     600000L);
-=======
-                assertEquals(
-                    "Negotiated Settings session expiry interval does not match sent session expiry interval",
-                    events.connectSuccessSettings.getSessionExpiryInterval(),
-                    600000L);
-                assertEquals(
-                        "Negotiated Settings rejoined session does not match expected value",
-                        false,
-                        events.connectSuccessSettings.getRejoinedSession());
->>>>>>> dad38379
 
                 client.stop(new DisconnectPacketBuilder().build());
             }
