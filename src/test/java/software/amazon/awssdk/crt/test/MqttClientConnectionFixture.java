--- conflicted
+++ resolved
@@ -130,13 +130,6 @@
         return connect(false, 0, null);
     }
 
-<<<<<<< HEAD
-    boolean connect(Consumer<MqttMessage> onAnyMessageHandler) {
-        return connect(false, 0, onAnyMessageHandler);
-    }
-
-    boolean connect(boolean cleanSession, int keepAliveMs, Consumer<MqttMessage> onAnyMessageHandler) {
-=======
     boolean connect(Consumer<MqttMessage> anyMessageHandler) {
         return connect(false, 0, anyMessageHandler);
     }
@@ -146,7 +139,6 @@
     }
 
     boolean connect(boolean cleanSession, int keepAliveMs, Consumer<MqttMessage> anyMessageHandler) {
->>>>>>> 3456d2ab
         Assume.assumeTrue(findCredentials());
 
         MqttClientConnectionEvents events = new MqttClientConnectionEvents() {
@@ -194,13 +186,8 @@
                 modifyConnectionConfiguration(config);
 
                 connection = new MqttClientConnection(config);
-<<<<<<< HEAD
-                if (onAnyMessageHandler != null) {
-                    connection.onMessage(onAnyMessageHandler);
-=======
                 if (anyMessageHandler != null) {
                     connection.onMessage(anyMessageHandler);
->>>>>>> 3456d2ab
                 }
 
                 CompletableFuture<Boolean> connected = connection.connect();
