/**
 * Copyright Amazon.com, Inc. or its affiliates. All Rights Reserved.
 * SPDX-License-Identifier: Apache-2.0.
 */

<<<<<<< HEAD
 package software.amazon.awssdk.crt.test;

 import static org.junit.Assert.assertTrue;
 import static org.junit.Assert.fail;

 import java.util.UUID;
 import java.util.concurrent.CompletableFuture;
 import java.util.concurrent.TimeUnit;

 import org.junit.Test;
 import software.amazon.awssdk.crt.mqtt.*;

 public class MqttClientConnectionTest extends MqttClientConnectionFixture {
     public MqttClientConnectionTest() {
     }

     @Test
     public void testConnectDisconnect() {
         skipIfNetworkUnavailable();
         connect();
         disconnect();
         close();
     }

     @Test
     public void testConnectPublishWaitStatisticsDisconnect() {
         skipIfNetworkUnavailable();
         connect();
         try {
             publish("test/topic/" + (UUID.randomUUID()).toString(), "hello_world".getBytes(), QualityOfService.AT_LEAST_ONCE).get(60, TimeUnit.SECONDS);
         } catch (Exception ex) {
             fail("Exception ocurred during publish: " + ex.getMessage());
         }

         // Wait just a little bit of time (1/2 second)
         try {
             Thread.sleep(500);
         } catch (Exception ex) {
             fail("Exception ocurred trying to sleep for 1/2 second");
         }

         checkOperationStatistics(0, 0, 0, 0, true);
         disconnect();
         close();
     }

     @Test
     public void testConnectPublishStatisticsWaitDisconnect() {
         skipIfNetworkUnavailable();

         connect();

         String topic = "test/topic/" + (UUID.randomUUID()).toString();
         byte[] payload = "Hello_World".getBytes();
         CompletableFuture<Integer> puback = null;
         // Per packet: (The size of the topic, the size of the payload, 2 for the header and 2 for the packet ID)
         Long expectedSize = new Long(topic.length() + payload.length + 4);

         puback = publish(topic, payload, QualityOfService.AT_LEAST_ONCE);
         // Make sure there is at least one operation and the size is correct (there is a bit of a race here at times, so we just do a <= check)
         checkOperationStatistics(1, expectedSize, 1, expectedSize, false);

         // Publish
         try {
             puback.get(60, TimeUnit.SECONDS);
         } catch (Exception ex) {
             fail("Exception ocurred during publish: " + ex.getMessage());
         }

         // Wait just a little bit of time (1/2 second)
         try {
             Thread.sleep(500);
         } catch (Exception ex) {
             fail("Exception ocurred trying to sleep for 1/2 seconds");
         }
         // Make sure it is empty
         checkOperationStatistics(0, 0, 0, 0, true);
         disconnect();
         close();
     }
     // NOTE: In the future, we will want to test offline publishes, but right now the test fixtures forces a clean session
     // and making publishes while a clean session is set causes an error.

     @Test
     public void testECCKeyConnectDisconnect() {
         skipIfNetworkUnavailable();
         connectECC();
         disconnect();
         close();
     }

     @Test
     public void testConnectDisconnectEventsHappy() {
         skipIfNetworkUnavailable();
         connect();

         try {
             OnConnectionSuccessReturn result = waitForConnectSuccess();
             assertTrue("Connection success callback was empty", result != null);
             assertTrue("Session present was NOT false", result.getSessionPresent() == false);
         } catch (Exception ex) {
             fail(ex.toString());
         }

         disconnect();

         try {
             OnConnectionClosedReturn result = waitForConnectClose();
             assertTrue("Connection close callback was empty", result != null);
         } catch (Exception ex) {
             fail(ex.toString());
         }

         close();
     }

     @Test
     public void testConnectDisconnectEventsUnhappy() {
         skipIfNetworkUnavailable();

         connectPortOverride(123, true);

         try {
             OnConnectionFailureReturn result = waitForConnectFailure();
             assertTrue("Connection error callback was empty", result != null);
             assertTrue("Error code was success when it should not be", result.getErrorCode() != 0);
         } catch (Exception ex) {
             fail(ex.toString());
         }

         close();
     }
 };
=======
package software.amazon.awssdk.crt.test;

import org.junit.Assume;
import static org.junit.Assert.fail;
import java.util.UUID;
import java.util.concurrent.CompletableFuture;
import java.util.concurrent.TimeUnit;

import org.junit.Test;

import software.amazon.awssdk.crt.io.TlsContext;
import software.amazon.awssdk.crt.io.TlsContextOptions;
import software.amazon.awssdk.crt.mqtt.QualityOfService;


/* For environment variable setup, see SetupCrossCICrtEnvironment in the CRT builder */
public class MqttClientConnectionTest extends MqttClientConnectionFixture {
    public MqttClientConnectionTest() {
    }

    @Test
    public void testConnectDisconnect() {
        skipIfNetworkUnavailable();
        Assume.assumeNotNull(
            AWS_TEST_MQTT311_IOT_CORE_HOST, AWS_TEST_MQTT311_IOT_CORE_RSA_KEY,
            AWS_TEST_MQTT311_IOT_CORE_RSA_CERT);
        try (TlsContextOptions contextOptions = TlsContextOptions.createWithMtlsFromPath(
            AWS_TEST_MQTT311_IOT_CORE_RSA_CERT,
            AWS_TEST_MQTT311_IOT_CORE_RSA_KEY);
                TlsContext context = new TlsContext(contextOptions);)
            {
                connectDirectWithConfig(
                    context,
                    AWS_TEST_MQTT311_IOT_CORE_HOST,
                    8883,
                    null,
                    null,
                    null);
                disconnect();
                close();
            }
    }

    @Test
    public void testConnectPublishWaitStatisticsDisconnect() {
        skipIfNetworkUnavailable();
        Assume.assumeNotNull(
            AWS_TEST_MQTT311_IOT_CORE_HOST, AWS_TEST_MQTT311_IOT_CORE_RSA_KEY,
            AWS_TEST_MQTT311_IOT_CORE_RSA_CERT);
        try (TlsContextOptions contextOptions = TlsContextOptions.createWithMtlsFromPath(
            AWS_TEST_MQTT311_IOT_CORE_RSA_CERT,
            AWS_TEST_MQTT311_IOT_CORE_RSA_KEY);
                TlsContext context = new TlsContext(contextOptions);)
            {
                connectDirectWithConfig(
                    context,
                    AWS_TEST_MQTT311_IOT_CORE_HOST,
                    8883,
                    null,
                    null,
                    null);
                try {
                    publish(
                        "test/topic/" + (UUID.randomUUID()).toString(),
                        "hello_world".getBytes(),
                        QualityOfService.AT_LEAST_ONCE).get(60, TimeUnit.SECONDS);
                } catch (Exception ex) {
                    fail("Exception ocurred during publish: " + ex.getMessage());
                }
                checkOperationStatistics(0, 0);
                disconnect();
                close();
            }
    }

    @Test
    public void testConnectPublishStatisticsWaitDisconnect() {
        skipIfNetworkUnavailable();
        Assume.assumeNotNull(
            AWS_TEST_MQTT311_IOT_CORE_HOST, AWS_TEST_MQTT311_IOT_CORE_RSA_KEY,
            AWS_TEST_MQTT311_IOT_CORE_RSA_CERT);
        try (TlsContextOptions contextOptions = TlsContextOptions.createWithMtlsFromPath(
            AWS_TEST_MQTT311_IOT_CORE_RSA_CERT,
            AWS_TEST_MQTT311_IOT_CORE_RSA_KEY);
                TlsContext context = new TlsContext(contextOptions);)
            {
                connectDirectWithConfig(
                    context,
                    AWS_TEST_MQTT311_IOT_CORE_HOST,
                    8883,
                    null,
                    null,
                    null);

                String topic = "test/topic/" + (UUID.randomUUID()).toString();
                byte[] payload = "Hello_World".getBytes();
                // Per packet: (The size of the topic, the size of the payload, 2 for the header and 2 for the packet ID)
                Long expectedSize = (topic.length() + payload.length + 4l);

                CompletableFuture<Integer> puback = publish(topic, payload, QualityOfService.AT_LEAST_ONCE);
                checkOperationStatistics(1, expectedSize);

                // Publish
                try {
                    puback.get(60, TimeUnit.SECONDS);
                } catch (Exception ex) {
                    fail("Exception ocurred during publish: " + ex.getMessage());
                }

                checkOperationStatistics(0, 0);
                disconnect();
                close();
            }
    }
    // NOTE: In the future, we will want to test offline publishes, but right now the test fixtures forces a clean session
    // and making publishes while a clean session is set causes an error.

    @Test
    public void testECCKeyConnectDisconnect() {
        skipIfNetworkUnavailable();
        Assume.assumeNotNull(
            AWS_TEST_MQTT311_IOT_CORE_HOST, AWS_TEST_MQTT311_IOT_CORE_ECC_KEY,
            AWS_TEST_MQTT311_IOT_CORE_ECC_CERT);
        try (TlsContextOptions contextOptions = TlsContextOptions.createWithMtlsFromPath(
            AWS_TEST_MQTT311_IOT_CORE_ECC_CERT,
            AWS_TEST_MQTT311_IOT_CORE_ECC_KEY);
                TlsContext context = new TlsContext(contextOptions);)
            {
                connectDirectWithConfig(
                    context,
                    AWS_TEST_MQTT311_IOT_CORE_HOST,
                    8883,
                    null,
                    null,
                    null);
                disconnect();
                close();
            }
    }
};
>>>>>>> 9ec1e120
<|MERGE_RESOLUTION|>--- conflicted
+++ resolved
@@ -3,144 +3,10 @@
  * SPDX-License-Identifier: Apache-2.0.
  */
 
-<<<<<<< HEAD
  package software.amazon.awssdk.crt.test;
 
- import static org.junit.Assert.assertTrue;
- import static org.junit.Assert.fail;
-
- import java.util.UUID;
- import java.util.concurrent.CompletableFuture;
- import java.util.concurrent.TimeUnit;
-
- import org.junit.Test;
- import software.amazon.awssdk.crt.mqtt.*;
-
- public class MqttClientConnectionTest extends MqttClientConnectionFixture {
-     public MqttClientConnectionTest() {
-     }
-
-     @Test
-     public void testConnectDisconnect() {
-         skipIfNetworkUnavailable();
-         connect();
-         disconnect();
-         close();
-     }
-
-     @Test
-     public void testConnectPublishWaitStatisticsDisconnect() {
-         skipIfNetworkUnavailable();
-         connect();
-         try {
-             publish("test/topic/" + (UUID.randomUUID()).toString(), "hello_world".getBytes(), QualityOfService.AT_LEAST_ONCE).get(60, TimeUnit.SECONDS);
-         } catch (Exception ex) {
-             fail("Exception ocurred during publish: " + ex.getMessage());
-         }
-
-         // Wait just a little bit of time (1/2 second)
-         try {
-             Thread.sleep(500);
-         } catch (Exception ex) {
-             fail("Exception ocurred trying to sleep for 1/2 second");
-         }
-
-         checkOperationStatistics(0, 0, 0, 0, true);
-         disconnect();
-         close();
-     }
-
-     @Test
-     public void testConnectPublishStatisticsWaitDisconnect() {
-         skipIfNetworkUnavailable();
-
-         connect();
-
-         String topic = "test/topic/" + (UUID.randomUUID()).toString();
-         byte[] payload = "Hello_World".getBytes();
-         CompletableFuture<Integer> puback = null;
-         // Per packet: (The size of the topic, the size of the payload, 2 for the header and 2 for the packet ID)
-         Long expectedSize = new Long(topic.length() + payload.length + 4);
-
-         puback = publish(topic, payload, QualityOfService.AT_LEAST_ONCE);
-         // Make sure there is at least one operation and the size is correct (there is a bit of a race here at times, so we just do a <= check)
-         checkOperationStatistics(1, expectedSize, 1, expectedSize, false);
-
-         // Publish
-         try {
-             puback.get(60, TimeUnit.SECONDS);
-         } catch (Exception ex) {
-             fail("Exception ocurred during publish: " + ex.getMessage());
-         }
-
-         // Wait just a little bit of time (1/2 second)
-         try {
-             Thread.sleep(500);
-         } catch (Exception ex) {
-             fail("Exception ocurred trying to sleep for 1/2 seconds");
-         }
-         // Make sure it is empty
-         checkOperationStatistics(0, 0, 0, 0, true);
-         disconnect();
-         close();
-     }
-     // NOTE: In the future, we will want to test offline publishes, but right now the test fixtures forces a clean session
-     // and making publishes while a clean session is set causes an error.
-
-     @Test
-     public void testECCKeyConnectDisconnect() {
-         skipIfNetworkUnavailable();
-         connectECC();
-         disconnect();
-         close();
-     }
-
-     @Test
-     public void testConnectDisconnectEventsHappy() {
-         skipIfNetworkUnavailable();
-         connect();
-
-         try {
-             OnConnectionSuccessReturn result = waitForConnectSuccess();
-             assertTrue("Connection success callback was empty", result != null);
-             assertTrue("Session present was NOT false", result.getSessionPresent() == false);
-         } catch (Exception ex) {
-             fail(ex.toString());
-         }
-
-         disconnect();
-
-         try {
-             OnConnectionClosedReturn result = waitForConnectClose();
-             assertTrue("Connection close callback was empty", result != null);
-         } catch (Exception ex) {
-             fail(ex.toString());
-         }
-
-         close();
-     }
-
-     @Test
-     public void testConnectDisconnectEventsUnhappy() {
-         skipIfNetworkUnavailable();
-
-         connectPortOverride(123, true);
-
-         try {
-             OnConnectionFailureReturn result = waitForConnectFailure();
-             assertTrue("Connection error callback was empty", result != null);
-             assertTrue("Error code was success when it should not be", result.getErrorCode() != 0);
-         } catch (Exception ex) {
-             fail(ex.toString());
-         }
-
-         close();
-     }
- };
-=======
-package software.amazon.awssdk.crt.test;
-
 import org.junit.Assume;
+import static org.junit.Assert.assertTrue;
 import static org.junit.Assert.fail;
 import java.util.UUID;
 import java.util.concurrent.CompletableFuture;
@@ -152,6 +18,8 @@
 import software.amazon.awssdk.crt.io.TlsContextOptions;
 import software.amazon.awssdk.crt.mqtt.QualityOfService;
 
+ import org.junit.Test;
+ import software.amazon.awssdk.crt.mqtt.*;
 
 /* For environment variable setup, see SetupCrossCICrtEnvironment in the CRT builder */
 public class MqttClientConnectionTest extends MqttClientConnectionFixture {
@@ -277,5 +145,69 @@
                 close();
             }
     }
-};
->>>>>>> 9ec1e120
+
+    @Test
+    public void testConnectDisconnectEventsHappy() {
+        skipIfNetworkUnavailable();
+        Assume.assumeNotNull(
+            AWS_TEST_MQTT311_IOT_CORE_HOST, AWS_TEST_MQTT311_IOT_CORE_RSA_KEY,
+            AWS_TEST_MQTT311_IOT_CORE_RSA_CERT);
+        try (TlsContextOptions contextOptions = TlsContextOptions.createWithMtlsFromPath(
+            AWS_TEST_MQTT311_IOT_CORE_RSA_CERT,
+            AWS_TEST_MQTT311_IOT_CORE_RSA_KEY);
+                TlsContext context = new TlsContext(contextOptions);)
+            {
+                connectDirectWithConfig(
+                    context,
+                    AWS_TEST_MQTT311_IOT_CORE_HOST,
+                    8883,
+                    null,
+                    null,
+                    null);
+                try {
+                    OnConnectionSuccessReturn result = waitForConnectSuccess();
+                    assertTrue("Connection success callback was empty", result != null);
+                    assertTrue("Session present was NOT false", result.getSessionPresent() == false);
+                } catch (Exception ex) {
+                    fail(ex.toString());
+                }
+                disconnect();
+                try {
+                    OnConnectionClosedReturn result = waitForConnectClose();
+                    assertTrue("Connection close callback was empty", result != null);
+                } catch (Exception ex) {
+                    fail(ex.toString());
+                }
+                close();
+            }
+     }
+
+     @Test
+     public void testConnectDisconnectEventsUnhappy() {
+        skipIfNetworkUnavailable();
+        Assume.assumeNotNull(
+            AWS_TEST_MQTT311_IOT_CORE_HOST, AWS_TEST_MQTT311_IOT_CORE_RSA_KEY,
+            AWS_TEST_MQTT311_IOT_CORE_RSA_CERT);
+        try (TlsContextOptions contextOptions = TlsContextOptions.createWithMtlsFromPath(
+            AWS_TEST_MQTT311_IOT_CORE_RSA_CERT,
+            AWS_TEST_MQTT311_IOT_CORE_RSA_KEY);
+                TlsContext context = new TlsContext(contextOptions);)
+            {
+                connectDirectWithConfig(
+                    context,
+                    AWS_TEST_MQTT311_IOT_CORE_HOST,
+                    123,
+                    null,
+                    null,
+                    null);
+                try {
+                    OnConnectionFailureReturn result = waitForConnectFailure();
+                    assertTrue("Connection error callback was empty", result != null);
+                    assertTrue("Error code was success when it should not be", result.getErrorCode() != 0);
+                } catch (Exception ex) {
+                    fail(ex.toString());
+                }
+                close();
+            }
+     }
+};