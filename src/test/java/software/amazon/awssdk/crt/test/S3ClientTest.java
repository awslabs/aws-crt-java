--- conflicted
+++ resolved
@@ -733,11 +733,7 @@
             S3MetaRequestOptions getRequestOptions = new S3MetaRequestOptions()
                     .withMetaRequestType(MetaRequestType.GET_OBJECT).withHttpRequest(httpGetRequest)
                     .withResponseHandler(getResponseHandler)
-<<<<<<< HEAD
-                    .withValidateChecksum(true);
-=======
                     .withChecksumConfig(validateChecksumConfig);
->>>>>>> d59a9552
 
             try (S3MetaRequest metaRequest = client.makeMetaRequest(getRequestOptions)) {
                 Assert.assertEquals(Integer.valueOf(0), onGetFinishedFuture.get());
