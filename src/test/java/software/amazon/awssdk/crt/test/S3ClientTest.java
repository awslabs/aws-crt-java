--- conflicted
+++ resolved
@@ -732,12 +732,8 @@
             S3MetaRequestOptions getRequestOptions = new S3MetaRequestOptions()
                     .withMetaRequestType(MetaRequestType.GET_OBJECT).withHttpRequest(httpGetRequest)
                     .withResponseHandler(getResponseHandler)
-<<<<<<< HEAD
-                    .withValidateChecksum(true);
-=======
                     .withChecksumConfig(validateChecksumConfig);
 
->>>>>>> cb306b46
             try (S3MetaRequest metaRequest = client.makeMetaRequest(getRequestOptions)) {
                 Assert.assertEquals(Integer.valueOf(0), onGetFinishedFuture.get());
             }
