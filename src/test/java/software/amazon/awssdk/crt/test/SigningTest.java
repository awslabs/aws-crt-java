/**
 * Copyright Amazon.com, Inc. or its affiliates. All Rights Reserved.
 * SPDX-License-Identifier: Apache-2.0.
 */

package software.amazon.awssdk.crt.test;

import java.net.URI;
import java.nio.ByteBuffer;
import java.nio.charset.StandardCharsets;
import java.text.SimpleDateFormat;
import java.util.Arrays;
import java.util.ArrayList;
import java.util.List;
import java.util.TimeZone;
import java.util.concurrent.CompletableFuture;
import java.util.function.Predicate;

import org.junit.Test;
import static org.junit.Assert.assertNotNull;
import static org.junit.Assert.assertTrue;

import software.amazon.awssdk.crt.*;
import software.amazon.awssdk.crt.auth.credentials.Credentials;
import software.amazon.awssdk.crt.auth.credentials.StaticCredentialsProvider;
import software.amazon.awssdk.crt.auth.signing.AwsSigner;
import software.amazon.awssdk.crt.auth.signing.AwsSigningConfig;
import software.amazon.awssdk.crt.auth.signing.AwsSigningResult;
import software.amazon.awssdk.crt.auth.signing.AwsSigningUtils;
import software.amazon.awssdk.crt.http.HttpHeader;
import software.amazon.awssdk.crt.http.HttpRequest;
import software.amazon.awssdk.crt.http.HttpRequestBodyStream;
import static software.amazon.awssdk.crt.utils.ByteBufferUtils.transferData;

public class SigningTest extends CrtTestFixture {

    private static String METHOD = "POST";
    private static byte[] TEST_ACCESS_KEY_ID = "AKIDEXAMPLE".getBytes(StandardCharsets.UTF_8);
    private static byte[] TEST_SECRET_ACCESS_KEY = "wJalrXUtnFEMI/K7MDENG+bPxRfiCYEXAMPLEKEY".getBytes(StandardCharsets.UTF_8);

    private static SimpleDateFormat DATE_FORMAT = dateFormat();

    private static SimpleDateFormat dateFormat() {
        final SimpleDateFormat format = new SimpleDateFormat("yyyy-MM-dd'T'HH:mm:ss'Z'");
        format.setTimeZone(TimeZone.getTimeZone("UTC"));
        return format;
    }

    public SigningTest() {}

    private HttpRequestBodyStream makeBodyStreamFromString(String body) {
        final ByteBuffer bodyBytesIn = ByteBuffer.wrap(body.getBytes(StandardCharsets.UTF_8));
        HttpRequestBodyStream bodyStream = new HttpRequestBodyStream() {
            @Override
            public boolean sendRequestBody(ByteBuffer bodyBytesOut) {
                transferData(bodyBytesIn, bodyBytesOut);

                return bodyBytesIn.remaining() == 0;
            }

            @Override
            public boolean resetPosition() {
                bodyBytesIn.position(0);

                return true;
            }
        };

        return bodyStream;
    }

    private HttpRequest createSimpleRequest(String endpoint, String method, String path, String body) throws Exception {

        URI uri = new URI(endpoint);

        HttpHeader[] requestHeaders =
                new HttpHeader[]{
                    new HttpHeader("Host", uri.getHost()),
                    new HttpHeader("Content-Length", Integer.toString(body.getBytes(StandardCharsets.UTF_8).length))
                };

        return new HttpRequest(method, path, requestHeaders, makeBodyStreamFromString(body));
    }

    /* post-vanilla-query test case */
    private HttpRequest createSigv4TestSuiteRequest() throws Exception {

        HttpHeader[] requestHeaders =
                new HttpHeader[]{
                    new HttpHeader("Host", "example.amazonaws.com")
                };

        String method = "POST";
        String path = "/?Param1=value1";

        return new HttpRequest(method, path, requestHeaders, null);
    }

    private HttpRequest createUnsignableRequest(String method, String path) throws Exception {

        HttpHeader[] requestHeaders = new HttpHeader[]{
            new HttpHeader("Authorization", "bad")
        };

        return new HttpRequest(method, path, requestHeaders, null);
    }

    private HttpRequest createBadBodyStreamRequest(String method, String path) throws Exception {

        HttpHeader[] requestHeaders = new HttpHeader[]{
                new HttpHeader("Something", "else")
        };

        HttpRequestBodyStream badBodyStream = new HttpRequestBodyStream() {
            @Override
            public boolean sendRequestBody(ByteBuffer bodyBytesOut) {
                throw new RuntimeException("Doh");
            }

            @Override
            public boolean resetPosition() {
                return true;
            }
        };

        return new HttpRequest(method, path, requestHeaders, badBodyStream);
    }

    private boolean hasHeader(HttpRequest request, String name) {
        for (HttpHeader header : request.getHeaders()) {
            if (header.getName().equals(name)) {
                return true;
            }
        }

        return false;
    }

    private boolean hasHeaderWithValue(HttpRequest request, String name, String value) {
        for (HttpHeader header : request.getHeaders()) {
            if (header.getName().equals(name) && header.getValue().equals(value)) {
                return true;
            }
        }

        return false;
    }

    private boolean hasHeaderWithValuePrefix(HttpRequest request, String name, String valuePrefix) {
        for (HttpHeader header : request.getHeaders()) {
            if (header.getName().equals(name) && header.getValue().startsWith(valuePrefix)) {
                return true;
            }
        }

        return false;
    }


    @Test
    public void testSigningSuccess() throws Exception {
        try (StaticCredentialsProvider provider = new StaticCredentialsProvider.StaticCredentialsProviderBuilder()
            .withAccessKeyId(TEST_ACCESS_KEY_ID)
            .withSecretAccessKey(TEST_SECRET_ACCESS_KEY)
            .build();) {

            HttpRequest request = createSimpleRequest("https://www.example.com", "POST", "/derp", "<body>Hello</body>");

            Predicate<String> filterParam = param -> !param.equals("bad-param");

            try (AwsSigningConfig config = new AwsSigningConfig()) {
                config.setAlgorithm(AwsSigningConfig.AwsSigningAlgorithm.SIGV4);
                config.setSignatureType(AwsSigningConfig.AwsSignatureType.HTTP_REQUEST_VIA_HEADERS);
                config.setRegion("us-east-1");
                config.setService("service");
                config.setTime(System.currentTimeMillis());
                config.setCredentialsProvider(provider);
                config.setShouldSignHeader(filterParam);
                config.setUseDoubleUriEncode(true);
                config.setShouldNormalizeUriPath(true);
                config.setSignedBodyValue(AwsSigningConfig.AwsSignedBodyValue.EMPTY_SHA256);

                CompletableFuture<HttpRequest> result = AwsSigner.signRequest(request, config);
                HttpRequest signedRequest = result.get();
                assertNotNull(signedRequest);

                assertTrue(hasHeader(signedRequest, "X-Amz-Date"));
                assertTrue(hasHeader(signedRequest, "Authorization"));
            }
        }
    }

    @Test
    public void testQuerySigningSuccess() throws Exception {
        try (StaticCredentialsProvider provider = new StaticCredentialsProvider.StaticCredentialsProviderBuilder()
            .withAccessKeyId(TEST_ACCESS_KEY_ID)
            .withSecretAccessKey(TEST_SECRET_ACCESS_KEY)
            .build();) {

            HttpRequest request = createSigv4TestSuiteRequest();

            try (AwsSigningConfig config = new AwsSigningConfig()) {
                config.setAlgorithm(AwsSigningConfig.AwsSigningAlgorithm.SIGV4);
                config.setSignatureType(AwsSigningConfig.AwsSignatureType.HTTP_REQUEST_VIA_QUERY_PARAMS);
                config.setRegion("us-east-1");
                config.setService("service");
                config.setTime(DATE_FORMAT.parse("2015-08-30T12:36:00Z").getTime());
                config.setCredentialsProvider(provider);
                config.setUseDoubleUriEncode(true);
                config.setShouldNormalizeUriPath(true);
                config.setSignedBodyValue(AwsSigningConfig.AwsSignedBodyValue.EMPTY_SHA256);
                config.setExpirationInSeconds(60);

                CompletableFuture<HttpRequest> result = AwsSigner.signRequest(request, config);
                HttpRequest signedRequest = result.get();
                assertNotNull(signedRequest);

                String path = signedRequest.getEncodedPath();

                assertTrue(path.contains("X-Amz-Signature="));
                assertTrue(path.contains("X-Amz-SignedHeaders=host"));
                assertTrue(path.contains("X-Amz-Credential=AKIDEXAMPLE%2F20150830%2F"));
                assertTrue(path.contains("X-Amz-Algorithm=AWS4-HMAC-SHA256"));
                assertTrue(path.contains("X-Amz-Expires=60"));
            }
        }
    }

    @Test
    public void testSigningBasicSigv4Test() throws Exception {
        try (StaticCredentialsProvider provider = new StaticCredentialsProvider.StaticCredentialsProviderBuilder()
            .withAccessKeyId(TEST_ACCESS_KEY_ID)
            .withSecretAccessKey(TEST_SECRET_ACCESS_KEY)
            .build();) {

            HttpRequest request = createSigv4TestSuiteRequest();

            try (AwsSigningConfig config = new AwsSigningConfig()) {
                config.setAlgorithm(AwsSigningConfig.AwsSigningAlgorithm.SIGV4);
                config.setSignatureType(AwsSigningConfig.AwsSignatureType.HTTP_REQUEST_VIA_HEADERS);
                config.setRegion("us-east-1");
                config.setService("service");
                config.setTime(DATE_FORMAT.parse("2015-08-30T12:36:00Z").getTime());
                config.setCredentialsProvider(provider);
                config.setUseDoubleUriEncode(true);
                config.setShouldNormalizeUriPath(true);
                config.setSignedBodyValue(AwsSigningConfig.AwsSignedBodyValue.EMPTY_SHA256);

                CompletableFuture<HttpRequest> result = AwsSigner.signRequest(request, config);
                HttpRequest signedRequest = result.get();
                assertNotNull(signedRequest);

                assertTrue(hasHeaderWithValue(signedRequest, "X-Amz-Date", "20150830T123600Z"));

                // expected authorization value for post-vanilla-query test
                assertTrue(hasHeaderWithValue(signedRequest, "Authorization", "AWS4-HMAC-SHA256 Credential=AKIDEXAMPLE/20150830/us-east-1/service/aws4_request, SignedHeaders=host;x-amz-date, Signature=28038455d6de14eafc1f9222cf5aa6f1a96197d7deb8263271d420d138af7f11"));
            }
        }
    }

    @Test
    public void testSigv4aHeader() throws Exception {
        Credentials credentials = new Credentials(TEST_ACCESS_KEY_ID, TEST_SECRET_ACCESS_KEY, null);
        HttpRequest request = createSigv4TestSuiteRequest();

        try (AwsSigningConfig config = new AwsSigningConfig()) {
            config.setAlgorithm(AwsSigningConfig.AwsSigningAlgorithm.SIGV4_ASYMMETRIC);
            config.setSignatureType(AwsSigningConfig.AwsSignatureType.HTTP_REQUEST_VIA_HEADERS);
            config.setRegion("us-east-1");
            config.setService("service");
            config.setTime(DATE_FORMAT.parse("2015-08-30T12:36:00Z").getTime());
            config.setCredentials(credentials);
            config.setUseDoubleUriEncode(true);
            config.setShouldNormalizeUriPath(true);
            config.setSignedBodyValue(AwsSigningConfig.AwsSignedBodyValue.EMPTY_SHA256);

            CompletableFuture<HttpRequest> result = AwsSigner.signRequest(request, config);
            HttpRequest signedRequest = result.get();
            assertNotNull(signedRequest);

            assertTrue(hasHeaderWithValue(signedRequest, "X-Amz-Date", "20150830T123600Z"));

            // expected authorization prefix
            assertTrue(hasHeaderWithValuePrefix(signedRequest, "Authorization", "AWS4-ECDSA-P256-SHA256 Credential=AKIDEXAMPLE/20150830/service/aws4_request, SignedHeaders=host;x-amz-date;x-amz-region-set, Signature="));
        }

        CrtResource.waitForNoResources();
    }

    @Test(expected = CrtRuntimeException.class)
    public void testSigningFailureBadRequest() throws Exception {
        try (StaticCredentialsProvider provider = new StaticCredentialsProvider.StaticCredentialsProviderBuilder()
            .withAccessKeyId(TEST_ACCESS_KEY_ID)
            .withSecretAccessKey(TEST_SECRET_ACCESS_KEY)
            .build();) {

            // request is missing Host header
            HttpRequest request = createUnsignableRequest("POST", "/bad");

            try (AwsSigningConfig config = new AwsSigningConfig()) {
                config.setAlgorithm(AwsSigningConfig.AwsSigningAlgorithm.SIGV4);
                config.setSignatureType(AwsSigningConfig.AwsSignatureType.HTTP_REQUEST_VIA_HEADERS);
                config.setRegion("us-east-1");
                config.setService("service");
                config.setTime(System.currentTimeMillis());
                config.setCredentialsProvider(provider);
                config.setUseDoubleUriEncode(true);
                config.setShouldNormalizeUriPath(true);
                config.setSignedBodyValue(AwsSigningConfig.AwsSignedBodyValue.EMPTY_SHA256);

                CompletableFuture<HttpRequest> result = AwsSigner.signRequest(request, config);
                result.get();
            }
        } catch (Exception e) {
            Throwable cause = e.getCause();
            assertTrue(cause != null);
            assertTrue(cause.getClass() == CrtRuntimeException.class);
            CrtRuntimeException crt = (CrtRuntimeException) cause;
            assertTrue(crt.errorName.equals("AWS_AUTH_SIGNING_ILLEGAL_REQUEST_HEADER"));
            throw crt;
        }
    }

    @Test(expected = CrtRuntimeException.class)
    public void testSigningFailureBodyStreamException() throws Exception {
        try (StaticCredentialsProvider provider = new StaticCredentialsProvider.StaticCredentialsProviderBuilder()
                .withAccessKeyId(TEST_ACCESS_KEY_ID)
                .withSecretAccessKey(TEST_SECRET_ACCESS_KEY)
                .build();) {

            // request is missing Host header
            HttpRequest request = createBadBodyStreamRequest("POST", "/bad");

            try (AwsSigningConfig config = new AwsSigningConfig()) {
                config.setAlgorithm(AwsSigningConfig.AwsSigningAlgorithm.SIGV4);
                config.setSignatureType(AwsSigningConfig.AwsSignatureType.HTTP_REQUEST_VIA_HEADERS);
                config.setRegion("us-east-1");
                config.setService("service");
                config.setTime(System.currentTimeMillis());
                config.setCredentialsProvider(provider);
                config.setUseDoubleUriEncode(true);
                config.setShouldNormalizeUriPath(true);
                config.setSignedBodyHeader(AwsSigningConfig.AwsSignedBodyHeaderType.X_AMZ_CONTENT_SHA256);

                CompletableFuture<HttpRequest> result = AwsSigner.signRequest(request, config);
                result.get();
            }
        } catch (Exception e) {
            Throwable cause = e.getCause();
            assertTrue(cause != null);
            assertTrue(cause.getClass() == CrtRuntimeException.class);
            CrtRuntimeException crt = (CrtRuntimeException) cause;
            assertTrue(crt.errorName.equals("AWS_ERROR_HTTP_CALLBACK_FAILURE"));
            throw crt;
        }
    }

    /*
     * Chunked encoding signing based on https://docs.aws.amazon.com/AmazonS3/latest/API/sigv4-streaming.html
     */
    private static String CHUNKED_ACCESS_KEY_ID = "AKIAIOSFODNN7EXAMPLE";
    private static String CHUNKED_SECRET_ACCESS_KEY = "wJalrXUtnFEMI/K7MDENG/bPxRfiCYEXAMPLEKEY";
    private static String CHUNKED_SIGV4A_TEST_ECC_PUB_X = "18b7d04643359f6ec270dcbab8dce6d169d66ddc9778c75cfb08dfdb701637ab";
    private static String CHUNKED_SIGV4A_TEST_ECC_PUB_Y = "fa36b35e4fe67e3112261d2e17a956ef85b06e44712d2850bcd3c2161e9993f2";
    private static String CHUNKED_TEST_REGION= "us-east-1";
    private static String CHUNKED_TEST_SERVICE = "s3";
    private static String CHUNKED_TEST_SIGNING_TIME = "2013-05-24T00:00:00Z";
    private static int CHUNK1_SIZE = 65536;
    private static int CHUNK2_SIZE = 1024;

    private Credentials createChunkedTestCredentials() {
        return new Credentials(CHUNKED_ACCESS_KEY_ID.getBytes(), CHUNKED_SECRET_ACCESS_KEY.getBytes(), null);
    }

    private AwsSigningConfig createChunkedRequestSigningConfig() throws Exception {

        AwsSigningConfig config = new AwsSigningConfig();
        config.setAlgorithm(AwsSigningConfig.AwsSigningAlgorithm.SIGV4);
        config.setSignatureType(AwsSigningConfig.AwsSignatureType.HTTP_REQUEST_VIA_HEADERS);
        config.setRegion(CHUNKED_TEST_REGION);
        config.setService(CHUNKED_TEST_SERVICE);
        config.setTime(DATE_FORMAT.parse(CHUNKED_TEST_SIGNING_TIME).getTime());

        config.setUseDoubleUriEncode(false);
        config.setShouldNormalizeUriPath(true);

        config.setSignedBodyHeader(AwsSigningConfig.AwsSignedBodyHeaderType.X_AMZ_CONTENT_SHA256);
        config.setSignedBodyValue(AwsSigningConfig.AwsSignedBodyValue.STREAMING_AWS4_HMAC_SHA256_PAYLOAD);

        config.setCredentials(createChunkedTestCredentials());

        return config;
    }

    private AwsSigningConfig createChunkSigningConfig() throws Exception {
        AwsSigningConfig config = new AwsSigningConfig();
        config.setAlgorithm(AwsSigningConfig.AwsSigningAlgorithm.SIGV4);
        config.setSignatureType(AwsSigningConfig.AwsSignatureType.HTTP_REQUEST_CHUNK);
        config.setRegion(CHUNKED_TEST_REGION);
        config.setService(CHUNKED_TEST_SERVICE);
        config.setTime(DATE_FORMAT.parse(CHUNKED_TEST_SIGNING_TIME).getTime());

        config.setUseDoubleUriEncode(false);
        config.setShouldNormalizeUriPath(true);
        config.setSignedBodyHeader(AwsSigningConfig.AwsSignedBodyHeaderType.NONE);
        config.setCredentials(createChunkedTestCredentials());

        return config;
    }

    private AwsSigningConfig createTrailingHeadersSigningConfig() throws Exception {
        AwsSigningConfig config = new AwsSigningConfig();
        config.setAlgorithm(AwsSigningConfig.AwsSigningAlgorithm.SIGV4);
        config.setSignatureType(AwsSigningConfig.AwsSignatureType.HTTP_REQUEST_TRAILING_HEADERS);
        config.setRegion(CHUNKED_TEST_REGION);
        config.setService(CHUNKED_TEST_SERVICE);
        config.setTime(DATE_FORMAT.parse(CHUNKED_TEST_SIGNING_TIME).getTime());
    
        config.setUseDoubleUriEncode(false);
        config.setShouldNormalizeUriPath(true);
        config.setSignedBodyHeader(AwsSigningConfig.AwsSignedBodyHeaderType.NONE);
        config.setCredentials(createChunkedTestCredentials());
    
        return config;
    }

    private HttpRequest createChunkedTestRequest() throws Exception {

        URI uri = new URI("https://s3.amazonaws.com/examplebucket/chunkObject.txt");

        HttpHeader[] requestHeaders =
                new HttpHeader[]{
                        new HttpHeader("Host", uri.getHost()),
                        new HttpHeader("x-amz-storage-class", "REDUCED_REDUNDANCY"),
                        new HttpHeader("Content-Encoding", "aws-chunked"),
                        new HttpHeader("x-amz-decoded-content-length", "66560"),
                        new HttpHeader("Content-Length", "66824")
                };

        return new HttpRequest("PUT", uri.getPath(), requestHeaders, null);
    }

    private HttpRequest createChunkedTrailerTestRequest() throws Exception {

        URI uri = new URI("https://s3.amazonaws.com/examplebucket/chunkObject.txt");

        HttpHeader[] requestHeaders =
                new HttpHeader[]{
                        new HttpHeader("Host", uri.getHost()),
                        new HttpHeader("x-amz-storage-class", "REDUCED_REDUNDANCY"),
                        new HttpHeader("Content-Encoding", "aws-chunked"),
                        new HttpHeader("x-amz-decoded-content-length", "66560"),
                        new HttpHeader("Content-Length", "66824"),
                        new HttpHeader("x-amz-trailer", "first,second,third")
                };

        return new HttpRequest("PUT", uri.getPath(), requestHeaders, null);
    }

    private HttpRequestBodyStream createChunk1Stream() {
        StringBuilder chunkBody = new StringBuilder();
        for (int i = 0; i < CHUNK1_SIZE; ++i) {
            chunkBody.append('a');
        }

        return makeBodyStreamFromString(chunkBody.toString());
    }

    private HttpRequestBodyStream createChunk2Stream() {
        StringBuilder chunkBody = new StringBuilder();
        for (int i = 0; i < CHUNK2_SIZE; ++i) {
            chunkBody.append('a');
        }

        return makeBodyStreamFromString(chunkBody.toString());
    }

    private List<HttpHeader> createTrailingHeaders() {
        return new ArrayList<HttpHeader>(Arrays.asList(new HttpHeader[] { new HttpHeader("first", "1st"),
                new HttpHeader("second", "2nd"), new HttpHeader("third", "3rd") }));
    }

    private static String EXPECTED_CHUNK_REQUEST_AUTHORIZATION_HEADER =
            "AWS4-HMAC-SHA256 Credential=AKIAIOSFODNN7EXAMPLE/20130524/us-east-1/s3/aws4_request, " +
            "SignedHeaders=content-encoding;content-length;host;x-amz-content-sha256;x-amz-date;x-amz-decoded-content-length;x-" +
            "amz-storage-class, Signature=4f232c4386841ef735655705268965c44a0e4690baa4adea153f7db9fa80a0a9";

    private static byte[] EXPECTED_REQUEST_SIGNATURE = "4f232c4386841ef735655705268965c44a0e4690baa4adea153f7db9fa80a0a9".getBytes(StandardCharsets.UTF_8);
    private static byte[] EXPECTED_FIRST_CHUNK_SIGNATURE = "ad80c730a21e5b8d04586a2213dd63b9a0e99e0e2307b0ade35a65485a288648".getBytes(StandardCharsets.UTF_8);
    private static byte[] EXPECTED_SECOND_CHUNK_SIGNATURE = "0055627c9e194cb4542bae2aa5492e3c1575bbb81b612b7d234b86a503ef5497".getBytes(StandardCharsets.UTF_8);
    private static byte[] EXPECTED_FINAL_CHUNK_SIGNATURE = "b6c6ea8a5354eaf15b3cb7646744f4275b71ea724fed81ceb9323e279d449df9".getBytes(StandardCharsets.UTF_8);
    private static byte[] EXPECTED_TRAILING_HEADERS_SIGNATURE = "17b7a1e28961dba05b733dbdbe8ea230d8bed5ea507bc8af6f76349207c05315".getBytes(StandardCharsets.UTF_8);

    @Test
    public void testChunkedSigv4Signing() throws Exception {

        HttpRequest request = createChunkedTestRequest();


        CompletableFuture<HttpRequest> result = AwsSigner.signRequest(request, createChunkedRequestSigningConfig());
        HttpRequest signedRequest = result.get();
        assertNotNull(signedRequest);

        assertTrue(hasHeaderWithValue(signedRequest, "Authorization", EXPECTED_CHUNK_REQUEST_AUTHORIZATION_HEADER));

        /* If the authorization header is equal then certainly we can assume the signature value */
        byte[] signature = EXPECTED_REQUEST_SIGNATURE;

        HttpRequestBodyStream chunk1 = createChunk1Stream();
        CompletableFuture<byte[]> chunk1Result = AwsSigner.signChunk(chunk1, signature, createChunkSigningConfig());

        signature = chunk1Result.get();
        assertTrue(Arrays.equals(signature, EXPECTED_FIRST_CHUNK_SIGNATURE));

        HttpRequestBodyStream chunk2 = createChunk2Stream();
        CompletableFuture<byte[]> chunk2Result = AwsSigner.signChunk(chunk2, signature, createChunkSigningConfig());

        signature = chunk2Result.get();
        assertTrue(Arrays.equals(signature, EXPECTED_SECOND_CHUNK_SIGNATURE));

        CompletableFuture<byte[]> finalChunkResult = AwsSigner.signChunk(null, signature, createChunkSigningConfig());
        signature = finalChunkResult.get();
        assertTrue(Arrays.equals(signature, EXPECTED_FINAL_CHUNK_SIGNATURE));
    }

    private static String CHUNKED_SIGV4A_CANONICAL_REQUEST = "PUT\n" +
            "/examplebucket/chunkObject.txt\n" +
            "\n" +
            "content-encoding:aws-chunked\n" +
            "content-length:66824\n" +
            "host:s3.amazonaws.com\n" +
            "x-amz-content-sha256:STREAMING-AWS4-ECDSA-P256-SHA256-PAYLOAD\n" +
            "x-amz-date:20130524T000000Z\n" +
            "x-amz-decoded-content-length:66560\n" +
            "x-amz-region-set:us-east-1\n" +
            "x-amz-storage-class:REDUCED_REDUNDANCY\n" +
            "\n" +
            "content-encoding;content-length;host;x-amz-content-sha256;x-amz-date;x-amz-decoded-content-length;x-amz-region-set;x-amz-storage-class\n" +
            "STREAMING-AWS4-ECDSA-P256-SHA256-PAYLOAD";

    private static String CHUNKED_TRAILER_SIGV4A_CANONICAL_REQUEST = "PUT\n" +
            "/examplebucket/chunkObject.txt\n" +
            "\n" +
            "content-encoding:aws-chunked\n" +
            "content-length:66824\n" +
            "host:s3.amazonaws.com\n" +
            "x-amz-content-sha256:STREAMING-AWS4-ECDSA-P256-SHA256-PAYLOAD-TRAILER\n" +
            "x-amz-date:20130524T000000Z\n" +
            "x-amz-decoded-content-length:66560\n" +
            "x-amz-region-set:us-east-1\n" +
            "x-amz-storage-class:REDUCED_REDUNDANCY\n" +
            "x-amz-trailer:first,second,third\n" +
            "\n" +
            "content-encoding;content-length;host;x-amz-content-sha256;x-amz-date;x-amz-decoded-content-length;x-amz-region-set;x-amz-storage-class;x-amz-trailer\n" +
            "STREAMING-AWS4-ECDSA-P256-SHA256-PAYLOAD-TRAILER";

    private static String CHUNK_STS_PRE_SIGNATURE = "AWS4-ECDSA-P256-SHA256-PAYLOAD\n" +
        "20130524T000000Z\n" +
        "20130524/s3/aws4_request\n";

    private static String CHUNK1_STS_POST_SIGNATURE = "\ne3b0c44298fc1c149afbf4c8996fb92427ae41e4649b934ca495991b7852b855\n" +
        "bf718b6f653bebc184e1479f1935b8da974d701b893afcf49e701f3e2f9f9c5a";

    private static String CHUNK2_STS_POST_SIGNATURE = "\ne3b0c44298fc1c149afbf4c8996fb92427ae41e4649b934ca495991b7852b855\n" +
        "2edc986847e209b4016e141a6dc8716d3207350f416969382d431539bf292e4a";

    private static String CHUNK3_STS_POST_SIGNATURE = "\ne3b0c44298fc1c149afbf4c8996fb92427ae41e4649b934ca495991b7852b855\n" +
        "e3b0c44298fc1c149afbf4c8996fb92427ae41e4649b934ca495991b7852b855";

    private static String TRAILING_HEADERS_STS_PRE_SIGNATURE = "AWS4-ECDSA-P256-SHA256-TRAILER\n" + "20130524T000000Z\n" + 
        "20130524/s3/aws4_request\n";

    private static String TRAILING_HEADERS_STS_POST_SIGNATURE = "\n1daafddca5ec34b1c188a833ab90906c0f3130db0b08b2d199e4add63864e775";

    private byte[] buildChunkStringToSign(byte[] previousSignature, String stsPostSignature) {
        StringBuilder stsBuilder = new StringBuilder();

        stsBuilder.append(CHUNK_STS_PRE_SIGNATURE);
        String signature = new String(previousSignature, StandardCharsets.UTF_8);
        int paddingIndex = signature.indexOf('*');
        if (paddingIndex != -1) {
            signature = signature.substring(0, paddingIndex);
        }
        stsBuilder.append(signature);
        stsBuilder.append(stsPostSignature);

        return stsBuilder.toString().getBytes(StandardCharsets.UTF_8);
    }

    @Test
    public void testChunkedSigv4aSigning() throws Exception {

        HttpRequest request = createChunkedTestRequest();
        AwsSigningConfig chunkedRequestSigningConfig = createChunkedRequestSigningConfig();
        chunkedRequestSigningConfig.setAlgorithm(AwsSigningConfig.AwsSigningAlgorithm.SIGV4_ASYMMETRIC);
        chunkedRequestSigningConfig.setSignedBodyValue(AwsSigningConfig.AwsSignedBodyValue.STREAMING_AWS4_ECDSA_P256_SHA256_PAYLOAD);

        CompletableFuture<AwsSigningResult> result = AwsSigner.sign(request, chunkedRequestSigningConfig);
        HttpRequest signedRequest = result.get().getSignedRequest();
        assertNotNull(signedRequest);

        byte[] requestSignature = result.get().getSignature();
        assertTrue(AwsSigningUtils.verifySigv4aEcdsaSignature(request, CHUNKED_SIGV4A_CANONICAL_REQUEST, chunkedRequestSigningConfig, requestSignature, CHUNKED_SIGV4A_TEST_ECC_PUB_X, CHUNKED_SIGV4A_TEST_ECC_PUB_Y));

        HttpRequestBodyStream chunk1 = createChunk1Stream();
        AwsSigningConfig chunkSigningConfig = createChunkSigningConfig();
        chunkSigningConfig.setAlgorithm(AwsSigningConfig.AwsSigningAlgorithm.SIGV4_ASYMMETRIC);

        CompletableFuture<byte[]> chunk1Result = AwsSigner.signChunk(chunk1, requestSignature, chunkSigningConfig);

        byte[] chunk1StringToSign = buildChunkStringToSign(requestSignature, CHUNK1_STS_POST_SIGNATURE);
        assertTrue(AwsSigningUtils.verifyRawSha256EcdsaSignature(chunk1StringToSign, chunk1Result.get(), CHUNKED_SIGV4A_TEST_ECC_PUB_X, CHUNKED_SIGV4A_TEST_ECC_PUB_Y));

        HttpRequestBodyStream chunk2 = createChunk2Stream();
        CompletableFuture<byte[]> chunk2Result = AwsSigner.signChunk(chunk2, chunk1Result.get(), chunkSigningConfig);

        byte[] chunk2StringToSign = buildChunkStringToSign(chunk1Result.get(), CHUNK2_STS_POST_SIGNATURE);
        assertTrue(AwsSigningUtils.verifyRawSha256EcdsaSignature(chunk2StringToSign, chunk2Result.get(), CHUNKED_SIGV4A_TEST_ECC_PUB_X, CHUNKED_SIGV4A_TEST_ECC_PUB_Y));

        CompletableFuture<byte[]> chunk3Result = AwsSigner.signChunk(null, chunk2Result.get(), chunkSigningConfig);

        byte[] chunk3StringToSign = buildChunkStringToSign(chunk2Result.get(), CHUNK3_STS_POST_SIGNATURE);
        assertTrue(AwsSigningUtils.verifyRawSha256EcdsaSignature(chunk3StringToSign, chunk3Result.get(), CHUNKED_SIGV4A_TEST_ECC_PUB_X, CHUNKED_SIGV4A_TEST_ECC_PUB_Y));
    }

    private byte[] buildTrailingHeadersStringToSign(byte[] previousSignature, String stsPostSignature) {
        StringBuilder stsBuilder = new StringBuilder();
        
        stsBuilder.append(TRAILING_HEADERS_STS_PRE_SIGNATURE);
        String signature = new String(previousSignature, StandardCharsets.UTF_8);
        int paddingIndex = signature.indexOf('*');
        if (paddingIndex != -1) {
        signature = signature.substring(0, paddingIndex);
        }
        stsBuilder.append(signature);
        stsBuilder.append(stsPostSignature);
        
        return stsBuilder.toString().getBytes(StandardCharsets.UTF_8);
    }
        
    @Test
    public void testTrailingHeadersSigv4Signing() throws Exception {
        
        HttpRequest request = createChunkedTestRequest();
        
        CompletableFuture<HttpRequest> result = AwsSigner.signRequest(request, createChunkedRequestSigningConfig());
        HttpRequest signedRequest = result.get();
        assertNotNull(signedRequest);
        
        assertTrue(hasHeaderWithValue(signedRequest, "Authorization", EXPECTED_CHUNK_REQUEST_AUTHORIZATION_HEADER));
        
        /*
        * If the authorization header is equal then certainly we can assume the
        * signature value
        */
        byte[] signature = EXPECTED_REQUEST_SIGNATURE;
        
        HttpRequestBodyStream chunk1 = createChunk1Stream();
        CompletableFuture<AwsSigningResult> chunk1Result = AwsSigner.sign(chunk1, signature,
            createChunkSigningConfig());
        
        signature = chunk1Result.get().getSignature();
        assertTrue(Arrays.equals(signature, EXPECTED_FIRST_CHUNK_SIGNATURE));
        
        HttpRequestBodyStream chunk2 = createChunk2Stream();
        CompletableFuture<AwsSigningResult> chunk2Result = AwsSigner.sign(chunk2, signature,
            createChunkSigningConfig());
        
        signature = chunk2Result.get().getSignature();
        assertTrue(Arrays.equals(signature, EXPECTED_SECOND_CHUNK_SIGNATURE));
        
        CompletableFuture<AwsSigningResult> finalChunkResult = AwsSigner.sign((HttpRequestBodyStream) null, signature,
            createChunkSigningConfig());
        signature = finalChunkResult.get().getSignature();
        assertTrue(Arrays.equals(signature, EXPECTED_FINAL_CHUNK_SIGNATURE));
        
        List<HttpHeader> trailingHeaders = createTrailingHeaders();
        AwsSigningConfig trailingHeadersSigningConfig = createTrailingHeadersSigningConfig();
        CompletableFuture<AwsSigningResult> trailingHeadersResult = AwsSigner.sign(trailingHeaders, signature,
            trailingHeadersSigningConfig);
        signature = trailingHeadersResult.get().getSignature();
        assertTrue(Arrays.equals(signature, EXPECTED_TRAILING_HEADERS_SIGNATURE));
        
        }
        
        @Test
        public void testTrailingHeadersSigv4aSigning() throws Exception {
        
        HttpRequest request = createChunkedTestRequest();
        AwsSigningConfig chunkedRequestSigningConfig = createChunkedRequestSigningConfig();
        chunkedRequestSigningConfig.setAlgorithm(AwsSigningConfig.AwsSigningAlgorithm.SIGV4_ASYMMETRIC);
        chunkedRequestSigningConfig
<<<<<<< HEAD
            .setSignedBodyValue(AwsSigningConfig.AwsSignedBodyValue.STREAMING_AWS4_ECDSA_P256_SHA256_PAYLOAD_TRAILER);
=======
            .setSignedBodyValue(AwsSigningConfig.AwsSignedBodyValue.STREAMING_AWS4_ECDSA_P256_SHA256_PAYLOAD);
>>>>>>> 7d58ac5d
        
        CompletableFuture<AwsSigningResult> result = AwsSigner.sign(request, chunkedRequestSigningConfig);
        HttpRequest signedRequest = result.get().getSignedRequest();
        assertNotNull(signedRequest);
        
        byte[] requestSignature = result.get().getSignature();
<<<<<<< HEAD
        assertTrue(AwsSigningUtils.verifySigv4aEcdsaSignature(request, CHUNKED_TRAILER_SIGV4A_CANONICAL_REQUEST,
=======
        assertTrue(AwsSigningUtils.verifySigv4aEcdsaSignature(request, CHUNKED_SIGV4A_CANONICAL_REQUEST,
>>>>>>> 7d58ac5d
            chunkedRequestSigningConfig, requestSignature, CHUNKED_SIGV4A_TEST_ECC_PUB_X,
            CHUNKED_SIGV4A_TEST_ECC_PUB_Y));
        
        HttpRequestBodyStream chunk1 = createChunk1Stream();
        AwsSigningConfig chunkSigningConfig = createChunkSigningConfig();
        chunkSigningConfig.setAlgorithm(AwsSigningConfig.AwsSigningAlgorithm.SIGV4_ASYMMETRIC);
        
        CompletableFuture<AwsSigningResult> chunk1Result = AwsSigner.sign(chunk1, requestSignature, chunkSigningConfig);
        
        byte[] chunk1StringToSign = buildChunkStringToSign(requestSignature, CHUNK1_STS_POST_SIGNATURE);
        assertTrue(AwsSigningUtils.verifyRawSha256EcdsaSignature(chunk1StringToSign, chunk1Result.get().getSignature(),
            CHUNKED_SIGV4A_TEST_ECC_PUB_X, CHUNKED_SIGV4A_TEST_ECC_PUB_Y));
        
        HttpRequestBodyStream chunk2 = createChunk2Stream();
        CompletableFuture<AwsSigningResult> chunk2Result = AwsSigner.sign(chunk2, chunk1Result.get().getSignature(),
            chunkSigningConfig);
        
        byte[] chunk2StringToSign = buildChunkStringToSign(chunk1Result.get().getSignature(),
            CHUNK2_STS_POST_SIGNATURE);
        assertTrue(AwsSigningUtils.verifyRawSha256EcdsaSignature(chunk2StringToSign, chunk2Result.get().getSignature(),
            CHUNKED_SIGV4A_TEST_ECC_PUB_X, CHUNKED_SIGV4A_TEST_ECC_PUB_Y));
        
        CompletableFuture<AwsSigningResult> chunk3Result = AwsSigner.sign((HttpRequestBodyStream) null,
            chunk2Result.get().getSignature(), chunkSigningConfig);
        
        byte[] chunk3StringToSign = buildChunkStringToSign(chunk2Result.get().getSignature(),
            CHUNK3_STS_POST_SIGNATURE);
        assertTrue(AwsSigningUtils.verifyRawSha256EcdsaSignature(chunk3StringToSign, chunk3Result.get().getSignature(),
            CHUNKED_SIGV4A_TEST_ECC_PUB_X, CHUNKED_SIGV4A_TEST_ECC_PUB_Y));
        
        List<HttpHeader> trailingHeaders = createTrailingHeaders();
        AwsSigningConfig trailingHeadersSigningConfig = createTrailingHeadersSigningConfig();
        trailingHeadersSigningConfig.setAlgorithm(AwsSigningConfig.AwsSigningAlgorithm.SIGV4_ASYMMETRIC);
        CompletableFuture<AwsSigningResult> trailingHeadersResult = AwsSigner.sign(trailingHeaders,
            chunk3Result.get().getSignature(), trailingHeadersSigningConfig);
        byte[] trailingHeadersStringToSign = buildTrailingHeadersStringToSign(chunk3Result.get().getSignature(),
            TRAILING_HEADERS_STS_POST_SIGNATURE);
        assertTrue(AwsSigningUtils.verifyRawSha256EcdsaSignature(trailingHeadersStringToSign,
            trailingHeadersResult.get().getSignature(), CHUNKED_SIGV4A_TEST_ECC_PUB_X,
            CHUNKED_SIGV4A_TEST_ECC_PUB_Y));
        
    }
};<|MERGE_RESOLUTION|>--- conflicted
+++ resolved
@@ -489,7 +489,7 @@
     private static byte[] EXPECTED_FIRST_CHUNK_SIGNATURE = "ad80c730a21e5b8d04586a2213dd63b9a0e99e0e2307b0ade35a65485a288648".getBytes(StandardCharsets.UTF_8);
     private static byte[] EXPECTED_SECOND_CHUNK_SIGNATURE = "0055627c9e194cb4542bae2aa5492e3c1575bbb81b612b7d234b86a503ef5497".getBytes(StandardCharsets.UTF_8);
     private static byte[] EXPECTED_FINAL_CHUNK_SIGNATURE = "b6c6ea8a5354eaf15b3cb7646744f4275b71ea724fed81ceb9323e279d449df9".getBytes(StandardCharsets.UTF_8);
-    private static byte[] EXPECTED_TRAILING_HEADERS_SIGNATURE = "17b7a1e28961dba05b733dbdbe8ea230d8bed5ea507bc8af6f76349207c05315".getBytes(StandardCharsets.UTF_8);
+    private static byte[] EXPECTED_TRAILING_HEADERS_SIGNATURE = "0248ea7d40ea8edfeb417c5aab802f40ccf25c1f301f4f24d9032dea49bea897".getBytes(StandardCharsets.UTF_8);
 
     @Test
     public void testChunkedSigv4Signing() throws Exception {
@@ -570,7 +570,7 @@
     private static String TRAILING_HEADERS_STS_PRE_SIGNATURE = "AWS4-ECDSA-P256-SHA256-TRAILER\n" + "20130524T000000Z\n" + 
         "20130524/s3/aws4_request\n";
 
-    private static String TRAILING_HEADERS_STS_POST_SIGNATURE = "\n1daafddca5ec34b1c188a833ab90906c0f3130db0b08b2d199e4add63864e775";
+    private static String TRAILING_HEADERS_STS_POST_SIGNATURE = "\n5b4a086380541fa6563b4c1ac31944b8a16d9f9b23ffb3eaf8fb05dab863a691";
 
     private byte[] buildChunkStringToSign(byte[] previousSignature, String stsPostSignature) {
         StringBuilder stsBuilder = new StringBuilder();
@@ -686,26 +686,18 @@
         @Test
         public void testTrailingHeadersSigv4aSigning() throws Exception {
         
-        HttpRequest request = createChunkedTestRequest();
+        HttpRequest request = createChunkedTrailerTestRequest();
         AwsSigningConfig chunkedRequestSigningConfig = createChunkedRequestSigningConfig();
         chunkedRequestSigningConfig.setAlgorithm(AwsSigningConfig.AwsSigningAlgorithm.SIGV4_ASYMMETRIC);
         chunkedRequestSigningConfig
-<<<<<<< HEAD
             .setSignedBodyValue(AwsSigningConfig.AwsSignedBodyValue.STREAMING_AWS4_ECDSA_P256_SHA256_PAYLOAD_TRAILER);
-=======
-            .setSignedBodyValue(AwsSigningConfig.AwsSignedBodyValue.STREAMING_AWS4_ECDSA_P256_SHA256_PAYLOAD);
->>>>>>> 7d58ac5d
         
         CompletableFuture<AwsSigningResult> result = AwsSigner.sign(request, chunkedRequestSigningConfig);
         HttpRequest signedRequest = result.get().getSignedRequest();
         assertNotNull(signedRequest);
         
         byte[] requestSignature = result.get().getSignature();
-<<<<<<< HEAD
         assertTrue(AwsSigningUtils.verifySigv4aEcdsaSignature(request, CHUNKED_TRAILER_SIGV4A_CANONICAL_REQUEST,
-=======
-        assertTrue(AwsSigningUtils.verifySigv4aEcdsaSignature(request, CHUNKED_SIGV4A_CANONICAL_REQUEST,
->>>>>>> 7d58ac5d
             chunkedRequestSigningConfig, requestSignature, CHUNKED_SIGV4A_TEST_ECC_PUB_X,
             CHUNKED_SIGV4A_TEST_ECC_PUB_Y));
         
