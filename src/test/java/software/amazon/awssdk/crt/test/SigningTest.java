/**
 * Copyright Amazon.com, Inc. or its affiliates. All Rights Reserved.
 * SPDX-License-Identifier: Apache-2.0.
 */

package software.amazon.awssdk.crt.test;

import java.net.URI;
import java.nio.ByteBuffer;
import java.nio.charset.StandardCharsets;
import java.text.SimpleDateFormat;
import java.util.TimeZone;
import java.util.concurrent.CompletableFuture;
import java.util.function.Predicate;

import org.junit.Test;
import static org.junit.Assert.assertNotNull;
import static org.junit.Assert.assertTrue;

import software.amazon.awssdk.crt.*;
import software.amazon.awssdk.crt.auth.credentials.Credentials;
import software.amazon.awssdk.crt.auth.credentials.StaticCredentialsProvider;
import software.amazon.awssdk.crt.auth.signing.AwsSigner;
import software.amazon.awssdk.crt.auth.signing.AwsSigningConfig;
import software.amazon.awssdk.crt.cal.EccKeyPair;
import software.amazon.awssdk.crt.http.HttpHeader;
import software.amazon.awssdk.crt.http.HttpRequest;
import software.amazon.awssdk.crt.http.HttpRequestBodyStream;
import static software.amazon.awssdk.crt.utils.ByteBufferUtils.transferData;

public class SigningTest extends CrtTestFixture {

    private static String METHOD = "POST";
    private static byte[] TEST_ACCESS_KEY_ID = "AKIDEXAMPLE".getBytes();
    private static byte[] TEST_SECRET_ACCESS_KEY = "wJalrXUtnFEMI/K7MDENG+bPxRfiCYEXAMPLEKEY".getBytes();

    private static SimpleDateFormat DATE_FORMAT = dateFormat();

    private static SimpleDateFormat dateFormat() {
        final SimpleDateFormat format = new SimpleDateFormat("yyyy-MM-dd'T'HH:mm:ss'Z'");
        format.setTimeZone(TimeZone.getTimeZone("UTC"));
        return format;
    }

    public SigningTest() {}

    private HttpRequest createSimpleRequest(String endpoint, String method, String path, String body) throws Exception {

        URI uri = new URI(endpoint);

        HttpHeader[] requestHeaders =
                new HttpHeader[]{
                    new HttpHeader("Host", uri.getHost()),
                    new HttpHeader("Content-Length", Integer.toString(body.getBytes(StandardCharsets.UTF_8).length))
                };

        final ByteBuffer bodyBytesIn = ByteBuffer.wrap(body.getBytes(StandardCharsets.UTF_8));
        HttpRequestBodyStream bodyStream = new HttpRequestBodyStream() {
            @Override
            public boolean sendRequestBody(ByteBuffer bodyBytesOut) {
                transferData(bodyBytesIn, bodyBytesOut);

                return bodyBytesIn.remaining() == 0;
            }

            @Override
            public boolean resetPosition() {
                bodyBytesIn.position(0);

                return true;
            }
        };

        return new HttpRequest(method, path, requestHeaders, bodyStream);
    }

    /* post-vanilla-query test case */
    private HttpRequest createSigv4TestSuiteRequest() throws Exception {

        HttpHeader[] requestHeaders =
                new HttpHeader[]{
                    new HttpHeader("Host", "example.amazonaws.com")
                };

        String method = "POST";
        String path = "/?Param1=value1";

        return new HttpRequest(method, path, requestHeaders, null);
    }

    private HttpRequest createUnsignableRequest(String method, String path) throws Exception {

        HttpHeader[] requestHeaders = new HttpHeader[]{
            new HttpHeader("Authorization", "bad")
        };

        return new HttpRequest(method, path, requestHeaders, null);
    }

    private boolean hasHeader(HttpRequest request, String name) {
        for (HttpHeader header : request.getHeaders()) {
            if (header.getName().equals(name)) {
                return true;
            }
        }

        return false;
    }

    private boolean hasHeaderWithValue(HttpRequest request, String name, String value) {
        for (HttpHeader header : request.getHeaders()) {
            if (header.getName().equals(name) && header.getValue().equals(value)) {
                return true;
            }
        }

        return false;
    }

<<<<<<< HEAD
    private boolean hasHeaderWithValuePrefix(HttpRequest request, String name, String valuePrefix) {
        for (HttpHeader header : request.getHeaders()) {
            if (header.getName().equals(name) && header.getValue().startsWith(valuePrefix)) {
                return true;
            }
        }

        return false;
    }

=======
>>>>>>> d93840e4
    @Test
    public void testSigningSuccess() throws Exception {
        try (StaticCredentialsProvider provider = new StaticCredentialsProvider.StaticCredentialsProviderBuilder()
            .withAccessKeyId(TEST_ACCESS_KEY_ID)
            .withSecretAccessKey(TEST_SECRET_ACCESS_KEY)
            .build();) {

            HttpRequest request = createSimpleRequest("https://www.example.com", "POST", "/derp", "<body>Hello</body>");

            Predicate<String> filterParam = param -> !param.equals("bad-param");

            try (AwsSigningConfig config = new AwsSigningConfig()) {
                config.setAlgorithm(AwsSigningConfig.AwsSigningAlgorithm.SIGV4);
                config.setSignatureType(AwsSigningConfig.AwsSignatureType.HTTP_REQUEST_VIA_HEADERS);
                config.setRegion("us-east-1");
                config.setService("service");
                config.setTime(System.currentTimeMillis());
                config.setCredentialsProvider(provider);
                config.setShouldSignHeader(filterParam);
                config.setUseDoubleUriEncode(true);
                config.setShouldNormalizeUriPath(true);
<<<<<<< HEAD
                config.setSignedBodyValue(AwsSigningConfig.AwsSignedBodyValueType.EMPTY);
=======
>>>>>>> d93840e4

                CompletableFuture<HttpRequest> result = AwsSigner.signRequest(request, config);
                HttpRequest signedRequest = result.get();
                assertNotNull(signedRequest);

                assertTrue(hasHeader(signedRequest, "X-Amz-Date"));
                assertTrue(hasHeader(signedRequest, "Authorization"));
            }
        }
    }

    @Test
    public void testQuerySigningSuccess() throws Exception {
        try (StaticCredentialsProvider provider = new StaticCredentialsProvider.StaticCredentialsProviderBuilder()
            .withAccessKeyId(TEST_ACCESS_KEY_ID)
            .withSecretAccessKey(TEST_SECRET_ACCESS_KEY)
            .build();) {

            HttpRequest request = createSigv4TestSuiteRequest();

            try (AwsSigningConfig config = new AwsSigningConfig()) {
                config.setAlgorithm(AwsSigningConfig.AwsSigningAlgorithm.SIGV4);
                config.setSignatureType(AwsSigningConfig.AwsSignatureType.HTTP_REQUEST_VIA_QUERY_PARAMS);
                config.setRegion("us-east-1");
                config.setService("service");
                config.setTime(DATE_FORMAT.parse("2015-08-30T12:36:00Z").getTime());
                config.setCredentialsProvider(provider);
                config.setUseDoubleUriEncode(true);
                config.setShouldNormalizeUriPath(true);
<<<<<<< HEAD
                config.setSignedBodyValue(AwsSigningConfig.AwsSignedBodyValueType.EMPTY);
=======
                config.setSignedBodyValue(AwsSigningConfig.AwsSignedBodyValue.EMPTY_SHA256);
>>>>>>> d93840e4
                config.setExpirationInSeconds(60);

                CompletableFuture<HttpRequest> result = AwsSigner.signRequest(request, config);
                HttpRequest signedRequest = result.get();
                assertNotNull(signedRequest);

                String path = signedRequest.getEncodedPath();

                assertTrue(path.contains("X-Amz-Signature="));
                assertTrue(path.contains("X-Amz-SignedHeaders=host"));
                assertTrue(path.contains("X-Amz-Credential=AKIDEXAMPLE%2F20150830%2F"));
                assertTrue(path.contains("X-Amz-Algorithm=AWS4-HMAC-SHA256"));
                assertTrue(path.contains("X-Amz-Expires=60"));
            }
        }
    }

    @Test
    public void testSigningBasicSigv4Test() throws Exception {
        try (StaticCredentialsProvider provider = new StaticCredentialsProvider.StaticCredentialsProviderBuilder()
            .withAccessKeyId(TEST_ACCESS_KEY_ID)
            .withSecretAccessKey(TEST_SECRET_ACCESS_KEY)
            .build();) {

            HttpRequest request = createSigv4TestSuiteRequest();

            try (AwsSigningConfig config = new AwsSigningConfig()) {
                config.setAlgorithm(AwsSigningConfig.AwsSigningAlgorithm.SIGV4);
                config.setSignatureType(AwsSigningConfig.AwsSignatureType.HTTP_REQUEST_VIA_HEADERS);
                config.setRegion("us-east-1");
                config.setService("service");
                config.setTime(DATE_FORMAT.parse("2015-08-30T12:36:00Z").getTime());
                config.setCredentialsProvider(provider);
                config.setUseDoubleUriEncode(true);
                config.setShouldNormalizeUriPath(true);
<<<<<<< HEAD
                config.setSignedBodyValue(AwsSigningConfig.AwsSignedBodyValueType.EMPTY);
=======
                config.setSignedBodyValue(AwsSigningConfig.AwsSignedBodyValue.EMPTY_SHA256);
>>>>>>> d93840e4

                CompletableFuture<HttpRequest> result = AwsSigner.signRequest(request, config);
                HttpRequest signedRequest = result.get();
                assertNotNull(signedRequest);

                assertTrue(hasHeaderWithValue(signedRequest, "X-Amz-Date", "20150830T123600Z"));

                // expected authorization value for post-vanilla-query test
                assertTrue(hasHeaderWithValue(signedRequest, "Authorization", "AWS4-HMAC-SHA256 Credential=AKIDEXAMPLE/20150830/us-east-1/service/aws4_request, SignedHeaders=host;x-amz-date, Signature=28038455d6de14eafc1f9222cf5aa6f1a96197d7deb8263271d420d138af7f11"));
            }
        }
    }

    @Test
    public void testSigv4aHeader() throws Exception {
        Credentials credentials = new Credentials(TEST_ACCESS_KEY_ID, TEST_SECRET_ACCESS_KEY, null);
        HttpRequest request = createSigv4TestSuiteRequest();

        try (AwsSigningConfig config = new AwsSigningConfig()) {
            config.setAlgorithm(AwsSigningConfig.AwsSigningAlgorithm.SIGV4_ASYMMETRIC);
            config.setSignatureType(AwsSigningConfig.AwsSignatureType.HTTP_REQUEST_VIA_HEADERS);
            config.setRegion("us-east-1");
            config.setService("service");
            config.setTime(DATE_FORMAT.parse("2015-08-30T12:36:00Z").getTime());
            config.setCredentials(credentials);
            config.setUseDoubleUriEncode(true);
            config.setShouldNormalizeUriPath(true);
            config.setSignedBodyValue(AwsSigningConfig.AwsSignedBodyValueType.EMPTY);

            CompletableFuture<HttpRequest> result = AwsSigner.signRequest(request, config);
            HttpRequest signedRequest = result.get();
            assertNotNull(signedRequest);

            assertTrue(hasHeaderWithValue(signedRequest, "X-Amz-Date", "20150830T123600Z"));

            // expected authorization prefix
            assertTrue(hasHeaderWithValuePrefix(signedRequest, "Authorization", "AWS4-ECDSA-P256-SHA256 Credential=AKIDEXAMPLE/20150830/service/aws4_request, SignedHeaders=host;x-amz-date;x-amz-region-set, Signature="));
        }

        CrtResource.waitForNoResources();
    }

    @Test(expected = CrtRuntimeException.class)
    public void testSigningFailureBadRequest() throws Exception {
        try (StaticCredentialsProvider provider = new StaticCredentialsProvider.StaticCredentialsProviderBuilder()
            .withAccessKeyId(TEST_ACCESS_KEY_ID)
            .withSecretAccessKey(TEST_SECRET_ACCESS_KEY)
            .build();) {

            // request is missing Host header
            HttpRequest request = createUnsignableRequest("POST", "/bad");

            try (AwsSigningConfig config = new AwsSigningConfig()) {
                config.setAlgorithm(AwsSigningConfig.AwsSigningAlgorithm.SIGV4);
                config.setSignatureType(AwsSigningConfig.AwsSignatureType.HTTP_REQUEST_VIA_HEADERS);
                config.setRegion("us-east-1");
                config.setService("service");
                config.setTime(System.currentTimeMillis());
                config.setCredentialsProvider(provider);
                config.setUseDoubleUriEncode(true);
                config.setShouldNormalizeUriPath(true);
<<<<<<< HEAD
                config.setSignedBodyValue(AwsSigningConfig.AwsSignedBodyValueType.EMPTY);
=======
                config.setSignedBodyValue(AwsSigningConfig.AwsSignedBodyValue.EMPTY_SHA256);
>>>>>>> d93840e4

                CompletableFuture<HttpRequest> result = AwsSigner.signRequest(request, config);
                result.get();
            }
        } catch (Exception e) {
            Throwable cause = e.getCause();
            assertTrue(cause != null);
            assertTrue(cause.getClass() == CrtRuntimeException.class);
            CrtRuntimeException crt = (CrtRuntimeException) cause;
            assertTrue(crt.errorName.equals("AWS_AUTH_SIGNING_ILLEGAL_REQUEST_HEADER"));
            throw crt;
        }
    }
};<|MERGE_RESOLUTION|>--- conflicted
+++ resolved
@@ -117,7 +117,6 @@
         return false;
     }
 
-<<<<<<< HEAD
     private boolean hasHeaderWithValuePrefix(HttpRequest request, String name, String valuePrefix) {
         for (HttpHeader header : request.getHeaders()) {
             if (header.getName().equals(name) && header.getValue().startsWith(valuePrefix)) {
@@ -128,8 +127,7 @@
         return false;
     }
 
-=======
->>>>>>> d93840e4
+
     @Test
     public void testSigningSuccess() throws Exception {
         try (StaticCredentialsProvider provider = new StaticCredentialsProvider.StaticCredentialsProviderBuilder()
@@ -151,10 +149,7 @@
                 config.setShouldSignHeader(filterParam);
                 config.setUseDoubleUriEncode(true);
                 config.setShouldNormalizeUriPath(true);
-<<<<<<< HEAD
-                config.setSignedBodyValue(AwsSigningConfig.AwsSignedBodyValueType.EMPTY);
-=======
->>>>>>> d93840e4
+                config.setSignedBodyValue(AwsSigningConfig.AwsSignedBodyValue.EMPTY_SHA256);
 
                 CompletableFuture<HttpRequest> result = AwsSigner.signRequest(request, config);
                 HttpRequest signedRequest = result.get();
@@ -184,11 +179,7 @@
                 config.setCredentialsProvider(provider);
                 config.setUseDoubleUriEncode(true);
                 config.setShouldNormalizeUriPath(true);
-<<<<<<< HEAD
-                config.setSignedBodyValue(AwsSigningConfig.AwsSignedBodyValueType.EMPTY);
-=======
-                config.setSignedBodyValue(AwsSigningConfig.AwsSignedBodyValue.EMPTY_SHA256);
->>>>>>> d93840e4
+                config.setSignedBodyValue(AwsSigningConfig.AwsSignedBodyValue.EMPTY_SHA256);
                 config.setExpirationInSeconds(60);
 
                 CompletableFuture<HttpRequest> result = AwsSigner.signRequest(request, config);
@@ -224,11 +215,7 @@
                 config.setCredentialsProvider(provider);
                 config.setUseDoubleUriEncode(true);
                 config.setShouldNormalizeUriPath(true);
-<<<<<<< HEAD
-                config.setSignedBodyValue(AwsSigningConfig.AwsSignedBodyValueType.EMPTY);
-=======
-                config.setSignedBodyValue(AwsSigningConfig.AwsSignedBodyValue.EMPTY_SHA256);
->>>>>>> d93840e4
+                config.setSignedBodyValue(AwsSigningConfig.AwsSignedBodyValue.EMPTY_SHA256);
 
                 CompletableFuture<HttpRequest> result = AwsSigner.signRequest(request, config);
                 HttpRequest signedRequest = result.get();
@@ -256,7 +243,7 @@
             config.setCredentials(credentials);
             config.setUseDoubleUriEncode(true);
             config.setShouldNormalizeUriPath(true);
-            config.setSignedBodyValue(AwsSigningConfig.AwsSignedBodyValueType.EMPTY);
+            config.setSignedBodyValue(AwsSigningConfig.AwsSignedBodyValue.EMPTY_SHA256);
 
             CompletableFuture<HttpRequest> result = AwsSigner.signRequest(request, config);
             HttpRequest signedRequest = result.get();
@@ -290,11 +277,7 @@
                 config.setCredentialsProvider(provider);
                 config.setUseDoubleUriEncode(true);
                 config.setShouldNormalizeUriPath(true);
-<<<<<<< HEAD
-                config.setSignedBodyValue(AwsSigningConfig.AwsSignedBodyValueType.EMPTY);
-=======
-                config.setSignedBodyValue(AwsSigningConfig.AwsSignedBodyValue.EMPTY_SHA256);
->>>>>>> d93840e4
+                config.setSignedBodyValue(AwsSigningConfig.AwsSignedBodyValue.EMPTY_SHA256);
 
                 CompletableFuture<HttpRequest> result = AwsSigner.signRequest(request, config);
                 result.get();
