--- conflicted
+++ resolved
@@ -317,7 +317,6 @@
         }
     }
 
-<<<<<<< HEAD
     @Test(expected = CrtRuntimeException.class)
     public void testSigningFailureBodyStreamException() throws Exception {
         try (StaticCredentialsProvider provider = new StaticCredentialsProvider.StaticCredentialsProviderBuilder()
@@ -350,7 +349,8 @@
             assertTrue(crt.errorName.equals("AWS_IO_STREAM_READ_FAILED"));
             throw crt;
         }
-=======
+    }
+
     /*
      * Chunked encoding signing based on https://docs.aws.amazon.com/AmazonS3/latest/API/sigv4-streaming.html
      */
@@ -476,6 +476,5 @@
         CompletableFuture<String> finalChunkResult = AwsSigner.signChunk(null, signature, createChunkSigningConfig());
         signature = finalChunkResult.get();
         assertTrue(signature.equals(EXPECTED_FINAL_CHUNK_SIGNATURE));
->>>>>>> 4ac38b13
     }
 };