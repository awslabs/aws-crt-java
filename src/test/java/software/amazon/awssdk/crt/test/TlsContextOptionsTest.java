--- conflicted
+++ resolved
@@ -13,12 +13,8 @@
 
     @Test
     public void testTlsContextOptionsAPI() {
-<<<<<<< HEAD
+        Assume.assumeTrue(System.getProperty("NETWORK_TESTS_DISABLED") == null);
         CrtResource.waitForNoResources();
-=======
-        Assume.assumeTrue(System.getProperty("NETWORK_TESTS_DISABLED") == null);
-        Assert.assertEquals(0, CrtResource.getAllocatedNativeResourceCount());
->>>>>>> 79e1b810
 
         try (TlsContextOptions options = new TlsContextOptions()) {
             for (TlsVersions tlsVersion: TlsContextOptions.TlsVersions.values()) {
