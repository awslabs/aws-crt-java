/**
 * Copyright Amazon.com, Inc. or its affiliates. All Rights Reserved.
 * SPDX-License-Identifier: Apache-2.0.
 */
package canary.mqtt5;

import java.io.PrintWriter;
import java.net.SocketOption;
import java.time.temporal.ChronoUnit;
import java.util.ArrayList;
import java.util.List;
import java.util.Random;
import java.util.UUID;
import java.util.concurrent.CompletableFuture;
import java.util.concurrent.TimeUnit;
import java.util.function.Consumer;

import software.amazon.awssdk.crt.CRT;
import software.amazon.awssdk.crt.CrtResource;
import software.amazon.awssdk.crt.Log;
import software.amazon.awssdk.crt.Log.LogLevel;
import software.amazon.awssdk.crt.Log.LogSubject;
import software.amazon.awssdk.crt.io.ClientBootstrap;
import software.amazon.awssdk.crt.io.EventLoopGroup;
import software.amazon.awssdk.crt.io.HostResolver;
import software.amazon.awssdk.crt.io.SocketOptions;
import software.amazon.awssdk.crt.io.TlsContext;
import software.amazon.awssdk.crt.io.TlsContextOptions;
import software.amazon.awssdk.crt.io.ExponentialBackoffRetryOptions.JitterMode;
import software.amazon.awssdk.crt.mqtt5.*;
import software.amazon.awssdk.crt.mqtt5.Mqtt5ClientOptions.Mqtt5ClientOptionsBuilder;
import software.amazon.awssdk.crt.mqtt5.packets.*;

import software.amazon.awssdk.crt.mqtt5.packets.ConnectPacket.ConnectPacketBuilder;
import software.amazon.awssdk.crt.mqtt5.packets.DisconnectPacket.DisconnectPacketBuilder;
import software.amazon.awssdk.crt.mqtt5.packets.DisconnectPacket.DisconnectReasonCode;
import software.amazon.awssdk.crt.mqtt5.packets.PublishPacket.PublishPacketBuilder;
import software.amazon.awssdk.crt.mqtt5.packets.PublishPacket.PayloadFormatIndicator;
import software.amazon.awssdk.crt.mqtt5.packets.SubscribePacket.SubscribePacketBuilder;
import software.amazon.awssdk.crt.mqtt5.packets.SubscribePacket.RetainHandlingType;
import software.amazon.awssdk.crt.mqtt5.packets.UnsubscribePacket.UnsubscribePacketBuilder;

public class Mqtt5Canary {
    static String configEndpoint = "localhost";
    static Long configPort = 1883L;
    static String configCaFile = null;
    static String configCertFile = null;
    static String configKeyFile = null;
    static String configClientID = "MQTT5_Sample_Java_" + UUID.randomUUID().toString();
    static boolean configUseWebsockets = false;
    static boolean configUseTls = false;
    static Integer configThreads = 8;
    static Integer configClients = 3;
    static Integer configTps = 12;
    static Long configSeconds = 600L;
    static boolean configShowHelp = false;
    static boolean configLogStdout = true;
    static boolean configLogAWS = false;
    static LogLevel configLogAWSLevel = LogLevel.Debug;
    static String configLogFile;
    static PrintWriter configFilePrinter;

    static List<Mqtt5Client> clients = new ArrayList<Mqtt5Client>();
    static List<ClientsData> clientsData = new ArrayList<ClientsData>();
    static TlsContext clientsContext = null;
    static EventLoopGroup clientsEventLoopGroup;
    static HostResolver clientsHostResolver;
    static ClientBootstrap clientsBootstrap;
    static SocketOptions clientsSocketOptions;
    static Consumer<Mqtt5WebsocketHandshakeTransformArgs> clientsWebsocketTransform = null;
    static CanaryLifecycleEvents clientsLifecycleEvents = new CanaryLifecycleEvents();
    static CanaryPublishEvents clientsPublishEvents = new CanaryPublishEvents();

    static Random random = new Random();
    static java.time.LocalDateTime startDateTime;

    static int operationFutureWaitTime = 30;

    static void printUsage() {
        System.out.println(
            "Usage:\n" +
            "  --help            This message\n"+
            "  --endpoint        MQTT5 endpoint hostname (optional, default=localhost)\n"+
            "  --port            MQTT5 endpoint port to use (optional, default=1883)\n"+
            "  --ca_file         A path to a CA certificate file (optional)\n"+
            "  --cert            A path to a certificate file (optional, will use mTLS if defined)\n" +
            "  --key             A path to a private key file (optional, will use mTLS if defined)\n" +
            "  --clientID        The ClientID to connect with (optional, default=MQTT5_Sample_Java_<UUID>)\n"+
            "  --use_websockets  If defined, websockets will be used (optional)\n"+
            "  --use_tls         If defined, TLS (or mTLS) will be used (optional)\n"+
            "\n"+
            " --threads          The number of EventLoop group threads to use (optional, default=8)\n"+
            " --clients          The number of clients to use (optional, default=3, max=50)\n"+
            " --tps              The number of seconds to wait after performing an operation (optional, default=12)\n"+
            " --seconds          The number of seconds to run the Canary test (optional, default=600)\n"+
            " --log_console      If defined, logging will print to stdout (optional, default=true, type=boolean)\n"+
            " --log_aws          If defined, logging will occur using the AWS Logger (optional, type=boolean) \n"+
            " --log_aws_level    If defined, logging to AWS Logger will use that log level (optional, default=Debug)\n"+
            " --log_file         If defined, logging will be written to this file (optional)"
        );
    }

    static void parseCommandLine(String[] args) {
        for (int idx = 0; idx < args.length; ++idx) {
            switch (args[idx]) {
                case "--help":
                    configShowHelp = true;
                    break;
                case "--endpoint":
                    if (idx + 1 < args.length) {
                        configEndpoint = args[++idx];
                    }
                    break;
                case "--port":
                    if (idx + 1 < args.length) {
                        configPort = Long.parseLong(args[++idx]);
                    }
                    break;
                case "--ca_file":
                    if (idx + 1 < args.length) {
                        configCaFile = args[++idx];
                    }
                    break;
                case "--cert":
                    if (idx + 1 < args.length) {
                        configCertFile = args[++idx];
                    }
                    break;
                case "--key":
                    if (idx + 1 < args.length) {
                        configKeyFile = args[++idx];
                    }
                    break;
                case "--clientID":
                    if (idx + 1 < args.length) {
                        configClientID = args[++idx];
                    }
                    break;
                case "--use_websockets":
                    configUseWebsockets = true;
                    break;
                case "--use_tls":
                    configUseTls = true;
                    break;
                case "--threads":
                    if (idx + 1 < args.length) {
                        configThreads = Integer.parseInt(args[++idx]);
                    }
                    break;
                case "--clients":
                    if (idx + 1 < args.length) {
                        configClients = Integer.parseInt(args[++idx]);
                    }
                    break;
                case "--tps":
                    if (idx + 1 < args.length) {
                        configTps = Integer.parseInt(args[++idx]);
                    }
                    break;
                case "--seconds":
                    if (idx + 1 < args.length) {
                        configSeconds = Long.parseLong(args[++idx]);
                    }
                    break;
                case "--log_console":
                    if (idx + 1 < args.length) {
                        configLogStdout = Boolean.parseBoolean(args[++idx]);
                    }
                    break;
                case "--log_aws":
                    if (idx + 1 < args.length) {
                        configLogAWS = Boolean.parseBoolean(args[++idx]);
                    }
                    break;
                case "--log_aws_level":
                    if (idx + 1 < args.length) {
                        configLogAWSLevel = LogLevel.valueOf(args[++idx]);
                    }
                    break;
                case "--log_file":
                    if (idx + 1 < args.length) {
                        configLogFile = args[++idx];
                    }
                    break;
                default:
                    System.out.println("Unrecognized argument: " + args[idx]);
            }
        }
    }

    static void PrintLog(String message) {
        if (configLogStdout == true) {
            System.out.println("[CANARY] " + message);
        }
        if (configFilePrinter != null) {
            configFilePrinter.println(message);
        }
        if (configLogAWS == true) {
            Log.log(configLogAWSLevel, LogSubject.MqttClient, "[CANARY] " + message);
        }
    }

    static void exitWithError(int errorCode) {
        if (configFilePrinter != null) {
            configFilePrinter.close();
        }
        System.exit(errorCode);
    }

    static final class ClientsData {
        CompletableFuture<Void> connectedFuture = new CompletableFuture<>();
        CompletableFuture<Void> stopFuture = new CompletableFuture<>();
        String sharedTopic = "test/shared_topic";
        String clientId = "";
        boolean subscribedToTopics = false;
        boolean isWaitingForOperation = false;
    }

    enum CANARY_OPERATIONS {
        OPERATION_NULL,
        OPERATION_START,
        OPERATION_STOP,
        OPERATION_SUBSCRIBE,
        OPERATION_UNSUBSCRIBE,
        OPERATION_UNSUBSCRIBE_BAD,
        OPERATION_PUBLISH_QOS0,
        OPERATION_PUBLISH_QOS1,
        OPERATION_PUBLISH_TO_SUBSCRIBED_TOPIC_QOS0,
        OPERATION_PUBLISH_TO_SUBSCRIBED_TOPIC_QOS1,
        OPERATION_PUBLISH_TO_SHARED_TOPIC_QOS0,
        OPERATION_PUBLISH_TO_SHARED_TOPIC_QOS1,
    }
    static List<CANARY_OPERATIONS> clientsOperationsList = new ArrayList<CANARY_OPERATIONS>();

    static final class CanaryLifecycleEvents implements Mqtt5ClientOptions.LifecycleEvents {
        @Override
        public void onAttemptingConnect(Mqtt5Client client, OnAttemptingConnectReturn onAttemptingConnectReturn) {}

        @Override
        public void onConnectionSuccess(Mqtt5Client client, OnConnectionSuccessReturn onConnectionSuccessReturn) {
            ConnAckPacket connAckData = onConnectionSuccessReturn.getConnAckPacket();
            NegotiatedSettings negotiatedSettings = onConnectionSuccessReturn.getNegotiatedSettings();
            int clientIdx = clients.indexOf(client);

            if (connAckData.getReasonCode() == ConnAckPacket.ConnectReasonCode.SUCCESS) {
                PrintLog("[Lifecycle event] Client ID " + clientIdx + " connection success...");
                clientsData.get(clientIdx).clientId = negotiatedSettings.getAssignedClientID();
                clientsData.get(clientIdx).connectedFuture.complete(null);
                clientsData.get(clientIdx).stopFuture = new CompletableFuture<>();
            } else {
                PrintLog("[Lifecycle event] Client ID " + clientIdx + " ConnAckPacket code: " + connAckData.getReasonCode().toString());
                clientsData.get(clientIdx).connectedFuture.completeExceptionally(new Exception("Connection failure"));
            }
        }

        @Override
        public void onConnectionFailure(Mqtt5Client client, OnConnectionFailureReturn onConnectionFailureReturn) {
            int clientIdx = clients.indexOf(client);
            PrintLog("[Lifecycle event] Client ID " + clientIdx + " connection failed...");
            clientsData.get(clientIdx).connectedFuture.completeExceptionally(new Exception("Connection failure"));
            clientsData.get(clientIdx).subscribedToTopics = false;
        }

        @Override
        public void onDisconnection(Mqtt5Client client, OnDisconnectionReturn onDisconnectionReturn) {
            int clientIdx = clients.indexOf(client);
            PrintLog("[Lifecycle event] Client ID " + clientIdx + " connection disconnected...");
<<<<<<< HEAD
            PrintLog("[Lifecycle event]] Client ID " + clientIdx + " Disconnection error code: " + Integer.toString(onDisconnectionReturn.getErrorCode()) + " - " + CRT.awsErrorString(onDisconnectionReturn.getErrorCode()));
            if (onDisconnectionReturn.getDisconnectPacket() != null) {
                PrintLog("[Lifecycle event] Client ID " + clientIdx + " Disconnect packet reason: " + onDisconnectionReturn.getDisconnectPacket().getReasonString());
            }
=======
            PrintLog("[Lifecycle event] Client ID " + clientIdx + " Disconnection error code: " + Integer.toString(onDisconnectionReturn.getErrorCode()));
>>>>>>> 7dd66e43
            clientsData.get(clientIdx).connectedFuture = new CompletableFuture<>();
            clientsData.get(clientIdx).subscribedToTopics = false;
        }

        @Override
        public void onStopped(Mqtt5Client client, OnStoppedReturn onStoppedReturn) {
            int clientIdx = clients.indexOf(client);
            PrintLog("[Lifecycle event] Client ID " + clientIdx + " connection stopped...");
            clientsData.get(clientIdx).connectedFuture = new CompletableFuture<>();
            clientsData.get(clientIdx).stopFuture.complete(null);
            clientsData.get(clientIdx).subscribedToTopics = false;
        }
    }

    static final class CanaryPublishEvents implements Mqtt5ClientOptions.PublishEvents {
        @Override
        public void onMessageReceived(Mqtt5Client client, PublishReturn publishReturn) {
            PublishPacket publishPacket = publishReturn.getPublishPacket();
            int clientIdx = clients.indexOf(client);
            PrintLog("[Publish event] Client ID " + clientIdx + " message received:\n" +
                    "  Topic: " + publishPacket.getTopic() + "\n" +
                    "  Payload: " + new String(publishPacket.getPayload()));
        }
    }

    // ================================================================================
    // SETUP FUNCTIONS
    // ================================================================================

    public static void setupClients() {
        // Create the builder
        Mqtt5ClientOptionsBuilder clientOptionsBuilder = new Mqtt5ClientOptionsBuilder(configEndpoint, configPort);

        clientsEventLoopGroup = new EventLoopGroup(configThreads);
        clientsHostResolver = new HostResolver(clientsEventLoopGroup);
        clientsBootstrap = new ClientBootstrap(clientsEventLoopGroup, clientsHostResolver);
        clientOptionsBuilder.withBootstrap(clientsBootstrap);

        clientsSocketOptions = new SocketOptions();
        clientsSocketOptions.type = SocketOptions.SocketType.STREAM;
        clientsSocketOptions.connectTimeoutMs = 60000;
        clientsSocketOptions.keepAliveTimeoutSecs = 0;
        clientsSocketOptions.keepAliveIntervalSecs = 0;
        clientOptionsBuilder.withSocketOptions(clientsSocketOptions);

        clientOptionsBuilder.withSessionBehavior(Mqtt5ClientOptions.ClientSessionBehavior.CLEAN);
        clientOptionsBuilder.withLifecycleEvents(clientsLifecycleEvents);
        clientOptionsBuilder.withRetryJitterMode(JitterMode.None);
        clientOptionsBuilder.withMinReconnectDelayMs(60000L);
        clientOptionsBuilder.withMaxReconnectDelayMs(120000L);
        clientOptionsBuilder.withMinConnectedTimeToResetReconnectDelayMs(30000L);
        clientOptionsBuilder.withPingTimeoutMs(20000L);
        clientOptionsBuilder.withPublishEvents(clientsPublishEvents);

        if (configUseTls == true || configCertFile != null || configKeyFile != null) {
            TlsContextOptions tlsContextOptions = TlsContextOptions.createDefaultClient();
            if (configCertFile != null || configKeyFile != null) {
                tlsContextOptions.withMtlsFromPath(configCertFile, configKeyFile);
            } else {
                tlsContextOptions.withVerifyPeer(false);
            }

            if (configCaFile != null) {
                tlsContextOptions.overrideDefaultTrustStoreFromPath(null, configCaFile);
            }

            clientsContext = new TlsContext(tlsContextOptions);
            clientOptionsBuilder.withTlsContext(clientsContext);
        }

        if (configUseWebsockets == true) {
            clientsWebsocketTransform = new Consumer<Mqtt5WebsocketHandshakeTransformArgs>() {
                @Override
                public void accept(Mqtt5WebsocketHandshakeTransformArgs t) {
                    t.complete(t.getHttpRequest());
                }
            };
            clientOptionsBuilder.withWebsocketHandshakeTransform(clientsWebsocketTransform);
        }

        ConnectPacketBuilder connectPacketBuilder = new ConnectPacketBuilder();
        connectPacketBuilder.withKeepAliveIntervalSeconds(30L);
        connectPacketBuilder.withMaximumPacketSizeBytes(128L * 1024L);
        connectPacketBuilder.withReceiveMaximum(9L);
        clientOptionsBuilder.withConnectOptions(connectPacketBuilder.build());

        for (int i = 0; i < configClients; i++) {
            connectPacketBuilder.withClientId(configClientID + "_" + Integer.toString(i));
            clientOptionsBuilder.withConnectOptions(connectPacketBuilder.build());
            Mqtt5Client newClient = new Mqtt5Client(clientOptionsBuilder.build());
            clients.add(newClient);
            ClientsData newData = new ClientsData();
            clientsData.add(newData);
        }
    }

    public static void setupOperations() {
        // For now have everything evenly distributed
        clientsOperationsList.add(CANARY_OPERATIONS.OPERATION_NULL);
        clientsOperationsList.add(CANARY_OPERATIONS.OPERATION_START);
        clientsOperationsList.add(CANARY_OPERATIONS.OPERATION_STOP);
        clientsOperationsList.add(CANARY_OPERATIONS.OPERATION_SUBSCRIBE);
        clientsOperationsList.add(CANARY_OPERATIONS.OPERATION_UNSUBSCRIBE);
        clientsOperationsList.add(CANARY_OPERATIONS.OPERATION_UNSUBSCRIBE_BAD);
        clientsOperationsList.add(CANARY_OPERATIONS.OPERATION_PUBLISH_QOS0);
        clientsOperationsList.add(CANARY_OPERATIONS.OPERATION_PUBLISH_QOS1);
        clientsOperationsList.add(CANARY_OPERATIONS.OPERATION_PUBLISH_TO_SUBSCRIBED_TOPIC_QOS0);
        clientsOperationsList.add(CANARY_OPERATIONS.OPERATION_PUBLISH_TO_SUBSCRIBED_TOPIC_QOS1);
        clientsOperationsList.add(CANARY_OPERATIONS.OPERATION_PUBLISH_TO_SHARED_TOPIC_QOS0);
        clientsOperationsList.add(CANARY_OPERATIONS.OPERATION_PUBLISH_TO_SHARED_TOPIC_QOS1);
    }

    // ================================================================================
    // OPERATIONS
    // ================================================================================

    public static void OperationNull(int clientIdx) {
        // Do nothing!
        PrintLog("[OP] Null called for client ID " + clientIdx);
        return;
    }

    public static void OperationStart(int clientIdx) {
        Mqtt5Client client = clients.get(clientIdx);
        if (clientsData.get(clientIdx).isWaitingForOperation == true) {
            PrintLog("[OP] Start called for client ID " + clientIdx + " but already has operation...");
            return;
        }
        if (client.getIsConnected() == true) {
            PrintLog("[OP] Start called for client ID " + clientIdx + " but is already connected/started!");
            return;
        }

        clientsData.get(clientIdx).isWaitingForOperation = true;
        PrintLog("[OP] About to start client ID " + clientIdx);
        client.start();
        try {
            clientsData.get(clientIdx).connectedFuture.get(operationFutureWaitTime, TimeUnit.SECONDS);
        } catch (Exception ex) {
            PrintLog("[OP] Start had an exception! Exception: " + ex);
            ex.printStackTrace();
            if (configFilePrinter != null) {
                ex.printStackTrace(configFilePrinter);
            }
            exitWithError(1);
        }
        PrintLog("[OP] Started client ID " + clientIdx);
        clientsData.get(clientIdx).isWaitingForOperation = false;
    }

    public static void OperationStop(int clientIdx) {
        Mqtt5Client client = clients.get(clientIdx);
        if (clientsData.get(clientIdx).isWaitingForOperation == true) {
            PrintLog("[OP] Stop called for client ID " + clientIdx + " but already has operation...");
            return;
        }
        if (client.getIsConnected() == false) {
            PrintLog("[OP] Stop called for client ID " + clientIdx + " but is already disconnected/stopped!");
            return;
        }

        clientsData.get(clientIdx).isWaitingForOperation = true;
        PrintLog("[OP] About to stop client ID " + clientIdx);
        client.stop(new DisconnectPacketBuilder().build());
        try {
            clientsData.get(clientIdx).stopFuture.get(operationFutureWaitTime, TimeUnit.SECONDS);
        } catch (Exception ex) {
            PrintLog("[OP] Stop had an exception! Exception: " + ex);
            ex.printStackTrace();
            if (configFilePrinter != null) {
                ex.printStackTrace(configFilePrinter);
            }
            exitWithError(1);
        }
        PrintLog("[OP] Stopped client ID " + clientIdx);
        clientsData.get(clientIdx).isWaitingForOperation = false;
    }

    public static void OperationSubscribe(int clientIdx) {
        Mqtt5Client client = clients.get(clientIdx);
        if (clientsData.get(clientIdx).isWaitingForOperation == true) {
            PrintLog("[OP] Subscribe called for client ID " + clientIdx + " but already has operation...");
            return;
        }
        if (client.getIsConnected() == false) {
            OperationStart(clientIdx);
            return;
        }
        if (clientsData.get(clientIdx).subscribedToTopics == true) {
            return;
        }

        clientsData.get(clientIdx).isWaitingForOperation = true;
        PrintLog("[OP] About to subscribe client ID " + clientIdx);
        SubscribePacketBuilder subscribePacketBuilder = new SubscribePacketBuilder();
        subscribePacketBuilder.withSubscription(clientsData.get(clientIdx).clientId, QOS.AT_LEAST_ONCE);
        subscribePacketBuilder.withSubscription(clientsData.get(clientIdx).sharedTopic, QOS.AT_LEAST_ONCE);
        try {
            client.subscribe(subscribePacketBuilder.build()).get(operationFutureWaitTime, TimeUnit.SECONDS);
        } catch (Exception ex) {
            PrintLog("[OP] Subscribe had an exception! Exception: " + ex);
            ex.printStackTrace();
            if (configFilePrinter != null) {
                ex.printStackTrace(configFilePrinter);
            }
            exitWithError(1);
        }
        clientsData.get(clientIdx).subscribedToTopics = true;
        PrintLog("[OP] Subscribed client ID " + clientIdx);
        clientsData.get(clientIdx).isWaitingForOperation = false;
    }

    public static void OperationUnsubscribe(int clientIdx) {
        Mqtt5Client client = clients.get(clientIdx);
        if (clientsData.get(clientIdx).isWaitingForOperation == true) {
            PrintLog("[OP] Unsubscribe called for client ID " + clientIdx + " but already has operation...");
            return;
        }
        if (client.getIsConnected() == false) {
            OperationStart(clientIdx);
            return;
        }
        if (clientsData.get(clientIdx).subscribedToTopics == false) {
            return;
        }

        clientsData.get(clientIdx).isWaitingForOperation = true;
        PrintLog("[OP] About to unsubscribe client ID " + clientIdx);
        UnsubscribePacketBuilder unsubscribePacketBuilder = new UnsubscribePacketBuilder();
        unsubscribePacketBuilder.withSubscription(clientsData.get(clientIdx).clientId);
        unsubscribePacketBuilder.withSubscription(clientsData.get(clientIdx).sharedTopic);
        try {
            client.unsubscribe(unsubscribePacketBuilder.build()).get(operationFutureWaitTime, TimeUnit.SECONDS);
        } catch (Exception ex) {
            PrintLog("[OP] Unsubscribe had an exception! Exception: " + ex);
            ex.printStackTrace();
            if (configFilePrinter != null) {
                ex.printStackTrace(configFilePrinter);
            }
            exitWithError(1);
        }
        clientsData.get(clientIdx).subscribedToTopics = false;
        PrintLog("[OP] Unsubscribed client ID " + clientIdx);
        clientsData.get(clientIdx).isWaitingForOperation = false;
    }

    public static void OperationUnsubscribeBad(int clientIdx) {
        Mqtt5Client client = clients.get(clientIdx);
        if (clientsData.get(clientIdx).isWaitingForOperation == true) {
            PrintLog("[OP] Unsubscribe bad called for client ID " + clientIdx + " but already has operation...");
            return;
        }
        if (client.getIsConnected() == false) {
            OperationStart(clientIdx);
            return;
        }

        clientsData.get(clientIdx).isWaitingForOperation = true;
        PrintLog("[OP] About to unsubscribe (bad) client ID " + clientIdx);
        UnsubscribePacketBuilder unsubscribePacketBuilder = new UnsubscribePacketBuilder();
        unsubscribePacketBuilder.withSubscription("Non_existent_topic_here");
        try {
            client.unsubscribe(unsubscribePacketBuilder.build()).get(operationFutureWaitTime, TimeUnit.SECONDS);
        } catch (Exception ex) {
            PrintLog("[OP] Unsubscribe (bad) had an exception! Exception: " + ex);
            ex.printStackTrace();
            if (configFilePrinter != null) {
                ex.printStackTrace(configFilePrinter);
            }
            exitWithError(1);
        }
        PrintLog("[OP] Unsubscribed (bad) client ID " + clientIdx);
        clientsData.get(clientIdx).isWaitingForOperation = false;
    }

    // Note: Handles QoS 0, QoS 1, and topic filter based on passed-in input
    public static void OperationPublish(int clientIdx, QOS qos, String topic) {
        Mqtt5Client client = clients.get(clientIdx);
        if (clientsData.get(clientIdx).isWaitingForOperation == true) {
            PrintLog("[OP] Publish called for client ID " + clientIdx + " with QoS" + qos + " with topic " + topic + " - but already has operation...");
            return;
        }
        if (client.getIsConnected() == false) {
            OperationStart(clientIdx);
            return;
        }

        clientsData.get(clientIdx).isWaitingForOperation = true;
        PrintLog("[OP] About to publish client ID " + clientIdx + " with QoS " + qos + " with topic " + topic);
        PublishPacketBuilder publishPacketBuilder = new PublishPacketBuilder();
        publishPacketBuilder.withQOS(qos);
        publishPacketBuilder.withPayload("Hello World".getBytes());
        publishPacketBuilder.withTopic(topic);

        // Add user properties!
        List<UserProperty> propertyList = new ArrayList<UserProperty>();
        propertyList.add(new UserProperty("key", "value"));
        propertyList.add(new UserProperty("cat", "dog"));
        propertyList.add(new UserProperty("red", "blue"));
        publishPacketBuilder.withUserProperties(propertyList);

        try {
            client.publish(publishPacketBuilder.build()).get(operationFutureWaitTime, TimeUnit.SECONDS);
        } catch (Exception ex) {
            PrintLog("[OP] Publish with QoS " + qos + " with topic " + topic + " had an exception! Exception: " + ex);
            ex.printStackTrace();
            if (configFilePrinter != null) {
                ex.printStackTrace(configFilePrinter);
            }
            exitWithError(1);
        }
        PrintLog("[OP] Published client ID " + clientIdx + " with QoS " + qos + " with topic " + topic);
        clientsData.get(clientIdx).isWaitingForOperation = false;
    }

    public static void OperationPublishQoS0(int clientIdx) {
        OperationPublish(clientIdx, QOS.AT_MOST_ONCE, "topic1");
    }

    public static void OperationPublishQoS1(int clientIdx) {
        OperationPublish(clientIdx, QOS.AT_LEAST_ONCE, "topic1");
    }

    public static void OperationPublishToSubscribedTopicQoS0(int clientIdx) {
        OperationPublish(clientIdx, QOS.AT_MOST_ONCE, clientsData.get(clientIdx).clientId);
    }

    public static void OperationPublishToSubscribedTopicQoS1(int clientIdx) {
        OperationPublish(clientIdx, QOS.AT_LEAST_ONCE, clientsData.get(clientIdx).clientId);
    }

    public static void OperationPublishToSharedTopicQoS0(int clientIdx) {
        OperationPublish(clientIdx, QOS.AT_MOST_ONCE, clientsData.get(clientIdx).sharedTopic);
    }

    public static void OperationPublishToSharedTopicQoS1(int clientIdx) {
        OperationPublish(clientIdx, QOS.AT_LEAST_ONCE, clientsData.get(clientIdx).sharedTopic);
    }

    // ================================================================================
    //  MAIN FUNCTIONS
    // ================================================================================

    public static void PerformRandomOperation() {
        int randomIdx = random.nextInt(clientsOperationsList.size());
        for (int i = 0; i < clients.size(); i++) {
            PerformOperation(clientsOperationsList.get(randomIdx), i);
            randomIdx = random.nextInt(clientsOperationsList.size());
        }
    }

    public static void PerformOperation(CANARY_OPERATIONS operation, int clientIdx) {
        switch (operation) {
            case OPERATION_NULL:
                OperationNull(clientIdx);
                break;
            case OPERATION_START:
                OperationStart(clientIdx);
                break;
            case OPERATION_STOP:
                OperationStop(clientIdx);
                break;
            case OPERATION_SUBSCRIBE:
                OperationSubscribe(clientIdx);
                break;
            case OPERATION_UNSUBSCRIBE:
                OperationUnsubscribe(clientIdx);
                break;
            case OPERATION_UNSUBSCRIBE_BAD:
                OperationUnsubscribeBad(clientIdx);
                break;
            case OPERATION_PUBLISH_QOS0:
                OperationPublishQoS0(clientIdx);
                break;
            case OPERATION_PUBLISH_QOS1:
                OperationPublishQoS1(clientIdx);
                break;
            case OPERATION_PUBLISH_TO_SUBSCRIBED_TOPIC_QOS0:
                OperationPublishToSubscribedTopicQoS0(clientIdx);
                break;
            case OPERATION_PUBLISH_TO_SUBSCRIBED_TOPIC_QOS1:
                OperationPublishToSubscribedTopicQoS1(clientIdx);
                break;
            case OPERATION_PUBLISH_TO_SHARED_TOPIC_QOS0:
                OperationPublishToSharedTopicQoS0(clientIdx);
                break;
            case OPERATION_PUBLISH_TO_SHARED_TOPIC_QOS1:
                OperationPublishToSharedTopicQoS1(clientIdx);
                break;
            default:
                PrintLog("Client ID " + clientIdx + " ERROR - Unknown operation! Performing null");
                OperationNull(clientIdx);
                break;
        }
    }

    public static void main(String[] args) {

        System.out.println("Setting up Canary...");

        // Setup
        // ====================
        parseCommandLine(args);
        if (configShowHelp == true) {
            printUsage();
            return;
        }

        // Some option validation
        if (configCertFile != null || configKeyFile != null) {
            if (configCertFile == null) {
                System.out.println("Private key file defined but not the certificate!");
                exitWithError(1);
            } else if (configKeyFile == null) {
                System.out.println("Certificate file defined but not the private key!");
                exitWithError(1);
            }
        }

        // Make all the clients
        setupClients();

        // Make all the operations
        setupOperations();

        // Capture the current time
        startDateTime = java.time.LocalDateTime.now();

        if (configLogAWS == true) {
            if (configLogFile == null) {
                Log.initLoggingToStdout(configLogAWSLevel);
            } else {
                Log.initLoggingToFile(configLogAWSLevel, configLogFile);
            }
        }
        if (configLogFile != null && configLogAWS == false) {
            try {
                configFilePrinter = new PrintWriter(configLogFile, "UTF-8");
            } catch (Exception ex) {
                System.out.println("Could not create non-AWS log file!");
                exitWithError(1);
            }
        }

        // Test loop
        // ====================
        PrintLog("Starting canary test loop...");

        boolean done = false;
        java.time.LocalDateTime nowDateTime = java.time.LocalDateTime.now();
        long secondsDifference = 0;
        long operationsExecuted = 0;
        while (!done) {
            try {
                nowDateTime = java.time.LocalDateTime.now();
                secondsDifference = startDateTime.until(java.time.LocalDateTime.now(), ChronoUnit.SECONDS);
                if (secondsDifference >= configSeconds) {
                    done = true;
                }
            } catch (ArithmeticException ex) {
                // Time overflow - exit with an error!
                exitWithError(1);
            }

            operationsExecuted += 1;
            PerformRandomOperation();

            try {
                Thread.sleep(configTps * 1000);
            } catch (Exception ex) {
                PrintLog("[OP] Could not sleep for " + (configTps*1000) + " seconds due to exception! Exception: " + ex);
                exitWithError(1);
            }
        }

        PrintLog("Test loop operations complete: Total=" + (operationsExecuted * configClients) + " Cycles=" + operationsExecuted);

        // Stop all the clients and close them to clean their memory
        for (int i = 0; i < clients.size(); i++) {
            OperationStop(i);
            clients.get(i).close();
        }

        // Cleanup
        // ====================
        PrintLog("Cleaning up canary...");

        if (clientsContext != null) {
            clientsContext.close();
        }
        if (clientsEventLoopGroup != null) {
            clientsEventLoopGroup.close();
        }
        if (clientsHostResolver != null) {
            clientsHostResolver.close();
        }
        if (clientsBootstrap != null) {
            clientsBootstrap.close();
        }
        if (clientsSocketOptions != null) {
            clientsSocketOptions.close();
        }

        PrintLog("Waiting for no resources...");
        CrtResource.waitForNoResources();

        PrintLog("Finished canary with no errors");
        exitWithError(0); // exit with no error
    }
}<|MERGE_RESOLUTION|>--- conflicted
+++ resolved
@@ -265,14 +265,7 @@
         public void onDisconnection(Mqtt5Client client, OnDisconnectionReturn onDisconnectionReturn) {
             int clientIdx = clients.indexOf(client);
             PrintLog("[Lifecycle event] Client ID " + clientIdx + " connection disconnected...");
-<<<<<<< HEAD
-            PrintLog("[Lifecycle event]] Client ID " + clientIdx + " Disconnection error code: " + Integer.toString(onDisconnectionReturn.getErrorCode()) + " - " + CRT.awsErrorString(onDisconnectionReturn.getErrorCode()));
-            if (onDisconnectionReturn.getDisconnectPacket() != null) {
-                PrintLog("[Lifecycle event] Client ID " + clientIdx + " Disconnect packet reason: " + onDisconnectionReturn.getDisconnectPacket().getReasonString());
-            }
-=======
             PrintLog("[Lifecycle event] Client ID " + clientIdx + " Disconnection error code: " + Integer.toString(onDisconnectionReturn.getErrorCode()));
->>>>>>> 7dd66e43
             clientsData.get(clientIdx).connectedFuture = new CompletableFuture<>();
             clientsData.get(clientIdx).subscribedToTopics = false;
         }
